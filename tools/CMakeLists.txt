#~----------------------------------------------------------------------------~#
# Copyright (c) 2014 Los Alamos National Security, LLC
# All rights reserved.
#~----------------------------------------------------------------------------~#

#------------------------------------------------------------------------------#
# Mesh generation utility
#------------------------------------------------------------------------------#

add_executable(flecsi-mg mesh-gen/main.cc)

#------------------------------------------------------------------------------#
# Collect information for FleCSIT
#------------------------------------------------------------------------------#

# Get the compiler defines that were used to build the library
# to pass to the flecsit script
get_directory_property(_defines DIRECTORY ${CMAKE_SOURCE_DIR}
  COMPILE_DEFINITIONS)
get_directory_property(_includes DIRECTORY ${CMAKE_SOURCE_DIR}
  INCLUDE_DIRECTORIES)

#------------------------------------------------------------------------------#
# These are used to set environment variables for the tutorial.
#------------------------------------------------------------------------------#

set(LIB_SUFFIX "a")

if(BUILD_SHARED_LIBS)
  set(LIB_SUFFIX "so")
endif()

set(FLECSIT_TUTORIAL_INCLUDES ${CMAKE_INSTALL_PREFIX}/include)
set(FLECSIT_TUTORIAL_LIBRARIES
  ${CMAKE_INSTALL_PREFIX}/${LIBDIR}/libFleCSI-Tut.${LIB_SUFFIX})
set(FLECSIT_FLECSI_LIBRARY
  ${CMAKE_INSTALL_PREFIX}/${LIBDIR}/libFleCSI.${LIB_SUFFIX})

#------------------------------------------------------------------------------#
# Create string of compiler definitions for script
#------------------------------------------------------------------------------#

list(REMOVE_DUPLICATES _defines)
set(FLECSIT_COMPILE_DEFINES)
foreach(def ${_defines})
  set(FLECSIT_COMPILE_DEFINES
    "${FLECSIT_COMPILE_DEFINES} ${def}")
endforeach()

string(STRIP "${FLECSIT_COMPILE_DEFINES}" FLECSIT_COMPILE_DEFINES)

#------------------------------------------------------------------------------#
# Create string of include directories for script
#------------------------------------------------------------------------------#

list(REMOVE_DUPLICATES _includes)
set(FLECSIT_INCLUDES)
foreach(inc ${_includes})
  set(FLECSIT_INCLUDES
    "${FLECSIT_INCLUDES} ${inc}")
endforeach()

string(STRIP "${FLECSIT_INCLUDES}" FLECSIT_INCLUDES)

#------------------------------------------------------------------------------#
# Create string of runtime link libraries for script
# Create list of link directories for LD_LIBRARY_PATH hint
#------------------------------------------------------------------------------#

set(FLECSIT_LIBRARIES)
set(FLECSIT_LDFLAGS)
set(FLECSI_LD_DEPENDS_LIST)
foreach(lib ${FLECSI_LIBRARY_DEPENDENCIES})
  # Runtime link libraries
  set(FLECSIT_LIBRARIES
    "${FLECSIT_LIBRARIES} ${lib}")

  # LD_LIBRARY_PATH hint
  get_filename_component(_path ${lib} DIRECTORY)
  set(FLECSIT_LDFLAGS "${FLECSIT_LDFLAGS} -L${_path}")
  list(APPEND FLECSI_LD_DEPENDS_LIST ${_path})
endforeach()

string(STRIP "${FLECSIT_LIBRARIES}" FLECSIT_LIBRARIES)

if(FLECSI_LD_DEPENDS_LIST)
  list(REMOVE_DUPLICATES FLECSI_LD_DEPENDS_LIST)
endif()

#------------------------------------------------------------------------------#
# Process the list of path dependencies for environment module LD_LIBARRY_PATH
#------------------------------------------------------------------------------#

set(FLECSI_LD_DEPENDS)
foreach(lib ${FLECSI_LD_DEPENDS_LIST})
  if(NOT FLECSI_LD_DEPENDS)
    set(FLECSI_LD_DEPENDS "${lib}")
  else()
    set(FLECSI_LD_DEPENDS "${FLECSI_LD_DEPENDS}:${lib}")
  endif()
endforeach()

# Append local build and remove duplicates
set(FLECSIT_LDFLAGS "${FLECSIT_LDFLAGS} -L${CMAKE_BINARY_DIR}/lib")

string(STRIP "${FLECSIT_LDFLAGS}" FLECSIT_LDFLAGS)

#------------------------------------------------------------------------------#
# FleCSIT
#------------------------------------------------------------------------------#

set(FLECSI_PYTHON_PATH_MODULE)
set(FLECSI_PYTHON_PATH_BASH)
set(FLECSI_PYTHON_PATH_CSH)

if(ENABLE_FLECSIT)

    #--------------------------------------------------------------------------#
    # FleCSIT dependencies
    #--------------------------------------------------------------------------#

  find_package(PythonInterp 2.7 REQUIRED)

  execute_process(COMMAND ${PYTHON_EXECUTABLE} -c "import distutils.sysconfig as cg; print cg.get_python_lib(0,0,prefix='${CMAKE_INSTALL_PREFIX}')" OUTPUT_VARIABLE PYTHON_INSTDIR OUTPUT_STRIP_TRAILING_WHITESPACE)

  install(DIRECTORY ${CMAKE_SOURCE_DIR}/tools/flecsit/flecsit
    DESTINATION ${PYTHON_INSTDIR}
    FILES_MATCHING PATTERN "*.py")

<<<<<<< HEAD
  configure_file(${CMAKE_SOURCE_DIR}/tools/flecsit/bin/flecsit.in
    ${CMAKE_BINARY_DIR}/flecsit/bin/flecsit @ONLY)
=======
    configure_file(${PROJECT_SOURCE_DIR}/tools/flecsit/bin/flecsit.in
		${CMAKE_BINARY_DIR}/flecsit/bin/flecsit @ONLY)
>>>>>>> faf29242

  install(PROGRAMS ${CMAKE_BINARY_DIR}/flecsit/bin/flecsit
    DESTINATION bin
    PERMISSIONS
      OWNER_READ OWNER_WRITE OWNER_EXECUTE
      GROUP_READ GROUP_EXECUTE
      WORLD_READ WORLD_EXECUTE
  )

    set(FLECSI_PYTHON_PATH_MODULE
        "prepend-path PYTHONPATH ${PYTHON_INSTDIR}"
    )
    set(FLECSI_PYTHON_PATH_BASH
        "export PYTHONPATH=\${PYTHONPATH}:${PYTHON_INSTDIR}"
    )
    set(FLECSI_PYTHON_PATH_CSH
        "setenv PYTHONPATH $PYTHONPATH:${PYTHON_INSTDIR}"
    )

endif()

#------------------------------------------------------------------------------#
# Handle script and source files for FleCSIT tool
#------------------------------------------------------------------------------#

# Copy the auxiliary files for local development
add_custom_command(OUTPUT ${CMAKE_BINARY_DIR}/share/runtime_main.cc
  COMMAND ${CMAKE_COMMAND} -E copy
    ${_runtime_path}/runtime_main.cc
    ${CMAKE_BINARY_DIR}/share/runtime_main.cc
    DEPENDS ${_runtime_path}/runtime_main.cc
    COMMENT "Copying runtime main file")

add_custom_target(runtime_main ALL
  DEPENDS ${CMAKE_BINARY_DIR}/share/runtime_main.cc)

add_custom_command(OUTPUT ${CMAKE_BINARY_DIR}/share/runtime_driver.cc
  COMMAND ${CMAKE_COMMAND} -E copy
    ${_runtime_path}/runtime_driver.cc
    ${CMAKE_BINARY_DIR}/share/runtime_driver.cc
    DEPENDS ${_runtime_path}/runtime_driver.cc
    COMMENT "Copying runtime driver file")

add_custom_target(runtime_driver ALL
  DEPENDS ${CMAKE_BINARY_DIR}/share/runtime_driver.cc)

# Install the auxiliary files
install(FILES ${_runtime_path}/runtime_main.cc
  DESTINATION ${FLECSI_SHARE_DIR}/runtime)
install(FILES ${_runtime_path}/runtime_driver.cc
  DESTINATION ${FLECSI_SHARE_DIR}/runtime)

#------------------------------------------------------------------------------#
# FleCSI environment module
#------------------------------------------------------------------------------#

configure_file(${CMAKE_CURRENT_SOURCE_DIR}/bin/flecsi.in
  ${CMAKE_BINARY_DIR}${CMAKE_FILES_DIRECTORY}/flecsi @ONLY)

install(FILES ${CMAKE_BINARY_DIR}${CMAKE_FILES_DIRECTORY}/flecsi
  DESTINATION bin
  )

configure_file(${CMAKE_CURRENT_SOURCE_DIR}/bin/flecsi-tutorial.in
  ${CMAKE_BINARY_DIR}${CMAKE_FILES_DIRECTORY}/flecsi-tutorial @ONLY)

install(FILES ${CMAKE_BINARY_DIR}${CMAKE_FILES_DIRECTORY}/flecsi-tutorial
  DESTINATION bin
  )

#------------------------------------------------------------------------------#
# Helper shell environment setup
#------------------------------------------------------------------------------#

# Bash
configure_file(${CMAKE_CURRENT_SOURCE_DIR}/bin/flecsi.sh.in
  ${CMAKE_BINARY_DIR}${CMAKE_FILES_DIRECTORY}/flecsi-install.sh @ONLY)

install(FILES ${CMAKE_BINARY_DIR}${CMAKE_FILES_DIRECTORY}/flecsi-install.sh
  DESTINATION bin
  RENAME flecsi.sh
  PERMISSIONS
    OWNER_READ OWNER_WRITE
    GROUP_READ
    WORLD_READ
)

configure_file(${CMAKE_CURRENT_SOURCE_DIR}/bin/flecsi-tutorial.sh.in
  ${CMAKE_BINARY_DIR}${CMAKE_FILES_DIRECTORY}/flecsi-tutorial-install.sh @ONLY)

install(
  FILES
    ${CMAKE_BINARY_DIR}${CMAKE_FILES_DIRECTORY}/flecsi-tutorial-install.sh
  DESTINATION bin
  RENAME flecsi-tutorial.sh
  PERMISSIONS
    OWNER_READ OWNER_WRITE
    GROUP_READ
    WORLD_READ
)

# Csh
configure_file(${CMAKE_CURRENT_SOURCE_DIR}/bin/flecsi.csh.in
  ${CMAKE_BINARY_DIR}${CMAKE_FILES_DIRECTORY}/flecsi-install.csh @ONLY)

install(FILES ${CMAKE_BINARY_DIR}${CMAKE_FILES_DIRECTORY}/flecsi-install.csh
  DESTINATION bin
  RENAME flecsi.csh
  PERMISSIONS
    OWNER_READ OWNER_WRITE
    GROUP_READ
    WORLD_READ
)

configure_file(${CMAKE_CURRENT_SOURCE_DIR}/bin/flecsi-tutorial.csh.in
  ${CMAKE_BINARY_DIR}${CMAKE_FILES_DIRECTORY}/flecsi-tutorial-install.csh @ONLY)

install(
  FILES
    ${CMAKE_BINARY_DIR}${CMAKE_FILES_DIRECTORY}/flecsi-tutorial-install.csh
  DESTINATION bin
  RENAME flecsi-tutorial.csh
  PERMISSIONS
    OWNER_READ OWNER_WRITE
    GROUP_READ
    WORLD_READ
)

#~---------------------------------------------------------------------------~-#
# Formatting options for emacs and vim.
# vim: set tabstop=4 shiftwidth=4 expandtab :
#~---------------------------------------------------------------------------~-#<|MERGE_RESOLUTION|>--- conflicted
+++ resolved
@@ -127,13 +127,8 @@
     DESTINATION ${PYTHON_INSTDIR}
     FILES_MATCHING PATTERN "*.py")
 
-<<<<<<< HEAD
-  configure_file(${CMAKE_SOURCE_DIR}/tools/flecsit/bin/flecsit.in
-    ${CMAKE_BINARY_DIR}/flecsit/bin/flecsit @ONLY)
-=======
     configure_file(${PROJECT_SOURCE_DIR}/tools/flecsit/bin/flecsit.in
 		${CMAKE_BINARY_DIR}/flecsit/bin/flecsit @ONLY)
->>>>>>> faf29242
 
   install(PROGRAMS ${CMAKE_BINARY_DIR}/flecsit/bin/flecsit
     DESTINATION bin
