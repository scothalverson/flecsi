language: generic

sudo: required

services:
- docker

env:
  matrix:
    - DOCKERFILE=ubuntu MINIMAL=ON MPI=OFF RUNTIME=serial
    - DOCKERFILE=ubuntu_tpl MPI=OFF RUNTIME=legion    DOCKERHUB=true
    - DOCKERFILE=ubuntu_tpl MPI=OFF RUNTIME=legion    WERROR=yes
    - DOCKERFILE=ubuntu_tpl MPI=ON  RUNTIME=mpilegion DOCKERHUB= rue
    - DOCKERFILE=ubuntu_tpl MPI=ON  RUNTIME=mpilegion WERROR=yes
<<<<<<< HEAD
    - DOCKERFILE=ubuntu MPI=ON   RUNTIME=mpi          DOCKERHUB=true
    - DOCKERFILE=ubuntu MPI=ON   RUNTIME=mpi          WERROR=yes
    - DOCKERFILE=ubuntu MPI=OFF  RUNTIME=serial       DOCKERHUB=true
    - DOCKERFILE=ubuntu MPI=OFF  RUNTIME=serial       WERROR=yes
=======
#    - DOCKERFILE=ubuntu MPI=ON   RUNTIME=mpi                 DOCKERHUB=true
#    - DOCKERFILE=ubuntu MPI=ON   RUNTIME=mpi WERROR=yes
    - DOCKERFILE=ubuntu MPI=OFF  RUNTIME=serial WERROR=yes   DOCKERHUB=true
>>>>>>> c11e7192
    - DOCKERFILE=ubuntu MPI=OFF  COVERAGE=ON RUNTIME=serial

    - DOCKERFILE=fedora MINIMAL=ON MPI=OFF RUNTIME=serial
    - DOCKERFILE=fedora_tpl MPI=OFF RUNTIME=legion    DOCKERHUB=true
    - DOCKERFILE=fedora_tpl MPI=OFF RUNTIME=legion    WERROR=yes
    - DOCKERFILE=fedora_tpl MPI=ON  RUNTIME=mpilegion DOCKERHUB=true
    - DOCKERFILE=fedora_tpl MPI=ON  RUNTIME=mpilegion WERROR=yes
<<<<<<< HEAD
    - DOCKERFILE=fedora MPI=ON  RUNTIME=mpi           DOCKERHUB=true
    - DOCKERFILE=fedora MPI=ON  RUNTIME=mpi           WERROR=yes
    - DOCKERFILE=fedora MPI=OFF RUNTIME=serial        DOCKERHUB=true
    - DOCKERFILE=fedora MPI=OFF RUNTIME=serial        WERROR=yes
=======
#    - DOCKERFILE=fedora MPI=ON  RUNTIME=mpi                  DOCKERHUB=true
#    - DOCKERFILE=fedora MPI=ON  RUNTIME=mpi WERROR=yes
    - DOCKERFILE=fedora MPI=OFF RUNTIME=serial WERROR=yes    DOCKERHUB=true
>>>>>>> c11e7192
    - DOCKERFILE=fedora MPI=OFF RUNTIME=serial COVERAGE=ON

script:
 - docker build --build-arg MPI=${MPI} --build-arg RUNTIME=${RUNTIME} --build-arg WERROR=${WERROR}
                --build-arg COVERAGE=${COVERAGE} --build-arg MINIMAL=${MINIMAL}
                --build-arg TRAVIS=${TRAVIS} --build-arg TRAVIS_BRANCH=${TRAVIS_BRANCH}
                --build-arg TRAVIS_COMMIT=${TRAVIS_COMMIT}
                --build-arg TRAVIS_PULL_REQUEST=${TRAVIS_PULL_REQUEST}
                --build-arg TRAVIS_REPO_SLUG=${TRAVIS_REPO_SLUG}
                -t flecsi/flecsi:${DOCKERFILE}_${RUNTIME} -f docker/${DOCKERFILE} docker/

after_success:
  - if [[ ${DOCKERHUB} = true && ${DOCKER_EMAIL} && ${DOCKER_USERNAME} && ${DOCKER_PASSWORD} && ${TRAVIS_PULL_REQUEST} == false && ${TRAVIS_BRANCH} == master ]]; then
      docker login -e="$DOCKER_EMAIL" -u="$DOCKER_USERNAME" -p="$DOCKER_PASSWORD";
      docker push "flecsi/flecsi:${DOCKERFILE}_${RUNTIME}";
    fi
  - if [[ ${TRAVIS_JOB_NUMBER} = *.1 ]]; then
      rm -rf cinch;
      git fetch origin gh-pages && git checkout -b gh-pages FETCH_HEAD;
      mkdir -p assets;
      rm -rf assets/doxygen html;
      CON=$(docker run -d flecsi/flecsi:${DOCKERFILE}_${RUNTIME}) && docker cp ${CON}:/tmp/flecsi/build/doc/doxygen/html . ;
      mv html assets/doxygen;
      if [[ ${TRAVIS_BRANCH} = master && ${encrypted_5669a181ba27_key} && ${encrypted_5669a181ba27_iv} && ${TRAVIS_PULL_REQUEST} == false ]]; then
        git config --global user.name "Automatic Deployment (Travis CI)";
        git config --global user.email "flecsi-commit@lanl.gov";
        git add --all assets/doxygen && git commit -m "Documentation Update";
        openssl aes-256-cbc -K $encrypted_5669a181ba27_key -iv $encrypted_5669a181ba27_iv -in deploy.enc -out ~/.ssh/id_rsa -d;
        chmod 600 ~/.ssh/id_rsa;
        git push git@github.com:${TRAVIS_REPO_SLUG} gh-pages:gh-pages;
      else
        git status;
        git diff --no-color | head -n 500;
      fi;
    fi

notifications:
  branches:
    only:
      - master
  email:
    recipients:
      secure: OzppTS3kOkp5+052T8DMtXiNmUO5OttAY01kC1lDqwdPVAQiFvrnR3iqz/AJIJk5bNsI0vbmRtCBL4PnH3aUm7CUpXN3RF7vF0vpl0PxPMc/Ms4Trsrv96jqPyoJoACRqgk6W7/pdr8OXbYTh+7u2bO9/sUaZTDT/PbH9RQdKrDa2u+uebL9s0FTo/ObZSNXRAoXmSY46gDXzWbEVO2co6ETu4eXy/Bu0wvhB4jXneA+0sv8dXAmRmvL1tsxTeAEcV2MxLlaiVPAyvpCLzt3ZRvkohAjCeQaVTTo8hP0S7YdAMwUmAcMI8NASWVh8fcaFV72IsFkg7nD2Jiv7mRt52vwqDiJLw65LN9/+ltrK142F/nFUSeB9ynPBjbpXyEMl4nsBbO9hk5io4lKYQ/EJ2WJyCPaFtuy1fR9Gzrjj/LwKPw2WrxAlrlNYlIFdMDvltTXGegheVNePDHSOc6AS/32VW4A8fZh5gUAfB96XveRj0fGegCyFdIzErZg4fiZxOEDkqeB8sxuPnX+ylKr2gWsjpfs+etjnANVsgfPMOWaIsW8K2FqVIiTEoGGELoQHEe5uzOcXgtRQSbji2U28c5pRhNHdoitODwlTMVE/3WEiQksFGztR675LlPfF15+HyjWnAS/gN5vLIqmrQoZcp1+Pbr4ebxwTcL4JSGUaPs=<|MERGE_RESOLUTION|>--- conflicted
+++ resolved
@@ -12,16 +12,10 @@
     - DOCKERFILE=ubuntu_tpl MPI=OFF RUNTIME=legion    WERROR=yes
     - DOCKERFILE=ubuntu_tpl MPI=ON  RUNTIME=mpilegion DOCKERHUB= rue
     - DOCKERFILE=ubuntu_tpl MPI=ON  RUNTIME=mpilegion WERROR=yes
-<<<<<<< HEAD
-    - DOCKERFILE=ubuntu MPI=ON   RUNTIME=mpi          DOCKERHUB=true
-    - DOCKERFILE=ubuntu MPI=ON   RUNTIME=mpi          WERROR=yes
+#    - DOCKERFILE=ubuntu MPI=ON   RUNTIME=mpi          DOCKERHUB=true
+#    - DOCKERFILE=ubuntu MPI=ON   RUNTIME=mpi          WERROR=yes
     - DOCKERFILE=ubuntu MPI=OFF  RUNTIME=serial       DOCKERHUB=true
     - DOCKERFILE=ubuntu MPI=OFF  RUNTIME=serial       WERROR=yes
-=======
-#    - DOCKERFILE=ubuntu MPI=ON   RUNTIME=mpi                 DOCKERHUB=true
-#    - DOCKERFILE=ubuntu MPI=ON   RUNTIME=mpi WERROR=yes
-    - DOCKERFILE=ubuntu MPI=OFF  RUNTIME=serial WERROR=yes   DOCKERHUB=true
->>>>>>> c11e7192
     - DOCKERFILE=ubuntu MPI=OFF  COVERAGE=ON RUNTIME=serial
 
     - DOCKERFILE=fedora MINIMAL=ON MPI=OFF RUNTIME=serial
@@ -29,16 +23,10 @@
     - DOCKERFILE=fedora_tpl MPI=OFF RUNTIME=legion    WERROR=yes
     - DOCKERFILE=fedora_tpl MPI=ON  RUNTIME=mpilegion DOCKERHUB=true
     - DOCKERFILE=fedora_tpl MPI=ON  RUNTIME=mpilegion WERROR=yes
-<<<<<<< HEAD
-    - DOCKERFILE=fedora MPI=ON  RUNTIME=mpi           DOCKERHUB=true
-    - DOCKERFILE=fedora MPI=ON  RUNTIME=mpi           WERROR=yes
+#    - DOCKERFILE=fedora MPI=ON  RUNTIME=mpi           DOCKERHUB=true
+#    - DOCKERFILE=fedora MPI=ON  RUNTIME=mpi           WERROR=yes
     - DOCKERFILE=fedora MPI=OFF RUNTIME=serial        DOCKERHUB=true
     - DOCKERFILE=fedora MPI=OFF RUNTIME=serial        WERROR=yes
-=======
-#    - DOCKERFILE=fedora MPI=ON  RUNTIME=mpi                  DOCKERHUB=true
-#    - DOCKERFILE=fedora MPI=ON  RUNTIME=mpi WERROR=yes
-    - DOCKERFILE=fedora MPI=OFF RUNTIME=serial WERROR=yes    DOCKERHUB=true
->>>>>>> c11e7192
     - DOCKERFILE=fedora MPI=OFF RUNTIME=serial COVERAGE=ON
 
 script:
