/*
    @@@@@@@@  @@           @@@@@@   @@@@@@@@ @@
   /@@/////  /@@          @@////@@ @@////// /@@
   /@@       /@@  @@@@@  @@    // /@@       /@@
   /@@@@@@@  /@@ @@///@@/@@       /@@@@@@@@@/@@
   /@@////   /@@/@@@@@@@/@@       ////////@@/@@
   /@@       /@@/@@//// //@@    @@       /@@/@@
   /@@       @@@//@@@@@@ //@@@@@@  @@@@@@@@ /@@
   //       ///  //////   //////  ////////  //

   Copyright (c) 2016, Los Alamos National Security, LLC
   All rights reserved.
                                                                              */
#pragma once

/*! @file */

#include <flecsi-config.h>

#if !defined(FLECSI_ENABLE_MPI)
#error FLECSI_ENABLE_MPI not defined! This file depends on MPI!
#endif

#include <mpi.h>

#include <map>

#include <flecsi/coloring/crs.h>
#include <flecsi/topology/closure_utils.h>
#include <flecsi/topology/mesh_definition.h>
#include <flecsi/topology/parallel_mesh_definition.h>
#include <flecsi/utils/mpi_type_traits.h>

#include <flecsi/coloring/coloring_types.h>
#include <flecsi/coloring/index_coloring.h>

namespace flecsi {
namespace coloring {

clog_register_tag(dcrs_utils);

/*!
 Create a naive coloring suitable for calling a distributed-memory
 coloring tool, e.g., ParMETIS.

 @tparam DIMENSION      The entity dimension for which to create a naive
                        coloring.
 @tparam MESH_DIMENSION The dimension of the mesh definition.
 */

template<size_t DIMENSION, size_t MESH_DIMENSION>
inline std::set<size_t>
naive_coloring(topology::mesh_definition_u<MESH_DIMENSION> & md) {
  std::set<size_t> indices;

  {
    clog_tag_guard(dcrs_utils);

    int size;
    int rank;

    MPI_Comm_size(MPI_COMM_WORLD, &size);
    MPI_Comm_rank(MPI_COMM_WORLD, &rank);

    //--------------------------------------------------------------------------//
    // Create a naive initial distribution of the indices
    //--------------------------------------------------------------------------//

    size_t quot = md.num_entities(DIMENSION) / size;
    size_t rem = md.num_entities(DIMENSION) % size;

    clog_one(info) << "quot: " << quot << " rem: " << rem << std::endl;

    // Each rank gets the average number of indices, with higher ranks
    // getting an additional index for non-zero remainders.
    size_t init_indices = quot + ((rank >= (size - rem)) ? 1 : 0);

    size_t offset(0);
    for(size_t r(0); r < rank; ++r) {
      offset += quot + ((r >= (size - rem)) ? 1 : 0);
    } // for

    clog_one(info) << "offset: " << offset << std::endl;

    for(size_t i(0); i < init_indices; ++i) {
      indices.insert(offset + i);
      clog_one(info) << "inserting: " << offset + i << std::endl;
    } // for
  } // guard

  return indices;
} // naive_coloring

/*!
 Create distributed CRS representation of the graph defined by entities
 of FROM_DIMENSION to TO_DIMENSION through THRU_DIMENSION. The return
 object will be populated with a naive partitioning suitable for use
 with coloring tools, e.g., ParMETIS.

 @tparam FROM_DIMENSION The topological dimension of the entity for which
                        the partitioning is requested.
 @tparam TO_DIMENSION   The topological dimension to search for neighbors.
 @tparam THRU_DIMENSION The topological dimension through which the neighbor
                        connection exists.

 @param md The mesh definition.

 @ingroup coloring
 */
template<std::size_t DIMENSION,
  std::size_t FROM_DIMENSION = DIMENSION,
  std::size_t TO_DIMENSION = DIMENSION,
  std::size_t THRU_DIMENSION = DIMENSION - 1>
inline dcrs_t
make_dcrs(const typename topology::mesh_definition_u<DIMENSION> & md) {
  int size;
  int rank;

  MPI_Comm_size(MPI_COMM_WORLD, &size);
  MPI_Comm_rank(MPI_COMM_WORLD, &rank);

  //--------------------------------------------------------------------------//
  // Create a naive initial distribution of the indices
  //--------------------------------------------------------------------------//

  size_t quot = md.num_entities(FROM_DIMENSION) / size;
  size_t rem = md.num_entities(FROM_DIMENSION) % size;

  // Each rank gets the average number of indices, with higher ranks
  // getting an additional index for non-zero remainders.
  size_t init_indices = quot + ((rank >= (size - rem)) ? 1 : 0);

  // Start to initialize the return object.
  dcrs_t dcrs;
  dcrs.distribution.push_back(0);

  // Set the distributions for each rank. This happens on all ranks.
  for(size_t r(0); r < size; ++r) {
    const size_t indices = quot + ((r >= (size - rem)) ? 1 : 0);
    dcrs.distribution.push_back(dcrs.distribution[r] + indices);
  } // for

  //--------------------------------------------------------------------------//
  // Create the cell-to-cell graph.
  //--------------------------------------------------------------------------//

  // Set the first offset (always zero).
  dcrs.offsets.push_back(0);

  // Add the graph adjacencies by getting the neighbors of each
  // cell index
  using cellid = size_t;
  using vertexid = size_t;

  // essentially vertex to cell and cell to cell through vertices
  // connectivity.
  std::map<vertexid, std::vector<cellid>> vertex2cells;
  std::map<cellid, std::vector<cellid>> cell2cells;

  // build global cell to cell through # of shared vertices connectivity
  for(size_t cell(0); cell < md.num_entities(FROM_DIMENSION); ++cell) {
    std::map<cellid, size_t> cell_counts;

    for(auto vertex : md.entities(FROM_DIMENSION, 0, cell)) {
      // build vertex to cell connectivity, O(n_cells * n_polygon_sides)
      // of insert().
      vertex2cells[vertex].push_back(cell);

      // Count the number of times this cell shares a common vertex with
      // some other cell. O(n_cells * n_polygon_sides * vertex to cells degrees)
      for(auto other : vertex2cells[vertex]) {
        if(other != cell)
          cell_counts[other] += 1;
      }
    }

    for(auto count : cell_counts) {
      if(count.second > THRU_DIMENSION) {
        // append cell to cell through "dimension" connectivity, we need to
        // add both directions
        cell2cells[cell].push_back(count.first);
        cell2cells[count.first].push_back(cell);
      }
    }
  }

  // turn subset of cell 2 cell connectivity to dcrs
  for(size_t i(0); i < init_indices; ++i) {
    auto cell = dcrs.distribution[rank] + i;

    for(auto n : cell2cells[cell]) {
      dcrs.indices.push_back(n);
    } // for

    dcrs.offsets.push_back(dcrs.offsets[i] + cell2cells[cell].size());
  }

  return dcrs;
} // make_dcrs

////////////////////////////////////////////////////////////////////////////////
/// \brief Create distributed CRS representation of the graph
////////////////////////////////////////////////////////////////////////////////
template<std::size_t DIMENSION,
  std::size_t FROM_DIMENSION = DIMENSION,
  std::size_t TO_DIMENSION = DIMENSION,
  std::size_t THRU_DIMENSION = DIMENSION - 1>
void
make_dcrs_have_connectivity(
  const typename flecsi::topology::mesh_definition_u<DIMENSION> & md,
  flecsi::coloring::dcrs_t & dcrs) {
  int size;
  int rank;

  MPI_Comm_size(MPI_COMM_WORLD, &size);
  MPI_Comm_rank(MPI_COMM_WORLD, &rank);

  //--------------------------------------------------------------------------//
  // Create a naive initial distribution of the indices
  //--------------------------------------------------------------------------//

  size_t quot = md.num_entities(FROM_DIMENSION) / size;
  size_t rem = md.num_entities(FROM_DIMENSION) % size;

  // Each rank gets the average number of indices, with higher ranks
  // getting an additional index for non-zero remainders.
  size_t init_indices = quot + ((rank >= (size - rem)) ? 1 : 0);

  // Start to initialize the return object.
  dcrs.distribution.push_back(0);

  // Set the distributions for each rank. This happens on all ranks.
  for(size_t r(0); r < size; ++r) {
    const size_t indices = quot + ((r >= (size - rem)) ? 1 : 0);
    dcrs.distribution.push_back(dcrs.distribution[r] + indices);
  } // for

  //--------------------------------------------------------------------------//
  // Create the cell-to-cell graph.
  //--------------------------------------------------------------------------//

  // Set the first offset (always zero).
  dcrs.offsets.push_back(0);

  // Add the graph adjacencies by getting the neighbors of each
  // cell index
  using cellid = size_t;
  using vertexid = size_t;

  // essentially vertex to cell and cell to cell through vertices
  // connectivity.
  std::map<cellid, std::vector<cellid>> cell2other;

  // Travel from the FROM_DIMENSION (cell) to the TO_DIMENSION (other)
  // via the THRU_DIMENSION (other)
  for(size_t cell(dcrs.distribution[rank]); cell < dcrs.distribution[rank + 1];
      ++cell) {
    auto & this_cell2other = cell2other[cell];

    for(auto vertex : md.entities(FROM_DIMENSION, THRU_DIMENSION, cell)) {

      for(auto other : md.entities(THRU_DIMENSION, TO_DIMENSION, vertex)) {

        if(FROM_DIMENSION == TO_DIMENSION) {
          if(cell != other)
            this_cell2other.push_back(other);
        }
        else {
          this_cell2other.push_back(other);
        }
      }
    }
  }

  // turn subset of cell 2 cell connectivity to dcrs
  for(size_t i(0); i < init_indices; ++i) {
    auto cell = dcrs.distribution[rank] + i;
    auto & this_cell2other = cell2other.at(cell);

    std::sort(this_cell2other.begin(), this_cell2other.end());
    auto last = std::unique(this_cell2other.begin(), this_cell2other.end());
    auto first = this_cell2other.begin();
    auto size = std::distance(first, last);

    for(auto it = first; it != last; ++it) {
      dcrs.indices.push_back(*it);
    } // for

    dcrs.offsets.push_back(dcrs.offsets[i] + size);
  }

} // make_dcrs

template<typename SEND_TYPE, typename ID_TYPE, typename RECV_TYPE>
auto
alltoallv(const SEND_TYPE & sendbuf,
  const ID_TYPE & sendcounts,
  const ID_TYPE & senddispls,
  RECV_TYPE & recvbuf,
  const ID_TYPE & recvcounts,
  const ID_TYPE & recvdispls,
  decltype(MPI_COMM_WORLD) comm) {

  const auto mpi_send_t =
    utils::mpi_typetraits_u<typename SEND_TYPE::value_type>::type();
  const auto mpi_recv_t =
    utils::mpi_typetraits_u<typename RECV_TYPE::value_type>::type();

  auto num_ranks = sendcounts.size();

  // create storage for the requests
  std::vector<MPI_Request> requests;
  requests.reserve(2 * num_ranks);

  // post receives
  auto tag = 0;

  for(size_t rank = 0; rank < num_ranks; ++rank) {
    auto count = recvcounts[rank];
    if(count > 0) {
      auto buf = recvbuf.data() + recvdispls[rank];
      requests.resize(requests.size() + 1);
      auto & my_request = requests.back();
      auto ret =
        MPI_Irecv(buf, count, mpi_recv_t, rank, tag, comm, &my_request);
      if(ret != MPI_SUCCESS)
        return ret;
    }
  }

  // send the data
  for(size_t rank = 0; rank < num_ranks; ++rank) {
    auto count = sendcounts[rank];
    if(count > 0) {
      auto buf = sendbuf.data() + senddispls[rank];
      requests.resize(requests.size() + 1);
      auto & my_request = requests.back();
      auto ret =
        MPI_Isend(buf, count, mpi_send_t, rank, tag, comm, &my_request);
      if(ret != MPI_SUCCESS)
        return ret;
    }
  }

  // wait for everything to complete
  std::vector<MPI_Status> status(requests.size());
  auto ret = MPI_Waitall(requests.size(), requests.data(), status.data());

  return ret;
}

<<<<<<< HEAD
=======
////////////////////////////////////////////////////////////////////////////////
/// \brief Simple utility for determining which rank owns an id
////////////////////////////////////////////////////////////////////////////////
template<typename T, template <typename> class Vector>
T rank_owner( const Vector<T> & distribution, T i )
{
  auto it = std::upper_bound( distribution.begin(), distribution.end(), i );
  assert( it != distribution.end() );
  return std::distance( distribution.begin(), it ) - 1;
}


>>>>>>> d14a1656
////////////////////////////////////////////////////////////////////////////////
/// \brief A simple utility for subdividing an index space into several parts
////////////////////////////////////////////////////////////////////////////////
template<typename Vector>
void
subdivide(size_t nelem, size_t npart, Vector & dist) {

  size_t quot = nelem / npart;
  size_t rem = nelem % npart;

  dist.reserve(npart + 1);
  dist.push_back(0);

  // Set the distributions for each rank. This happens on all ranks.
  // Each rank gets the average number of indices, with higher ranks
  // getting an additional index for non-zero remainders.
  for(size_t r(0); r < npart; ++r) {
    const size_t indices = quot + ((r >= (npart - rem)) ? 1 : 0);
    dist.push_back(dist[r] + indices);
  } // for
};

////////////////////////////////////////////////////////////////////////////////
/// \brief Create distributed CRS representation of the graph
////////////////////////////////////////////////////////////////////////////////
template<std::size_t MESH_DIMENSION>
void
make_dcrs_distributed(
  const typename flecsi::topology::parallel_mesh_definition_u<MESH_DIMENSION> &
    md,
  size_t from_dimension,
  size_t to_dimension,
  size_t min_connections,
  flecsi::coloring::dcrs_t & dcrs) {
  int size;
  int rank;

  MPI_Comm_size(MPI_COMM_WORLD, &size);
  MPI_Comm_rank(MPI_COMM_WORLD, &rank);

  // the mpi data type for size_t
  const auto mpi_size_t = utils::mpi_typetraits_u<size_t>::type();

  //----------------------------------------------------------------------------
  // Get cell partitioning
  //
  // Note: We create a global index space, but this may be different
  // from the global numbering of the original mesh.
  //----------------------------------------------------------------------------

  auto num_cells = md.num_entities(from_dimension);

  // recompute the partioning
  dcrs.clear();
  dcrs.distribution.resize(size + 1);
  dcrs.distribution[0] = 0;

  MPI_Allgather(&num_cells, 1, mpi_size_t, dcrs.distribution.data() + 1, 1,
    mpi_size_t, MPI_COMM_WORLD);

  for(size_t i = 0; i < size; ++i)
    dcrs.distribution[i + 1] += dcrs.distribution[i];

  // starting and ending cell indices
  auto cells_start = dcrs.distribution[rank];
  auto cells_end = dcrs.distribution[rank + 1];

  //----------------------------------------------------------------------------
  // Create a naive initial distribution of the vertices
  //----------------------------------------------------------------------------

  // first figure out the maximum global id on this rank
  const auto & vertex_local_to_global = md.local_to_global(to_dimension);

  size_t max_global_vert_id{0};
  for(auto v : vertex_local_to_global)
    max_global_vert_id = std::max(max_global_vert_id, v);

  // now the global max id
  size_t tot_verts{0};
  MPI_Allreduce(
    &max_global_vert_id, &tot_verts, 1, mpi_size_t, MPI_MAX, MPI_COMM_WORLD);
  tot_verts++;

  decltype(dcrs.distribution) vert_dist;
  subdivide(tot_verts, size, vert_dist);

  //----------------------------------------------------------------------------
  // Create the Local vertex-to-cell graph.
  //----------------------------------------------------------------------------

  // essentially vertex to cell connectivity
  std::map<size_t, std::vector<size_t>> vertex2cell;
  const auto & cells2vertex = md.entities_crs(from_dimension, to_dimension);

  // Travel from the FROM_DIMENSION (cell) to the TO_DIMENSION (other)
  for(size_t ic = 0; ic < num_cells; ++ic) {
    auto cell = cells_start + ic;
    for(auto i = cells2vertex.offsets[ic]; i < cells2vertex.offsets[ic + 1];
        ++i) {
      auto iv = cells2vertex.indices[i];
      auto vertex = vertex_local_to_global[iv];
      vertex2cell[vertex].emplace_back(cell);
    }
  }

  // remove duplicates
  auto remove_duplicates = [](auto & vertex2cell) {
    for(auto & vertex_cells : vertex2cell) {
      auto v = vertex_cells.first;
      auto & cells = vertex_cells.second;
      std::sort(cells.begin(), cells.end());
      auto first = cells.begin();
      auto last = std::unique(first, cells.end());
      cells.erase(last, cells.end());
    }
  };

  remove_duplicates(vertex2cell);

  //----------------------------------------------------------------------------
  // Send vertex information to the deemed vertex-owner
  //----------------------------------------------------------------------------

  // We send the results for each vertex to their owner rank, which was
  // defined using the vertex subdivision above
  std::vector<size_t> sendcounts(size, 0);
<<<<<<< HEAD
  std::vector<size_t> senddispls(size + 1);
  std::vector<size_t> sendbuf;
  {
    auto it = vertex2cell.begin();
    for(size_t r = 0; r < size && it != vertex2cell.end(); ++it) {
      while(it->first >= vert_dist[r + 1])
        r++;
      // we will be sending vertex id, number of cells, plus cell ids
      if(r != rank) {
        auto n = 2 + it->second.size();
        sendcounts[r] += n;
        sendbuf.reserve(sendbuf.size() + n);
        sendbuf.emplace_back(it->first);
        sendbuf.emplace_back(it->second.size());
        sendbuf.insert(sendbuf.end(), it->second.begin(), it->second.end());
      }
    }
  } // scope

=======

  // count
  for ( const auto & vs_pair : vertex2cell ) {
    auto global_id = vs_pair.first;
    auto r = rank_owner( vert_dist,  global_id );
    // we will be sending vertex id, number of cells, plus cell ids
    if ( r != rank ) {
      auto n = 2 + vs_pair.second.size();
      sendcounts[r] += n;
    }
  }
  
>>>>>>> d14a1656
  // finish displacements
  std::vector<size_t> senddispls(size+1);
  senddispls[0] = 0;
<<<<<<< HEAD
  for(size_t r = 0; r < size; ++r)
    senddispls[r + 1] = senddispls[r] + sendcounts[r];
=======
  for ( size_t r=0; r<size; ++r ) {
    senddispls[r+1] = senddispls[r] + sendcounts[r];
    sendcounts[r] = 0;
  }

  // fill buffers
  std::vector<size_t> sendbuf( senddispls[size] );

  for ( const auto & vs_pair : vertex2cell ) {
    auto global_id = vs_pair.first;
    auto r = rank_owner( vert_dist,  global_id );
    // we will be sending vertex id, number of cells, plus cell ids
    if ( r != rank ) {
      // get offset
      auto offset = senddispls[r] + sendcounts[r];
      // populate data
      sendbuf[offset++] = global_id;
      sendbuf[offset++] = vs_pair.second.size();
      for ( auto v : vs_pair.second ) sendbuf[offset++] = v;
      // bump counters
      auto n = 2 + vs_pair.second.size();
      sendcounts[r] += n;
    }
  }

>>>>>>> d14a1656

  std::vector<size_t> recvcounts(size, 0);
  auto ret = MPI_Alltoall(sendcounts.data(), 1, mpi_size_t, recvcounts.data(),
    1, mpi_size_t, MPI_COMM_WORLD);
  if(ret != MPI_SUCCESS)
    clog_error("Error communicating vertex counts");

  // how much info will we be receiving
  std::vector<size_t> recvdispls(size + 1);
  recvdispls[0] = 0;
  for(size_t r = 0; r < size; ++r)
    recvdispls[r + 1] = recvdispls[r] + recvcounts[r];
  std::vector<size_t> recvbuf(recvdispls[size]);

  // now send the actual vertex info
  ret = alltoallv(sendbuf, sendcounts, senddispls, recvbuf, recvcounts,
    recvdispls, MPI_COMM_WORLD);
  if(ret != MPI_SUCCESS)
    clog_error("Error communicating vertices");

  //----------------------------------------------------------------------------
  // Append received vertex information to the local vertex-to-cell graph
  //----------------------------------------------------------------------------

  // and add the results to our local list
  std::map<size_t, std::vector<size_t>> vertex2rank;

  for(size_t r = 0; r < size; ++r) {
    for(size_t i = recvdispls[r]; i < recvdispls[r + 1];) {
      // get vertex
      auto vertex = recvbuf[i];
      ++i;
      // keep track of ranks that share this vertex
      vertex2rank[vertex].emplace_back(r);
      assert(i < recvdispls[r + 1]);
      // unpack cell neighbors
      auto n = recvbuf[i];
      ++i;
      for(size_t j = 0; j < n; ++j) {
        assert(i < recvdispls[r + 1]);
        auto cell = recvbuf[i];
        ++i;
        // might not already be there
        vertex2cell[vertex].emplace_back(cell);
      }
    }
  }

  // remove duplicates
  remove_duplicates(vertex2cell);

  //----------------------------------------------------------------------------
  // Send back the final results for shared vertices
  //----------------------------------------------------------------------------

  // now perpare to send results back

  // count send buffer size
  std::fill(sendcounts.begin(), sendcounts.end(), 0);
  for(const auto & vertex_pair : vertex2rank) {
    auto vertex = vertex_pair.first;
    for(auto r : vertex_pair.second) {
      if(r != rank) { // should always enter anyway!
        // better already be there
        const auto & cells = vertex2cell.at(vertex);
        // we will be sending vertex id, number of cells, plus cell ids
        auto n = 2 + cells.size();
        sendcounts[r] += n;
      }
    }
  }

  // finish displacements
  senddispls[0] = 0;
  for(size_t r = 0; r < size; ++r)
    senddispls[r + 1] = senddispls[r] + sendcounts[r];

  // resize send buffer
  sendbuf.clear();
  sendbuf.resize(senddispls[size]);

  // now fill buffer
  std::fill(sendcounts.begin(), sendcounts.end(), 0);
  for(const auto & vertex_pair : vertex2rank) {
    auto vertex = vertex_pair.first;
    for(auto r : vertex_pair.second) {
      if(r != rank) { // should always enter anyway!
        auto j = senddispls[r] + sendcounts[r];
        // better already be there
        const auto & cells = vertex2cell.at(vertex);
        // we will be sending vertex id, number of cells, plus cell ids
        auto n = 2 + cells.size();
        sendbuf[j++] = vertex;
        sendbuf[j++] = cells.size();
        for(auto c : cells)
          sendbuf[j++] = c;
        // increment send counter
        sendcounts[r] = j - senddispls[r];
      }
    }
  }

  // send counts
  std::fill(recvcounts.begin(), recvcounts.end(), 0);
  ret = MPI_Alltoall(sendcounts.data(), 1, mpi_size_t, recvcounts.data(), 1,
    mpi_size_t, MPI_COMM_WORLD);
  if(ret != MPI_SUCCESS)
    clog_error("Error communicating back vertex counts");

  // how much info will we be receiving
  recvdispls[0] = 0;
  for(size_t r = 0; r < size; ++r)
    recvdispls[r + 1] = recvdispls[r] + recvcounts[r];

  // how much info will we be receiving
  recvbuf.clear();
  recvbuf.resize(recvdispls.at(size));

  // now send the final vertex info back
  ret = alltoallv(sendbuf, sendcounts, senddispls, recvbuf, recvcounts,
    recvdispls, MPI_COMM_WORLD);
  if(ret != MPI_SUCCESS)
    clog_error("Error communicating new vertices");

  //----------------------------------------------------------------------------
  // Append received vertex information to the local vertex-to-cell graph
  //----------------------------------------------------------------------------

  for(size_t r = 0; r < size; ++r) {
    for(size_t i = recvdispls[r]; i < recvdispls[r + 1];) {
      // get vertex
      auto vertex = recvbuf[i];
      ++i;
      // keep track of ranks that share this vertex
      vertex2rank[vertex].emplace_back(r);
      assert(i < recvdispls[r + 1]);
      // unpack cell neighbors
      auto n = recvbuf[i];
      ++i;
      for(size_t j = 0; j < n; ++j) {
        assert(i < recvdispls[r + 1]);
        auto cell = recvbuf[i];
        ++i;
        // might not already be there
        vertex2cell[vertex].emplace_back(cell);
      }
    }
  }

  // remove duplicates
  remove_duplicates(vertex2cell);

  //----------------------------------------------------------------------------
  // Invert for final cell-to-cell graph
  //----------------------------------------------------------------------------

  // Set the first offset (always zero).
  dcrs.offsets.reserve(num_cells);
  dcrs.indices.reserve(from_dimension * from_dimension * num_cells); // guess
  dcrs.offsets.push_back(0);

  std::map<size_t, size_t> cell_counts;

  for(size_t ic = 0; ic < num_cells; ++ic) {
    auto cell = cells_start + ic;

    cell_counts.clear();

    // iterate over vertices
    auto start = cells2vertex.offsets[ic];
    auto end = cells2vertex.offsets[ic + 1];
    for(auto i = start; i < end; ++i) {
      auto iv = cells2vertex.indices[i];
      auto vertex = vertex_local_to_global[iv];
      // now count attached cells
      for(auto other : vertex2cell.at(vertex)) {
        // new entries are initialized to zero
        if(other != cell)
          cell_counts[other] += 1;
      }
    }

    // now add results
    int num_connections{0};

    for(auto count : cell_counts) {
      if(count.second >= min_connections) {
        dcrs.indices.emplace_back(count.first);
        num_connections++;
      }
    }

    dcrs.offsets.emplace_back(dcrs.offsets.back() + num_connections);
  }

} // make_dcrs

<<<<<<< HEAD
////////////////////////////////////////////////////////////////////////////////
/// \brief Simple utility for determining which rank owns an id
////////////////////////////////////////////////////////////////////////////////
template<typename Vector>
size_t
rank_owner(const Vector & distribution, typename Vector::value_type i) {
  auto it = std::upper_bound(distribution.begin(), distribution.end(), i);
  assert(it != distribution.end());
  return std::distance(distribution.begin(), it) - 1;
}

=======
  
>>>>>>> d14a1656
////////////////////////////////////////////////////////////////////////////////
/// \brief Migrate pieces of a mesh from one processor to another
////////////////////////////////////////////////////////////////////////////////
template<std::size_t DIMENSION>
void
migrate(size_t dimension,
  const std::vector<size_t> & partitioning,
  dcrs_t & dcrs,
  typename topology::parallel_mesh_definition_u<DIMENSION> & md) {

  int comm_size, comm_rank;

  MPI_Comm_size(MPI_COMM_WORLD, &comm_size);
  MPI_Comm_rank(MPI_COMM_WORLD, &comm_rank);

  //----------------------------------------------------------------------------
  // Pack information together.
  //
  // We need to query the mesh definition to see if there is extra info we
  // want to send.
  //----------------------------------------------------------------------------

  using byte_t =
    typename topology::parallel_mesh_definition_u<DIMENSION>::byte_t;
  std::vector<size_t> sendcounts(comm_size, 0);
  std::vector<size_t> senddispls(comm_size + 1);
  std::vector<byte_t> sendbuf;
  std::vector<size_t> erase_local_ids;

  senddispls[0] = 0;
  auto num_elements = dcrs.size();

  // Find the indices we need torequest.
  for(size_t rank(0); rank < comm_size; ++rank) {

    // keep track of the buffer beginning
    auto start_buf = sendbuf.size();

    // loop over entities we partitionied
    for(size_t local_id(0); local_id < num_elements && rank != comm_rank;
        ++local_id) {

      // the global id
      auto global_id = dcrs.distribution[comm_rank] + local_id;

      //------------------------------------------------------------------------
      // No migration necessary
      if(partitioning[local_id] == comm_rank) {
        // just keep track of the global ids
      }
      //------------------------------------------------------------------------
      // Entity to be migrated
      else if(partitioning[local_id] == rank) {
        // mark for deletion
        erase_local_ids.emplace_back(local_id);
        // global id
        topology::cast_insert(&global_id, 1, sendbuf);
        // dcrs info
        auto start = dcrs.offsets[local_id];
        auto num_offsets = dcrs.offsets[local_id + 1] - start;
        topology::cast_insert(&num_offsets, 1, sendbuf);
        topology::cast_insert(&dcrs.indices[start], num_offsets, sendbuf);
        // now specific info related to mesh
        md.pack(dimension, local_id, sendbuf);
      }
    } // for entities

    // keep track of offsets
    sendcounts[rank] = sendbuf.size() - start_buf;
    senddispls[rank + 1] = senddispls[rank] + sendcounts[rank];

  } // for ranks

  //----------------------------------------------------------------------------
  // Erase entities to be migrated
  //----------------------------------------------------------------------------

  if(erase_local_ids.size()) {

    // sort them first
    std::sort(erase_local_ids.begin(), erase_local_ids.end());
    auto last = std::unique(erase_local_ids.begin(), erase_local_ids.end());
    assert(last == erase_local_ids.end() && "duplicate ids to delete");

    // erase dcrs elements
    dcrs.erase(erase_local_ids);

    // erase mesh elements
    md.erase(dimension, erase_local_ids);

    // decrement counter
    num_elements -= erase_local_ids.size();
  }

  //----------------------------------------------------------------------------
  // Send information.
  //----------------------------------------------------------------------------

  // the mpi data type for size_t
  const auto mpi_size_t = utils::mpi_typetraits_u<size_t>::type();

  std::vector<size_t> recvcounts(comm_size, 0);
  auto ret = MPI_Alltoall(sendcounts.data(), 1, mpi_size_t, recvcounts.data(),
    1, mpi_size_t, MPI_COMM_WORLD);
  if(ret != MPI_SUCCESS)
    clog_error("Error communicating vertex counts");

  // how much info will we be receiving
  std::vector<size_t> recvdispls(comm_size + 1);
  recvdispls[0] = 0;
  for(size_t r = 0; r < comm_size; ++r)
    recvdispls[r + 1] = recvdispls[r] + recvcounts[r];
  std::vector<byte_t> recvbuf(recvdispls[comm_size]);

  // now send the actual info
  ret = alltoallv(sendbuf, sendcounts, senddispls, recvbuf, recvcounts,
    recvdispls, MPI_COMM_WORLD);
  if(ret != MPI_SUCCESS)
    clog_error("Error communicating vertices");

  //----------------------------------------------------------------------------
  // Unpack information.
  //----------------------------------------------------------------------------

  // Add indices to primary
  for(size_t rank(0); rank < comm_size; ++rank) {

    auto start = recvdispls[rank];
    auto end = recvdispls[rank + 1];
    const auto * buffer = &recvbuf[start];
    const auto * buffer_end = &recvbuf[end];

    // Typically, one would check for equality between an iterator address
    // and the ending pointer address.  This might cause an infinate loop
    // if there is an error in unpacking.  So I think testing on byte
    // index is safer since there is no danger of iterating past the end.
    for(size_t i = start; i < end;) {

      // capture start of buffer
      const auto * buffer_start = buffer;

      // the local_id
      auto local_id = num_elements++;

      // global id
      size_t global_id;
      topology::uncast(buffer, 1, &global_id);

      // dcrs info
      auto last = dcrs.offsets[local_id];

      size_t num_offsets;
      topology::uncast(buffer, 1, &num_offsets);
      dcrs.offsets.emplace_back(last + num_offsets);

      dcrs.indices.resize(dcrs.indices.size() + num_offsets);
      topology::uncast(buffer, num_offsets, &dcrs.indices[last]);

      // now specific info related to mesh
      md.unpack(dimension, local_id, buffer);

      // increment pointer
      i += std::distance(buffer_start, buffer);

    } // for

    // make sre we are at the right spot in the buffer
    clog_assert(buffer == buffer_end, "Unpacking mismatch");

  } // for

  clog_assert(num_elements == dcrs.size(),
    "Mismatch in the final number of elements after migration");

  clog_assert(num_elements > 0,
    "At least one rank has an empty primary coloring. Please either "
    "increase the problem size or use fewer ranks");

  // recompute the partioning
  dcrs.distribution.clear();
  dcrs.distribution.resize(comm_size + 1);
  dcrs.distribution[0] = 0;

  MPI_Allgather(&num_elements, 1, mpi_size_t, dcrs.distribution.data() + 1, 1,
    mpi_size_t, MPI_COMM_WORLD);

  for(size_t i = 0; i < comm_size; ++i)
    dcrs.distribution[i + 1] += dcrs.distribution[i];
}

inline void
get_owner_info(const dcrs_t & dcrs,
  flecsi::coloring::index_coloring_t & entities,
  flecsi::coloring::coloring_info_t & color_info) {

  int comm_size, comm_rank;
  MPI_Comm_size(MPI_COMM_WORLD, &comm_size);
  MPI_Comm_rank(MPI_COMM_WORLD, &comm_rank);

  //----------------------------------------------------------------------------
  // Determine primary/ghost division
  //----------------------------------------------------------------------------

  // starting and ending cell indices
  auto start = dcrs.distribution[comm_rank];
  auto end = dcrs.distribution[comm_rank + 1] - 1;
  auto num_entities = end - start + 1;
  // size_t num_ghost = 0;

  // keep track of shared ranks
  std::set<size_t> shared_ranks;

  for(size_t local_id = 0; local_id < num_entities; ++local_id) {

    // determine clobal id
    auto global_id = start + local_id;
    // reset storage for shared rank ids
    shared_ranks.clear();

    for(auto i = dcrs.offsets[local_id]; i < dcrs.offsets[local_id + 1]; ++i) {
      // who owns the neighbor cell
      auto neighbor = dcrs.indices[i];
      auto rank = rank_owner(dcrs.distribution, neighbor);

      // neighbor is a ghost cell
      if(rank != comm_rank) {
        // create possible new ghost
        // auto ghost_id = num_entities+num_ghost;
        auto ghost_id = neighbor - dcrs.distribution[rank];
        auto e = entity_info_t(neighbor, rank, ghost_id, comm_rank);
        // search for it
        auto it = entities.ghost.find(e);
        // if it has not been added, then add it!
        if(it == entities.ghost.end()) {
          entities.ghost.emplace(e);
          color_info.ghost_owners.insert(rank);
          // num_ghost++;
        }
        // keep track of shared ranks for the parent cell
        shared_ranks.emplace(rank);
      }
    } // neighbors

    // the original cell is exclusive
    if(shared_ranks.empty()) {
      entities.exclusive.emplace(entity_info_t(global_id, comm_rank, local_id));
    }
    // otherwise it must be shared
    else {
      entities.shared.emplace(
        entity_info_t(global_id, comm_rank, local_id, shared_ranks));
      color_info.shared_users.insert(shared_ranks.begin(), shared_ranks.end());
    }
  }

  // store the sizes of each set
  color_info.exclusive = entities.exclusive.size();
  color_info.shared = entities.shared.size();
  color_info.ghost = entities.ghost.size();
}

////////////////////////////////////////////////////////////////////////////////
/// \brief Color an auxiliary index space like vertices or edges
////////////////////////////////////////////////////////////////////////////////
inline void
color_entities(const flecsi::coloring::crs_t & cells2entity,
  const std::vector<size_t> & local2global,
  const std::map<size_t, size_t> & global2local,
  const flecsi::coloring::index_coloring_t & cells,
  flecsi::coloring::index_coloring_t & entities,
  flecsi::coloring::coloring_info_t & color_info,
  size_t & connectivity_counts) {

  int comm_size, comm_rank;
  MPI_Comm_size(MPI_COMM_WORLD, &comm_size);
  MPI_Comm_rank(MPI_COMM_WORLD, &comm_rank);

  // the mpi data type for size_t
  const auto mpi_size_t = utils::mpi_typetraits_u<size_t>::type();

  //----------------------------------------------------------------------------
  // Start marking all vertices as exclusive
  //----------------------------------------------------------------------------

  // marked as exclusive by default
  auto num_ents = local2global.size();
  std::vector<bool> exclusive(num_ents, true);

  // set of possible shared vertices
  std::vector<size_t> potential_shared;

  // now mark shared
  for(const auto & c : cells.shared) {
    auto start = cells2entity.offsets[c.offset];
    auto end = cells2entity.offsets[c.offset + 1];
    auto n = end - start;
    for(size_t i = start; i < end; ++i) {
      auto local_id = cells2entity.indices[i];
      exclusive[local_id] = false;
      potential_shared.emplace_back(local_id);
    }
  }

  // remove duplicates
  auto remove_unique = [](auto & list) {
    std::sort(list.begin(), list.end());
    auto last = std::unique(list.begin(), list.end());
    list.erase(last, list.end());
  };
  remove_unique(potential_shared);

  //----------------------------------------------------------------------------
  // Determine cell-to-vertex connecitivity for my shared cells
  //----------------------------------------------------------------------------

  // first count for storage
  std::vector<size_t> sendcounts(comm_size, 0);
  std::vector<size_t> senddispls(comm_size + 1);

  for(const auto & c : cells.shared) {
    // get cell info
    auto start = cells2entity.offsets[c.offset];
    auto end = cells2entity.offsets[c.offset + 1];
    auto n = end - start;
    // loop over shared ranks
    for(auto r : c.shared) {
      // we will be sending the cell number of vertices, plus vertices
      if(r != comm_rank)
        sendcounts[r] += 1 + n;
    }
  }

  // finish displacements
  senddispls[0] = 0;
  for(size_t r = 0; r < comm_size; ++r)
    senddispls[r + 1] = senddispls[r] + sendcounts[r];

  // now fill buffers
  std::vector<size_t> sendbuf(senddispls[comm_size]);
  std::fill(sendcounts.begin(), sendcounts.end(), 0);

  for(const auto & c : cells.shared) {
    // get cell info
    auto start = cells2entity.offsets[c.offset];
    auto end = cells2entity.offsets[c.offset + 1];
    auto n = end - start;
    // loop over shared ranks
    for(auto r : c.shared) {
      // we will be sending number of vertices, plus vertices
      if(r != comm_rank) {
        // first the id and size
        auto j = senddispls[r] + sendcounts[r];
        sendbuf[j++] = n;
        for(auto i = start; i < end; ++i) {
          auto local_id = cells2entity.indices[i];
          auto global_id = local2global[local_id];
          sendbuf[j++] = global_id;
        }
        // increment send counter
        sendcounts[r] = j - senddispls[r];
      }
    } // shared ranks
  }

  //----------------------------------------------------------------------------
  // Send shared information
  //----------------------------------------------------------------------------

  // send the counts
  std::vector<size_t> recvcounts(comm_size);
  auto ret = MPI_Alltoall(sendcounts.data(), 1, mpi_size_t, recvcounts.data(),
    1, mpi_size_t, MPI_COMM_WORLD);
  if(ret != MPI_SUCCESS)
    clog_error("Error communicating vertex counts");

  // how much info will we be receiving
  std::vector<size_t> recvdispls(comm_size + 1);
  recvdispls[0] = 0;
  for(size_t r = 0; r < comm_size; ++r)
    recvdispls[r + 1] = recvdispls[r] + recvcounts[r];
  std::vector<size_t> recvbuf(recvdispls[comm_size]);

  // figure out the size of the connectivity array
  connectivity_counts = cells2entity.indices.size();

  // now send the actual vertex info
  ret = alltoallv(sendbuf, sendcounts, senddispls, recvbuf, recvcounts,
    recvdispls, MPI_COMM_WORLD);
  if(ret != MPI_SUCCESS)
    clog_error("Error communicating vertices");

  //----------------------------------------------------------------------------
  // Unpack results
  //----------------------------------------------------------------------------

  // set of possible ghost vertices
  std::vector<size_t> potential_ghost;

  for(size_t r = 0; r < comm_size; ++r) {
    for(size_t i = recvdispls[r]; i < recvdispls[r + 1];) {
      // num of vertices
      auto n = recvbuf[i];
      i++;
      connectivity_counts += n;
      // no sift through ghost vertices
      for(auto j = 0; j < n; ++j, ++i) {
        // local and global ids of the vertex (relative to sender)
        auto ent_global_id = recvbuf[i];
        // Don't bother checking if i have this vertex yet, even if I already
        // have it, it might be a ghost
        potential_ghost.emplace_back(ent_global_id);
      } // vertices
    }
  }

  // remove duplicates
  remove_unique(potential_ghost);

  //----------------------------------------------------------------------------
  // Create a naive initial distribution of the vertices
  //----------------------------------------------------------------------------

  // first figure out the maximum global id on this rank
  size_t max_global_ent_id{0};
  for(auto v : local2global)
    max_global_ent_id = std::max(max_global_ent_id, v);

  // now the global max id
  size_t tot_ents{0};
  MPI_Allreduce(
    &max_global_ent_id, &tot_ents, 1, mpi_size_t, MPI_MAX, MPI_COMM_WORLD);
  tot_ents++;

  std::vector<size_t> ent_dist;
  subdivide(tot_ents, comm_size, ent_dist);

  //----------------------------------------------------------------------------
  // Send shared vertex information to the deemed vertex-owner
  //
  // After this, we know who is the sharer of a particular vertex
  //----------------------------------------------------------------------------

  struct owner_t {
    size_t rank;
    size_t local_id;
    std::vector<size_t> ghost_ranks;
    owner_t(size_t r, size_t id) : rank(r), local_id(id) {}
  };
  std::map<size_t, owner_t> entities2rank;

  // We send the results for each vertex to their owner rank, which was
  // defined using the vertex subdivision above
  std::fill(sendcounts.begin(), sendcounts.end(), 0);

  for(auto local_id : potential_shared) {
    auto global_id = local2global[local_id];
    // who owns this vertex
    auto rank = rank_owner(ent_dist, global_id);
    // we will be sending global and local ids
    if(rank != comm_rank)
      sendcounts[rank] += 2;
  } // vert

  // finish displacements
  senddispls[0] = 0;
  for(size_t r = 0; r < comm_size; ++r)
    senddispls[r + 1] = senddispls[r] + sendcounts[r];

  // now fill buffers
  sendbuf.clear();
  sendbuf.resize(senddispls[comm_size]);
  std::fill(sendcounts.begin(), sendcounts.end(), 0);

  for(const auto & local_id : potential_shared) {
    auto global_id = local2global[local_id];
    // who owns this vertex
    auto rank = rank_owner(ent_dist, global_id);
    // we will be sending vertex id, number of cells, plus cell ids
    if(rank != comm_rank) {
      auto i = senddispls[rank] + sendcounts[rank];
      sendbuf[i] = global_id;
      sendbuf[i + 1] = local_id;
      sendcounts[rank] += 2;
    }
    // if its ours, just add it to the list
    else {
      entities2rank.emplace(global_id, owner_t{rank, local_id});
    }
  } // vert

  // send counts
  ret = MPI_Alltoall(sendcounts.data(), 1, mpi_size_t, recvcounts.data(), 1,
    mpi_size_t, MPI_COMM_WORLD);
  if(ret != MPI_SUCCESS)
    clog_error("Error communicating vertex counts");

  // how much info will we be receiving
  recvdispls[0] = 0;
  for(size_t r = 0; r < comm_size; ++r)
    recvdispls[r + 1] = recvdispls[r] + recvcounts[r];

  recvbuf.clear();
  recvbuf.resize(recvdispls[comm_size]);

  // now send the actual vertex info
  ret = alltoallv(sendbuf, sendcounts, senddispls, recvbuf, recvcounts,
    recvdispls, MPI_COMM_WORLD);
  if(ret != MPI_SUCCESS)
    clog_error("Error communicating vertices");

  // upack results
  for(size_t r = 0; r < comm_size; ++r) {
    for(size_t i = recvdispls[r]; i < recvdispls[r + 1]; i += 2) {
      auto global_id = recvbuf[i];
      auto local_id = recvbuf[i + 1];
      auto res = entities2rank.emplace(global_id, owner_t{r, local_id});
      if(!res.second && r < res.first->second.rank) {
        res.first->second = {r, local_id};
      }
    }
  }

  //----------------------------------------------------------------------------
  // Send ghost vertex information to the deemed vertex-owner
  //----------------------------------------------------------------------------

  // We send the results for each vertex to their owner rank, which was
  // defined using the vertex subdivision above
  std::fill(sendcounts.begin(), sendcounts.end(), 0);

  for(auto global_id : potential_ghost) {
    // who owns this vertex
    auto rank = rank_owner(ent_dist, global_id);
    // we will be sending global ids
    if(rank != comm_rank)
      sendcounts[rank]++;
  } // vert

  // finish displacements
  senddispls[0] = 0;
  for(size_t r = 0; r < comm_size; ++r)
    senddispls[r + 1] = senddispls[r] + sendcounts[r];

  // now fill buffers
  sendbuf.clear();
  sendbuf.resize(senddispls[comm_size]);
  std::fill(sendcounts.begin(), sendcounts.end(), 0);

  for(const auto & global_id : potential_ghost) {
    // who owns this vertex
    auto rank = rank_owner(ent_dist, global_id);
    // we will be sending global ids
    if(rank != comm_rank) {
      auto i = senddispls[rank] + sendcounts[rank];
      sendbuf[i] = global_id;
      sendcounts[rank]++;
    }
    // otherwise, i am responsible for this ghost
    else {
      auto & owner = entities2rank.at(global_id);
      if(owner.rank != rank) {
        owner.ghost_ranks.emplace_back(rank);
      }
    }
  } // vert

  // send counts
  ret = MPI_Alltoall(sendcounts.data(), 1, mpi_size_t, recvcounts.data(), 1,
    mpi_size_t, MPI_COMM_WORLD);
  if(ret != MPI_SUCCESS)
    clog_error("Error communicating vertex counts");

  // how much info will we be receiving
  recvdispls[0] = 0;
  for(size_t r = 0; r < comm_size; ++r)
    recvdispls[r + 1] = recvdispls[r] + recvcounts[r];

  recvbuf.clear();
  recvbuf.resize(recvdispls[comm_size]);

  // now send the actual vertex info
  ret = alltoallv(sendbuf, sendcounts, senddispls, recvbuf, recvcounts,
    recvdispls, MPI_COMM_WORLD);
  if(ret != MPI_SUCCESS)
    clog_error("Error communicating vertices");

  // upack results
  for(size_t r = 0; r < comm_size; ++r) {
    for(size_t i = recvdispls[r]; i < recvdispls[r + 1]; i++) {
      auto global_id = recvbuf[i];
      // definately a ghost!
      auto & owner = entities2rank.at(global_id);
      if(owner.rank != r) {
        owner.ghost_ranks.emplace_back(r);
      }
    }
  }

  //----------------------------------------------------------------------------
  // Send back the ghost/shared information to everyone that needs it
  //----------------------------------------------------------------------------
  std::fill(sendcounts.begin(), sendcounts.end(), 0);

  // figure out send counts
  std::vector<size_t> ranks;
  for(const auto & pair : entities2rank) {
    const auto owner = pair.second;
    // who am i sending to
    ranks.assign(owner.ghost_ranks.begin(), owner.ghost_ranks.end());
    ranks.push_back(owner.rank);
    // we will be sending id+rank+offset+num_ghost+ghost_ranks
    auto n = 4 + owner.ghost_ranks.size();
    for(auto rank : ranks) {
      if(rank != comm_rank)
        sendcounts[rank] += n;
    }
  } // vert

  // finish displacements
  senddispls[0] = 0;
  for(size_t r = 0; r < comm_size; ++r)
    senddispls[r + 1] = senddispls[r] + sendcounts[r];

  // now fill buffers
  sendbuf.clear();
  sendbuf.resize(senddispls[comm_size]);
  std::fill(sendcounts.begin(), sendcounts.end(), 0);

  for(const auto & pair : entities2rank) {
    auto global_id = pair.first;
    const auto owner = pair.second;
    // who am i sending to
    ranks.assign(owner.ghost_ranks.begin(), owner.ghost_ranks.end());
    ranks.push_back(owner.rank);
    // we will be sending id+rank+offset+num_ghost+ghost_ranks
    auto n = 4 + owner.ghost_ranks.size();
    for(auto rank : ranks) {
      // we will be sending global ids
      if(rank != comm_rank) {
        auto i = senddispls[rank] + sendcounts[rank];
        sendbuf[i++] = global_id;
        sendbuf[i++] = owner.rank;
        sendbuf[i++] = owner.local_id;
        sendbuf[i++] = owner.ghost_ranks.size();
        for(auto r : owner.ghost_ranks)
          sendbuf[i++] = r;
        sendcounts[rank] += n;
      }
    }
  } // vert

  // send counts
  ret = MPI_Alltoall(sendcounts.data(), 1, mpi_size_t, recvcounts.data(), 1,
    mpi_size_t, MPI_COMM_WORLD);
  if(ret != MPI_SUCCESS)
    clog_error("Error communicating vertex counts");

  // how much info will we be receiving
  recvdispls[0] = 0;
  for(size_t r = 0; r < comm_size; ++r)
    recvdispls[r + 1] = recvdispls[r] + recvcounts[r];

  recvbuf.clear();
  recvbuf.resize(recvdispls[comm_size]);

  // now send the actual vertex info
  ret = alltoallv(sendbuf, sendcounts, senddispls, recvbuf, recvcounts,
    recvdispls, MPI_COMM_WORLD);
  if(ret != MPI_SUCCESS)
    clog_error("Error communicating vertices");

  // upack results
  for(size_t r = 0; r < comm_size; ++r) {
    for(size_t i = recvdispls[r]; i < recvdispls[r + 1];) {
      auto global_id = recvbuf[i];
      i++;
      auto rank = recvbuf[i];
      i++;
      auto local_id = recvbuf[i];
      i++;
      auto num_shared = recvbuf[i];
      i++;
      auto it = entities2rank.emplace(global_id, owner_t{rank, local_id});
      assert(it.second &&
             "did not insert vertex, which means multiple owners sent it");
      for(size_t j = 0; j < num_shared; ++j, ++i) {
        it.first->second.ghost_ranks.emplace_back(recvbuf[i]);
      }
    }
  }

  //----------------------------------------------------------------------------
  // Now we can set exclusive, shared and ghost
  //----------------------------------------------------------------------------

  // exclusive
  for(size_t local_id = 0; local_id < num_ents; ++local_id) {
    if(exclusive[local_id]) {
      auto global_id = local2global[local_id];
      entities.exclusive.emplace(global_id, comm_rank, local_id);
    }
  }

  // shared and ghost
  for(const auto pair : entities2rank) {
    auto global_id = pair.first;
    auto owner = pair.second;
    // if i am the owner, shared
    if(owner.rank == comm_rank) {
      assert(owner.ghost_ranks.size() && "shared/ghost has no ghost ranks!");
      auto it = entities.shared.emplace(
        global_id, owner.rank, owner.local_id, owner.ghost_ranks);
      color_info.shared_users.insert(
        it.first->shared.begin(), it.first->shared.end());
    }
    // otherwise this "may" be a ghost
    else {
      auto is_ghost = std::binary_search(
        potential_ghost.begin(), potential_ghost.end(), global_id);
      if(is_ghost) {
        auto it = entities.ghost.emplace(global_id, owner.rank, owner.local_id);
        color_info.ghost_owners.insert(owner.rank);
      } // is ghost
    }
  }

  // entitiy summaries
  color_info.exclusive = entities.exclusive.size();
  color_info.shared = entities.shared.size();
  color_info.ghost = entities.ghost.size();
}

////////////////////////////////////////////////////////////////////////////////
/// \brief Number an index space like edges or faces
////////////////////////////////////////////////////////////////////////////////
template<std::size_t MESH_DIMENSION>
void
match_ids(
  const typename flecsi::topology::parallel_mesh_definition_u<MESH_DIMENSION> &
    md,
  size_t dimension,
  std::vector<size_t> & local2global,
  std::map<size_t, size_t> & global2local) {

  int comm_size, comm_rank;
  MPI_Comm_size(MPI_COMM_WORLD, &comm_size);
  MPI_Comm_rank(MPI_COMM_WORLD, &comm_rank);

  // the mpi data type for size_t
  const auto mpi_size_t = utils::mpi_typetraits_u<size_t>::type();

  //----------------------------------------------------------------------------
  // Create a naive initial distribution of the vertices
  //----------------------------------------------------------------------------

  // first figure out the maximum global id on this rank
  const auto & vertex_local2global = md.local_to_global(0);

  size_t max_global_vert_id{0};
  for(auto v : vertex_local2global)
    max_global_vert_id = std::max(max_global_vert_id, v);

  // now the global max id
  size_t tot_verts{0};
  MPI_Allreduce(
    &max_global_vert_id, &tot_verts, 1, mpi_size_t, MPI_MAX, MPI_COMM_WORLD);
  tot_verts++;

  std::vector<size_t> vert_dist;
  subdivide(tot_verts, comm_size, vert_dist);

  //----------------------------------------------------------------------------
  // Send each edge to the edge owner
  //
  // The vertex with the lowest id owns the edge
  //----------------------------------------------------------------------------

  const auto & entities2vertex = md.entities_crs(dimension, 0);

  // map the vertices to an id
  std::map<std::vector<size_t>, size_t> entities;

  // storage for vertex sorting
  std::vector<size_t> sorted_vs;

  // a utility function for sorting and adding to the map
  auto add_to_map = [&](const auto & vs, auto & vertices2id, auto id) {
    sorted_vs.assign(vs.begin(), vs.end());
    std::sort(sorted_vs.begin(), sorted_vs.end());
    auto res = vertices2id.emplace(sorted_vs, id);
    return res.first;
  };

  // first count for storage
  std::vector<size_t> sendcounts(comm_size, 0);
  std::vector<size_t> senddispls(comm_size + 1);

  // storage for global ids
  std::vector<size_t> global_vs;

  for(const auto & vs : entities2vertex) {
    // convert to global ids
    global_vs.clear();
    global_vs.reserve(vs.size());
    for(auto v : vs)
      global_vs.emplace_back(vertex_local2global.at(v));
    // get the rank owner
    auto it = std::min_element(global_vs.begin(), global_vs.end());
    auto r = rank_owner(vert_dist, *it);
    // we will be sending the number of vertices, plus the vertices
    if(r != comm_rank)
      sendcounts[r] += 1 + vs.size();
  }

  // finish displacements
  senddispls[0] = 0;
  for(size_t r = 0; r < comm_size; ++r)
    senddispls[r + 1] = senddispls[r] + sendcounts[r];

  // now fill buffers
  std::vector<size_t> sendbuf(senddispls[comm_size]);
  std::fill(sendcounts.begin(), sendcounts.end(), 0);

  for(const auto & vs : entities2vertex) {
    // convert to global ids
    global_vs.clear();
    global_vs.reserve(vs.size());
    for(auto v : vs)
      global_vs.emplace_back(vertex_local2global.at(v));
    // get the rank owner
    auto it = std::min_element(global_vs.begin(), global_vs.end());
    auto r = rank_owner(vert_dist, *it);
    // we will be sending the number of vertices, plus the vertices
    if(r != comm_rank) {
      // first the id and size
      auto j = senddispls[r] + sendcounts[r];
      sendbuf[j++] = vs.size();
      for(auto v : global_vs)
        sendbuf[j++] = v;
      // increment send counter
      sendcounts[r] = j - senddispls[r];
    }
    // otherwise, if its mine, add it
    else {
      add_to_map(global_vs, entities, entities.size());
    }
  }

  //----------------------------------------------------------------------------
  // Send information
  //----------------------------------------------------------------------------

  // send the counts
  std::vector<size_t> recvcounts(comm_size);
  auto ret = MPI_Alltoall(sendcounts.data(), 1, mpi_size_t, recvcounts.data(),
    1, mpi_size_t, MPI_COMM_WORLD);
  if(ret != MPI_SUCCESS)
    clog_error("Error communicating vertex counts");

  // how much info will we be receiving
  std::vector<size_t> recvdispls(comm_size + 1);
  recvdispls[0] = 0;
  for(size_t r = 0; r < comm_size; ++r)
    recvdispls[r + 1] = recvdispls[r] + recvcounts[r];
  std::vector<size_t> recvbuf(recvdispls[comm_size]);

  // now send the actual vertex info
  ret = alltoallv(sendbuf, sendcounts, senddispls, recvbuf, recvcounts,
    recvdispls, MPI_COMM_WORLD);
  if(ret != MPI_SUCCESS)
    clog_error("Error communicating vertices");

  //----------------------------------------------------------------------------
  // Unpack results
  //----------------------------------------------------------------------------

  using pointer_t = std::decay_t<decltype(entities.begin())>;

  // keep track of who needs what
  std::map<size_t, std::vector<pointer_t>> rank_edges;

  for(size_t r = 0; r < comm_size; ++r) {
    auto & rank_data = rank_edges[r];
    for(size_t i = recvdispls[r]; i < recvdispls[r + 1];) {
      auto n = recvbuf[i];
      auto vs = utils::make_array_ref(&recvbuf[i + 1], n);
      auto it = add_to_map(vs, entities, entities.size());
      rank_data.emplace_back(it);
      i += n + 1;
    }

    // sort and remove unique entries
    std::sort(rank_data.begin(), rank_data.end(),
      [](const auto & a, const auto & b) { return a->second < b->second; });
    auto last = std::unique(rank_data.begin(), rank_data.end());
    rank_data.erase(last, rank_data.end());
  }

  //----------------------------------------------------------------------------
  // Come up with a global numbering
  //----------------------------------------------------------------------------

  size_t my_edges{entities.size()};

  std::vector<size_t> edge_dist(comm_size + 1);
  edge_dist[0] = 0;

  MPI_Allgather(
    &my_edges, 1, mpi_size_t, &edge_dist[1], 1, mpi_size_t, MPI_COMM_WORLD);

  for(size_t r = 0; r < comm_size; ++r)
    edge_dist[r + 1] += edge_dist[r];

  // bump all my local edge counts up
  for(auto & pair : entities)
    pair.second += edge_dist[comm_rank];

  //----------------------------------------------------------------------------
  // Send back the finished edges to those that sent you the pairs
  //----------------------------------------------------------------------------

  // counts for storage
  std::fill(sendcounts.begin(), sendcounts.end(), 0);
  // and fill buffers
  sendbuf.clear();

  for(size_t r = 0; r < comm_size; ++r) {
    if(r == comm_rank)
      continue;
    // we will be sending the edge id, number of vertices, plus the vertices
    for(auto edge : rank_edges.at(r)) {
      auto global_id = edge->second;
      auto n = edge->first.size();
      sendcounts[r] += 2 + n;
      sendbuf.emplace_back(global_id);
      sendbuf.emplace_back(n);
      for(auto v : edge->first)
        sendbuf.emplace_back(v);
    }
  }

  // finish displacements
  senddispls[0] = 0;
  for(size_t r = 0; r < comm_size; ++r)
    senddispls[r + 1] = senddispls[r] + sendcounts[r];

  //----------------------------------------------------------------------------
  // Send information
  //----------------------------------------------------------------------------

  // send the counts
  ret = MPI_Alltoall(sendcounts.data(), 1, mpi_size_t, recvcounts.data(), 1,
    mpi_size_t, MPI_COMM_WORLD);
  if(ret != MPI_SUCCESS)
    clog_error("Error communicating vertex counts");

  // how much info will we be receiving
  recvdispls[0] = 0;
  for(size_t r = 0; r < comm_size; ++r)
    recvdispls[r + 1] = recvdispls[r] + recvcounts[r];
  recvbuf.clear();
  recvbuf.resize(recvdispls[comm_size]);

  // now send the actual vertex info
  ret = alltoallv(sendbuf, sendcounts, senddispls, recvbuf, recvcounts,
    recvdispls, MPI_COMM_WORLD);
  if(ret != MPI_SUCCESS)
    clog_error("Error communicating vertices");

  //----------------------------------------------------------------------------
  // Unpack results
  //----------------------------------------------------------------------------

  for(size_t r = 0; r < comm_size; ++r) {
    for(size_t i = recvdispls[r]; i < recvdispls[r + 1];) {
      auto global_id = recvbuf[i];
      auto n = recvbuf[i + 1];
      auto vs = utils::make_array_ref(&recvbuf[i + 2], n);
      i += n + 2;
      add_to_map(vs, entities, global_id);
    }
  }

  //----------------------------------------------------------------------------
  // Figure local ids for the edges
  //----------------------------------------------------------------------------

  for(const auto & vs : entities2vertex) {
    // convert to global ids
    global_vs.clear();
    global_vs.reserve(vs.size());
    for(auto v : vs)
      global_vs.emplace_back(vertex_local2global.at(v));
    // sort the vertices and find the edge
    std::sort(global_vs.begin(), global_vs.end());
    auto it = entities.find(global_vs);
    assert(it != entities.end() && "messed up setting entity ids");
    // figure out the edges global id
    auto global_id = it->second;
    global2local.emplace(global_id, local2global.size());
    local2global.emplace_back(global_id);
  }
}

////////////////////////////////////////////////////////////////////////////////
/// \brief Color an auxiliary index space like vertices or edges
////////////////////////////////////////////////////////////////////////////////
inline void
ghost_connectivity(const flecsi::coloring::crs_t & from2to,
  const std::vector<size_t> & local2global,
  const flecsi::coloring::index_coloring_t & from_entities,
  std::vector<size_t> & from_ids,
  flecsi::coloring::crs_t & connectivity) {

  int comm_size, comm_rank;
  MPI_Comm_size(MPI_COMM_WORLD, &comm_size);
  MPI_Comm_rank(MPI_COMM_WORLD, &comm_rank);

  // the mpi data type for size_t
  const auto mpi_size_t = utils::mpi_typetraits_u<size_t>::type();

  //----------------------------------------------------------------------------
  // Determine cell-to-vertex connecitivity for my shared cells
  //----------------------------------------------------------------------------

  // first count for storage
  std::vector<size_t> sendcounts(comm_size, 0);
  std::vector<size_t> senddispls(comm_size + 1);

  for(const auto & e : from_entities.shared) {
    // get cell info
    auto start = from2to.offsets[e.offset];
    auto end = from2to.offsets[e.offset + 1];
    auto n = end - start;
    // loop over shared ranks
    for(auto r : e.shared) {
      // we will be sending the cell global id, number of vertices, plus
      // vertices
      if(r != comm_rank)
        sendcounts[r] += 2 + n;
    }
  }

  // finish displacements
  senddispls[0] = 0;
  for(size_t r = 0; r < comm_size; ++r)
    senddispls[r + 1] = senddispls[r] + sendcounts[r];

  // now fill buffers
  std::vector<size_t> sendbuf(senddispls[comm_size]);
  std::fill(sendcounts.begin(), sendcounts.end(), 0);

  for(const auto & e : from_entities.shared) {
    // get cell info
    auto start = from2to.offsets[e.offset];
    auto end = from2to.offsets[e.offset + 1];
    auto n = end - start;
    // loop over shared ranks
    for(auto r : e.shared) {
      // we will be sending global id, number of vertices, plus vertices
      if(r != comm_rank) {
        // first the id and size
        auto j = senddispls[r] + sendcounts[r];
        sendbuf[j++] = e.id;
        sendbuf[j++] = n;
        for(auto i = start; i < end; ++i) {
          auto local_id = from2to.indices[i];
          auto global_id = local2global[local_id];
          sendbuf[j++] = global_id;
        }
        // increment send counter
        sendcounts[r] = j - senddispls[r];
      }
    } // shared ranks
  }

  //----------------------------------------------------------------------------
  // Send shared information
  //----------------------------------------------------------------------------

  // send the counts
  std::vector<size_t> recvcounts(comm_size);
  auto ret = MPI_Alltoall(sendcounts.data(), 1, mpi_size_t, recvcounts.data(),
    1, mpi_size_t, MPI_COMM_WORLD);
  if(ret != MPI_SUCCESS)
    clog_error("Error communicating vertex counts");

  // how much info will we be receiving
  std::vector<size_t> recvdispls(comm_size + 1);
  recvdispls[0] = 0;
  for(size_t r = 0; r < comm_size; ++r)
    recvdispls[r + 1] = recvdispls[r] + recvcounts[r];
  std::vector<size_t> recvbuf(recvdispls[comm_size]);

  // now send the actual vertex info
  ret = alltoallv(sendbuf, sendcounts, senddispls, recvbuf, recvcounts,
    recvdispls, MPI_COMM_WORLD);
  if(ret != MPI_SUCCESS)
    clog_error("Error communicating vertices");

  //----------------------------------------------------------------------------
  // Unpack results
  //----------------------------------------------------------------------------

  connectivity.clear();
  connectivity.offsets.emplace_back(0);
  from_ids.clear();

  for(size_t r = 0; r < comm_size; ++r) {
    for(size_t i = recvdispls[r]; i < recvdispls[r + 1];) {
      // global id
      auto global_id = recvbuf[i];
      from_ids.emplace_back(global_id);
      i++;
      // num of vertices
      auto n = recvbuf[i];
      i++;
      // no sift through ghost vertices
      for(auto j = 0; j < n; ++j, ++i) {
        // local and global ids of the vertex (relative to sender)
        auto ent_global_id = recvbuf[i];
        // Don't bother checking if i have this vertex yet, even if I already
        // have it, it might be a ghost
        connectivity.indices.emplace_back(ent_global_id);
      } // vertices
      // now add final offset
      connectivity.offsets.emplace_back(connectivity.offsets.back() + n);
    }
  }
}

template<std::size_t MESH_DIMENSION>
void
ghost_connectivity(
  const typename flecsi::topology::parallel_mesh_definition_u<MESH_DIMENSION> &
    md,
  size_t from_dimension,
  size_t to_dimension,
  const flecsi::coloring::index_coloring_t & from_entities,
  std::vector<size_t> & from_ids,
  flecsi::coloring::crs_t & connectivity) {

  const auto & to_local2global = md.local_to_global(to_dimension);
  const auto & from2to = md.entities_crs(from_dimension, to_dimension);

  ghost_connectivity(
    from2to, to_local2global, from_entities, from_ids, connectivity);
}

} // namespace coloring
} // namespace flecsi<|MERGE_RESOLUTION|>--- conflicted
+++ resolved
@@ -349,8 +349,6 @@
   return ret;
 }
 
-<<<<<<< HEAD
-=======
 ////////////////////////////////////////////////////////////////////////////////
 /// \brief Simple utility for determining which rank owns an id
 ////////////////////////////////////////////////////////////////////////////////
@@ -363,7 +361,6 @@
 }
 
 
->>>>>>> d14a1656
 ////////////////////////////////////////////////////////////////////////////////
 /// \brief A simple utility for subdividing an index space into several parts
 ////////////////////////////////////////////////////////////////////////////////
@@ -491,27 +488,6 @@
   // We send the results for each vertex to their owner rank, which was
   // defined using the vertex subdivision above
   std::vector<size_t> sendcounts(size, 0);
-<<<<<<< HEAD
-  std::vector<size_t> senddispls(size + 1);
-  std::vector<size_t> sendbuf;
-  {
-    auto it = vertex2cell.begin();
-    for(size_t r = 0; r < size && it != vertex2cell.end(); ++it) {
-      while(it->first >= vert_dist[r + 1])
-        r++;
-      // we will be sending vertex id, number of cells, plus cell ids
-      if(r != rank) {
-        auto n = 2 + it->second.size();
-        sendcounts[r] += n;
-        sendbuf.reserve(sendbuf.size() + n);
-        sendbuf.emplace_back(it->first);
-        sendbuf.emplace_back(it->second.size());
-        sendbuf.insert(sendbuf.end(), it->second.begin(), it->second.end());
-      }
-    }
-  } // scope
-
-=======
 
   // count
   for ( const auto & vs_pair : vertex2cell ) {
@@ -524,14 +500,9 @@
     }
   }
   
->>>>>>> d14a1656
   // finish displacements
   std::vector<size_t> senddispls(size+1);
   senddispls[0] = 0;
-<<<<<<< HEAD
-  for(size_t r = 0; r < size; ++r)
-    senddispls[r + 1] = senddispls[r] + sendcounts[r];
-=======
   for ( size_t r=0; r<size; ++r ) {
     senddispls[r+1] = senddispls[r] + sendcounts[r];
     sendcounts[r] = 0;
@@ -557,7 +528,6 @@
     }
   }
 
->>>>>>> d14a1656
 
   std::vector<size_t> recvcounts(size, 0);
   auto ret = MPI_Alltoall(sendcounts.data(), 1, mpi_size_t, recvcounts.data(),
@@ -755,21 +725,7 @@
 
 } // make_dcrs
 
-<<<<<<< HEAD
-////////////////////////////////////////////////////////////////////////////////
-/// \brief Simple utility for determining which rank owns an id
-////////////////////////////////////////////////////////////////////////////////
-template<typename Vector>
-size_t
-rank_owner(const Vector & distribution, typename Vector::value_type i) {
-  auto it = std::upper_bound(distribution.begin(), distribution.end(), i);
-  assert(it != distribution.end());
-  return std::distance(distribution.begin(), it) - 1;
-}
-
-=======
   
->>>>>>> d14a1656
 ////////////////////////////////////////////////////////////////////////////////
 /// \brief Migrate pieces of a mesh from one processor to another
 ////////////////////////////////////////////////////////////////////////////////
