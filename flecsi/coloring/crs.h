--- conflicted
+++ resolved
@@ -71,24 +71,6 @@
     auto num_remove = ids.size();
     auto num_offsets = size();
 
-<<<<<<< HEAD
-    // shift data to the left
-    for(auto i = num_remove; i-- > 0;) {
-      // get local id to remove
-      auto local_id = ids[i];
-      // get offset positions
-      auto start = offsets[local_id];
-      auto end = offsets[local_id + 1];
-      auto n = end - start;
-      // shift all indices
-      for(size_t j = end, k = 0; j < offsets[num_offsets]; ++j, ++k)
-        indices[start + k] = indices[j];
-      // shift all offsets
-      for(auto j = local_id; j < num_offsets; ++j)
-        offsets[j] = offsets[j + 1] - n;
-      // remove one entry
-      num_offsets--;
-=======
     std::vector<size_t> new_offsets( offsets.size() - num_remove );
     std::vector<size_t> new_indices;
     new_indices.reserve( indices.size() );
@@ -114,19 +96,13 @@
       }
       new_offsets[inew+1] = new_indices.size();
       inew++;
->>>>>>> d14a1656
     }
 
     assert( new_offsets.size() == offsets.size() - num_remove );
 
     // resize arrays
-<<<<<<< HEAD
-    offsets.resize(num_offsets + 1);
-    indices.resize(offsets[num_offsets]);
-=======
     std::swap( offsets, new_offsets );
     std::swap( indices, new_indices );
->>>>>>> d14a1656
   }
 
   /// \brief clears the current storage
