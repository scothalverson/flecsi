--- conflicted
+++ resolved
@@ -39,21 +39,12 @@
 
   using independent_t = test_mesh_2d_t;
 
-<<<<<<< HEAD
-  size_t color(const entity1& e1, dependent_t& dt){
+  size_t color(const entity1& e1, independent_t& dt){
     return 0;
   }
 
-  size_t bin(const entity1& e1, dependent_t& dt){
+  size_t bin(const entity1& e1, independent_t& dt){
     return 0;
-=======
-  size_t color(const entity1& e1, independent_t& dt){
-
-  }
-
-  size_t bin(const entity1& e1, independent_t& dt){
-    
->>>>>>> 04b590e3
   }
 };
 
