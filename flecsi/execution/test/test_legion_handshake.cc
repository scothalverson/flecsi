/*~--------------------------------------------------------------------------~*
 *  @@@@@@@@  @@           @@@@@@   @@@@@@@@ @@
 * /@@/////  /@@          @@////@@ @@////// /@@
 * /@@       /@@  @@@@@  @@    // /@@       /@@
 * /@@@@@@@  /@@ @@///@@/@@       /@@@@@@@@@/@@
 * /@@////   /@@/@@@@@@@/@@       ////////@@/@@
 * /@@       /@@/@@//// //@@    @@       /@@/@@
 * /@@       @@@//@@@@@@ //@@@@@@  @@@@@@@@ /@@
 * //       ///  //////   //////  ////////  // 
 * 
 * Copyright (c) 2016 Los Alamos National Laboratory, LLC
 * All rights reserved
 *~--------------------------------------------------------------------------~*/

// system includes
#include <cinchtest.h>
#include <iostream>
#include <string>
#include <type_traits> // std::is_same

// user includes
#include "flecsi/execution/mpilegion/legion_handshake.h"
#include "flecsi/execution/mpilegion/mapper.h"
#include "flecsi/execution/mpilegion/task_ids.h"
#include "flecsi/execution/task.h"

using namespace flecsi::execution;

extern int gtest_mpilegion_argc;
extern char** gtest_mpilegion_argv;

enum TaskIDs{
 TOP_LEVEL_TASK_ID         =0x00000100,
 HELLOWORLD_TASK_ID        =0x00000200,
};

Legion::MPILegionHandshake handshake;

using namespace LegionRuntime::HighLevel;
using namespace LegionRuntime::Accessor;
using namespace LegionRuntime::Arrays;

void top_level_task(const Task *task,
                    const std::vector<PhysicalRegion> &regions,
                    Context ctx, HighLevelRuntime *runtime)
{

  printf("Hello from Legion Top-Level Task\n");
  // Both the application and Legion mappers have access to
  // the mappings between MPI Ranks and Legion address spaces
  // The reverse mapping goes the other way
  const std::map<int,AddressSpace> &forward_mapping =
    runtime->find_forward_MPI_mapping();
  for (std::map<int,AddressSpace>::const_iterator it =
        forward_mapping.begin(); it != forward_mapping.end(); it++)
      printf("MPI Rank %d maps to Legion Address Space %d\n",
            it->first, it->second);
 
  int rank = -1, size = -1;
  MPI_Comm_rank(MPI_COMM_WORLD, &rank);
  MPI_Comm_size(MPI_COMM_WORLD, &size);
  Rect<1> local_procs(Point<1>(0),Point<1>(size - 1));
  ArgumentMap arg_map;

  MustEpochLauncher must_epoch_launcher;

  IndexLauncher helloworld_launcher(HELLOWORLD_TASK_ID,
                               Domain::from_rect<1>(local_procs),
                               TaskArgument(0, 0),
                               arg_map);

<<<<<<< HEAD
  
=======
>>>>>>> 565a0652
  must_epoch_launcher.add_index_task(helloworld_launcher);
  FutureMap f = runtime->execute_must_epoch(ctx, must_epoch_launcher);
}




void helloworld_mpi_task (const Task *legiontask,
                      const std::vector<PhysicalRegion> &regions,
                      Context ctx, HighLevelRuntime *runtime)
{
<<<<<<< HEAD
  handshake.legion_wait_on_mpi();
=======
   handshake.legion_wait_on_mpi();
>>>>>>> 565a0652
  printf ("helloworld \n");
  handshake.legion_handoff_to_mpi();
}

void my_init_legion(){

  int rank = -1, size = -1;
  MPI_Comm_rank(MPI_COMM_WORLD, &rank);
  MPI_Comm_size(MPI_COMM_WORLD, &size);
  printf("Hello from MPI process %d of %d\n", rank, size);

  // Configure the Legion runtime with the rank of this process
  Legion::Runtime::configure_MPI_interoperability(rank);
  // Register our task variants
  {
    TaskVariantRegistrar top_level_registrar(TOP_LEVEL_TASK_ID);
    top_level_registrar.add_constraint(ProcessorConstraint(Processor::LOC_PROC));
    Runtime::preregister_task_variant<top_level_task>(top_level_registrar,
                                                      "Top Level Task");
    Runtime::set_top_level_task_id(TOP_LEVEL_TASK_ID);
  }
  {
    TaskVariantRegistrar helloworld_registrar(HELLOWORLD_TASK_ID);
    helloworld_registrar.add_constraint(ProcessorConstraint(Processor::LOC_PROC));
    Runtime::preregister_task_variant<helloworld_mpi_task>(helloworld_registrar,
                                                        "MPI Interop Task");
  }

  // Create a handshake for passing control between Legion and MPI
  // Indicate that MPI has initial control and that there is one
  // participant on each side
  handshake = Runtime::create_handshake(true/*MPI initial control*/,
                                        1/*MPI participants*/,
                                        1/*Legion participants*/);

  char arguments[] = "1";
  char * argv = &arguments[0];

  const bool strict_bulk_synchronous_execution = true;
  if(strict_bulk_synchronous_execution)
    MPI_Barrier(MPI_COMM_WORLD);
  // Start the Legion runtime in background mode
  // This call will return immediately
  //HighLevelRuntime::start(1, &argv, true/*background*/);
  HighLevelRuntime::start(gtest_mpilegion_argc, gtest_mpilegion_argv, true/*background*/);
   
  // Perform a handoff to Legion, this call is
  // asynchronous and will return immediately
  handshake.mpi_handoff_to_legion();
  // You can put additional work in here if you like
  // but it may interfere with Legion work

  // Wait for Legion to hand control back,
  // This call will block until a Legion task
  // running in this same process hands control back
  handshake.mpi_wait_on_legion(); 
  if(strict_bulk_synchronous_execution)
    MPI_Barrier(MPI_COMM_WORLD);

  // When you're done wait for the Legion runtime to shutdown
  Runtime::wait_for_shutdown();
  // Then finalize MPI like normal
}

#define execute(task, ...) \
  execution_t::execute_task(task, ##__VA_ARGS__)

TEST(legion_handshake, simple) {

   my_init_legion(); 
 
} // TEST

/*----------------------------------------------------------------------------*
 * Cinch test Macros
 *
 *  ==== I/O ====
 *  CINCH_CAPTURE()              : Insertion stream for capturing output.
 *                                 Captured output can be written or
 *                                 compared using the macros below.
 *
 *    EXAMPLE:
 *      CINCH_CAPTURE() << "My value equals: " << myvalue << endl;
 *
 *  CINCH_COMPARE_BLESSED(file); : Compare captured output with
 *                                 contents of a blessed file.
 *
 *  CINCH_WRITE(file);           : Write captured output to file.
 *
 * Google Test Macros
 *
 * Basic Assertions:
 *
 *  ==== Fatal ====             ==== Non-Fatal ====
 *  ASSERT_TRUE(condition);     EXPECT_TRUE(condition)
 *  ASSERT_FALSE(condition);    EXPECT_FALSE(condition)
 *
 *
 * Binary Comparison:
 *
 *  ==== Fatal ====             ==== Non-Fatal ====
 *  ASSERT_EQ(val1, val2);      EXPECT_EQ(val1, val2)
 *  ASSERT_NE(val1, val2);      EXPECT_NE(val1, val2)
 *  ASSERT_LT(val1, val2);      EXPECT_LT(val1, val2)
 *  ASSERT_LE(val1, val2);      EXPECT_LE(val1, val2)
 *  ASSERT_GT(val1, val2);      EXPECT_GT(val1, val2)
 *  ASSERT_GE(val1, val2);      EXPECT_GE(val1, val2)
 *
 * String Comparison:
 *
 *  ==== Fatal ====                     ==== Non-Fatal ====
 *  ASSERT_STREQ(expected, actual);     EXPECT_STREQ(expected, actual)
 *  ASSERT_STRNE(expected, actual);     EXPECT_STRNE(expected, actual)
 *  ASSERT_STRCASEEQ(expected, actual); EXPECT_STRCASEEQ(expected, actual)
 *  ASSERT_STRCASENE(expected, actual); EXPECT_STRCASENE(expected, actual)
 *----------------------------------------------------------------------------*/

/*~-------------------------------------------------------------------------~-*
 * Formatting options
 * vim: set tabstop=2 shiftwidth=2 expandtab :
 *~-------------------------------------------------------------------------~-*/<|MERGE_RESOLUTION|>--- conflicted
+++ resolved
@@ -69,10 +69,6 @@
                                TaskArgument(0, 0),
                                arg_map);
 
-<<<<<<< HEAD
-  
-=======
->>>>>>> 565a0652
   must_epoch_launcher.add_index_task(helloworld_launcher);
   FutureMap f = runtime->execute_must_epoch(ctx, must_epoch_launcher);
 }
@@ -84,11 +80,7 @@
                       const std::vector<PhysicalRegion> &regions,
                       Context ctx, HighLevelRuntime *runtime)
 {
-<<<<<<< HEAD
   handshake.legion_wait_on_mpi();
-=======
-   handshake.legion_wait_on_mpi();
->>>>>>> 565a0652
   printf ("helloworld \n");
   handshake.legion_handoff_to_mpi();
 }
