--- conflicted
+++ resolved
@@ -191,19 +191,11 @@
 //  execute_task(task1, mpi, index, alpha, 5);
 //#else
 
-<<<<<<< HEAD
-  auto future1 = execute_task(task1, loc, single, alpha, 5);
-
-  future1.wait();
-
-  auto future2 = execute_task(task2, loc, single, alpha, 5.0, p);
-=======
   auto f1 = execute_task(task1, loc, single, alpha, 5);
 
   f1.wait();
 
   auto f2 = execute_task(task2, loc, single, alpha, 5.0, p);
->>>>>>> f4872f1e
 
   execute_task(task3, loc, index, 5.0);
 
@@ -228,13 +220,8 @@
   } // for
 
 #if 1
-<<<<<<< HEAD
-  std::cout << "future2.get(): " << future2.get() << std::endl;
-  std::cout << "future1.get(): " << future1.get() << std::endl;
-=======
   std::cout << "f2.get(): " << f2.get() << std::endl;
   std::cout << "f1.get(): " << f1.get() << std::endl;
->>>>>>> f4872f1e
 #endif
 
 } // driver
