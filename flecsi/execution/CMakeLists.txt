--- conflicted
+++ resolved
@@ -106,15 +106,6 @@
 
 else() # serial
 
-<<<<<<< HEAD
- cinch_add_unit(task
-   SOURCES
-     test/task.cc
-     test/task_driver.h
-     serial/runtime_driver.cc
-   DEFINES FLECSI_DRIVER=flecsi/execution/test/task_driver.h
-   LIBRARIES flecsi)
-=======
   cinch_add_unit(task
     SOURCES
       test/task.cc
@@ -122,7 +113,6 @@
       serial/runtime_driver.cc
     DEFINES FLECSI_DRIVER=flecsi/execution/test/task_driver.h
     LIBRARIES flecsi)
->>>>>>> 6a9e293c
 
 #  cinch_add_unit(future
 #    SOURCES
