/*
    @@@@@@@@  @@           @@@@@@   @@@@@@@@ @@
   /@@/////  /@@          @@////@@ @@////// /@@
   /@@       /@@  @@@@@  @@    // /@@       /@@
   /@@@@@@@  /@@ @@///@@/@@       /@@@@@@@@@/@@
   /@@////   /@@/@@@@@@@/@@       ////////@@/@@
   /@@       /@@/@@//// //@@    @@       /@@/@@
   /@@       @@@//@@@@@@ //@@@@@@  @@@@@@@@ /@@
   //       ///  //////   //////  ////////  //

   Copyright (c) 2016, Los Alamos National Security, LLC
   All rights reserved.
                                                                              */
#pragma once

/*! @file */

#include <vector>

#include "mpi.h"
#include <flecsi/coloring/mpi_utils.h>
#include <flecsi/data/data.h>
#include <flecsi/data/dense_accessor.h>
#include <flecsi/data/global_accessor.h>
#include <flecsi/data/ragged_accessor.h>
#include <flecsi/data/ragged_mutator.h>
#include <flecsi/data/sparse_accessor.h>
#include <flecsi/data/sparse_mutator.h>
#include <flecsi/execution/context.h>

#include <flecsi/utils/tuple_walker.h>

namespace flecsi {
namespace execution {

/*!
 The task_prolog_t type can be called to walk the task args after the
 task launcher is created, but before the task has run. This allows
 synchronization dependencies to be added to the execution flow.

 @ingroup execution
 */

struct task_prolog_t : public flecsi::utils::tuple_walker_u<task_prolog_t> {

  /*!
   Construct a task_prolog_t instance.
   */

  task_prolog_t() = default;

  /*!
   FIXME: Need a description.

   @tparam T                     The data type referenced by the handle.
   @tparam EXCLUSIVE_PERMISSIONS The permissions required on the exclusive
                                 indices of the index partition.
   @tparam SHARED_PERMISSIONS    The permissions required on the shared
                                 indices of the index partition.
   @tparam GHOST_PERMISSIONS     The permissions required on the ghost
                                 indices of the index partition.

   @param runtime The Legion task runtime.
   */

<<<<<<< HEAD
  struct task_prolog_t : public flecsi::utils::tuple_walker_u<task_prolog_t>
  {

    /*!
     Construct a task_prolog_t instance.
     */

    task_prolog_t() = default;

    /*!
     FIXME: Need a description.

     @tparam T                     The data type referenced by the handle.
     @tparam EXCLUSIVE_PERMISSIONS The permissions required on the exclusive
                                   indices of the index partition.
     @tparam SHARED_PERMISSIONS    The permissions required on the shared
                                   indices of the index partition.
     @tparam GHOST_PERMISSIONS     The permissions required on the ghost
                                   indices of the index partition.

     @param runtime The Legion task runtime.
     */

    template<
      typename T,
      size_t EXCLUSIVE_PERMISSIONS,
      size_t SHARED_PERMISSIONS,
      size_t GHOST_PERMISSIONS
    >
    void
    handle(
     dense_accessor_u<
       T,
       EXCLUSIVE_PERMISSIONS,
       SHARED_PERMISSIONS,
       GHOST_PERMISSIONS
     > & a
    )
    {
      // TODO: move field data allocation here?
    } // handle

    template<
      typename T,
      size_t PERMISSIONS
    >
    void
    handle(
     global_accessor_u<
       T,
       PERMISSIONS
     > & a
    )
    {
      if (a.handle.state >= SPECIALIZATION_SPMD_INIT) {
        clog_assert(PERMISSIONS == size_t(ro), "you are not allowed "
           "to modify global data in specialization_spmd_init or driver");
      }
    } // handle

    template<
      typename T,
      size_t EXCLUSIVE_PERMISSIONS,
      size_t SHARED_PERMISSIONS,
      size_t GHOST_PERMISSIONS
    >
    void
    handle(
      ragged_accessor<
        T,
        EXCLUSIVE_PERMISSIONS,
        SHARED_PERMISSIONS,
        GHOST_PERMISSIONS
      > & a
    )
    {
=======
  template<typename T,
    size_t EXCLUSIVE_PERMISSIONS,
    size_t SHARED_PERMISSIONS,
    size_t GHOST_PERMISSIONS>
  void handle(dense_accessor_u<T,
    EXCLUSIVE_PERMISSIONS,
    SHARED_PERMISSIONS,
    GHOST_PERMISSIONS> & a) {
    // TODO: move field data allocation here?
  } // handle

  template<typename T, size_t PERMISSIONS>
  void handle(global_accessor_u<T, PERMISSIONS> & a) {
    if(a.handle.state >= SPECIALIZATION_SPMD_INIT) {
      clog_assert(PERMISSIONS == size_t(ro),
        "you are not allowed "
        "to modify global data in specialization_spmd_init or driver");
    }
  } // handle

  template<typename T,
    size_t EXCLUSIVE_PERMISSIONS,
    size_t SHARED_PERMISSIONS,
    size_t GHOST_PERMISSIONS>
  void handle(sparse_accessor<T,
    EXCLUSIVE_PERMISSIONS,
    SHARED_PERMISSIONS,
    GHOST_PERMISSIONS> & a) {
>>>>>>> 772e1b7f
//      // TODO: move field data allocation here?
//      auto& context = context_t::instance();
//      const int my_color = context.color();
//      auto& my_coloring_info =
//        context.coloring_info(h.index_space).at(my_color);
//
//      auto& sparse_field_metadata =
//        context.registered_sparse_field_metadata().at(h.fid);
//
//     for (auto i = my_coloring_info.exclusive;
//          i < my_coloring_info.exclusive + my_coloring_info.shared; ++i) {
//       h()
//     }
#if 0
      MPI_Win win = sparse_field_metadata.win;

      MPI_Win_post(sparse_field_metadata.shared_users_grp, 0, win);
      MPI_Win_start(sparse_field_metadata.ghost_owners_grp, 0, win);

      for (auto ghost_owner : my_coloring_info.ghost_owners) {
        MPI_Get(h.ghost_entries, 1,
                sparse_field_metadata.origin_types[ghost_owner],
                ghost_owner, 0, 1,
                sparse_field_metadata.target_types[ghost_owner],
                win);
      }

      MPI_Win_complete(win);
      MPI_Win_wait(win);
#endif
<<<<<<< HEAD
    } // handle

    template<
      typename T,
      size_t EXCLUSIVE_PERMISSIONS,
      size_t SHARED_PERMISSIONS,
      size_t GHOST_PERMISSIONS
    >
    void
    handle(
      sparse_accessor<
        T,
        EXCLUSIVE_PERMISSIONS,
        SHARED_PERMISSIONS,
        GHOST_PERMISSIONS
      > & a
    )
    {
      using base_t = typename sparse_accessor<
              T, EXCLUSIVE_PERMISSIONS, SHARED_PERMISSIONS, GHOST_PERMISSIONS>::base_t;
      handle(static_cast<base_t &>(a));
    }

    template<
      typename T
    >
    void
    handle(
      ragged_mutator<
        T
      > & m
    )
    {
      using value_t = typename mutator_handle_u<T>::value_t;

      auto & h = m.h_;
      h.init();

      h.entries_ = reinterpret_cast<value_t *>(&(*h.entries)[0]);
      h.offsets_ = &(*h.offsets)[0];
    } // handle

    template<typename T>
    void handle(sparse_mutator<T> & m) {
      using base_t = typename sparse_mutator<T>::base_t;
      handle(static_cast<base_t &>(m));
    }

    template<
      typename T,
      size_t PERMISSIONS
    >
    typename std::enable_if_t<std::is_base_of<topology::mesh_topology_base_t, T>::value>
    handle(
      data_client_handle_u<T, PERMISSIONS> & h
    )
    {
      auto& context_ = context_t::instance();

      // h is partially initialized in client.h
      auto storage = h.set_storage(new typename T::storage_t);

      bool _read{ PERMISSIONS == ro || PERMISSIONS == rw };

      int color = context_.color();

      for(size_t i{0}; i<h.num_handle_entities; ++i) {
        data_client_handle_entity_t & ent = h.handle_entities[i];

        const size_t index_space = ent.index_space;
        const size_t dim = ent.dim;
        const size_t domain = ent.domain;

        // get color_info for this field.
        auto& color_info = (context_.coloring_info(index_space)).at(color);
        ent.num_exclusive = color_info.exclusive;
        ent.num_shared = color_info.shared;
        ent.num_ghost = color_info.ghost;

        auto num_entities = ent.num_exclusive + ent.num_shared + ent.num_ghost;

        // see if the field data is registered for this entity field.
        auto& registered_field_data = context_.registered_field_data();
        auto fieldDataIter = registered_field_data.find(ent.fid);
        if (fieldDataIter == registered_field_data.end()) {
          size_t size = ent.size * num_entities;

          execution::context_t::instance().register_field_data(ent.fid,
                                                               size);
        }
        auto ents =
          reinterpret_cast<topology::mesh_entity_base_*>(registered_field_data[ent.fid].data());

        fieldDataIter = registered_field_data.find(ent.id_fid);
        if (fieldDataIter == registered_field_data.end()) {
          size_t size = ent.size * num_entities;

          execution::context_t::instance().register_field_data(ent.id_fid,
                                                               size);
        }
        auto ids =
          reinterpret_cast<utils::id_t *>(registered_field_data[ent.id_fid].data());

        // new allocation every time.
        storage->init_entities(ent.domain, ent.dim,
                               ents, ids, ent.size,
                               num_entities, ent.num_exclusive,
                               ent.num_shared, ent.num_ghost,
                               _read);
      } // for

      for(size_t i{0}; i<h.num_handle_adjacencies; ++i) {
        data_client_handle_adjacency_t &adj = h.handle_adjacencies[i];

        const size_t adj_index_space = adj.adj_index_space;
        const size_t from_index_space = adj.from_index_space;
        const size_t to_index_space = adj.to_index_space;

        auto& color_info = (context_.coloring_info(from_index_space)).at(color);
        auto& registered_field_data = context_.registered_field_data();

        adj.num_offsets = (color_info.exclusive + color_info.shared + color_info.ghost);
        auto fieldDataIter = registered_field_data.find(adj.offset_fid);
        if (fieldDataIter == registered_field_data.end()) {
          size_t size = sizeof(size_t) * adj.num_offsets;

          execution::context_t::instance().register_field_data(adj.offset_fid,
                                                               size);
        }
        adj.offsets_buf = reinterpret_cast<size_t *>(registered_field_data[adj.offset_fid].data());

        auto adj_info = (context_.adjacency_info()).at(adj_index_space);
        adj.num_indices = adj_info.color_sizes[color];
        fieldDataIter = registered_field_data.find(adj.index_fid);
        if (fieldDataIter == registered_field_data.end()) {
          size_t size = sizeof(utils::id_t) * adj.num_indices;
          execution::context_t::instance().register_field_data(adj.index_fid,
                                                               size);
        }
        adj.indices_buf = reinterpret_cast<id_t *>(registered_field_data[adj.index_fid].data());

        storage->init_connectivity(adj.from_domain, adj.to_domain,
                                   adj.from_dim, adj.to_dim,
                                   reinterpret_cast<utils::offset_t *>(adj.offsets_buf),
                                   adj.num_offsets,
                                   reinterpret_cast<utils::id_t *>(adj.indices_buf),
                                   adj.num_indices,
                                   _read);
=======
  } // handle

  template<typename T>
  void handle(sparse_mutator<T> & m) {
    m.h_.init();
  } // handle

  template<typename T>
  void handle(ragged_mutator<T> & m) {
    m.h_.init();
  } // handle

  template<typename T, size_t PERMISSIONS>
  typename std::enable_if_t<
    std::is_base_of<topology::mesh_topology_base_t, T>::value>
  handle(data_client_handle_u<T, PERMISSIONS> & h) {
    auto & context_ = context_t::instance();

    // h is partially initialized in client.h
    auto storage = h.set_storage(new typename T::storage_t);

    bool _read{PERMISSIONS == ro || PERMISSIONS == rw};

    int color = context_.color();

    for(size_t i{0}; i < h.num_handle_entities; ++i) {
      data_client_handle_entity_t & ent = h.handle_entities[i];

      const size_t index_space = ent.index_space;
      const size_t dim = ent.dim;
      const size_t domain = ent.domain;

      // get color_info for this field.
      auto & color_info = (context_.coloring_info(index_space)).at(color);
      ent.num_exclusive = color_info.exclusive;
      ent.num_shared = color_info.shared;
      ent.num_ghost = color_info.ghost;

      auto num_entities = ent.num_exclusive + ent.num_shared + ent.num_ghost;

      // see if the field data is registered for this entity field.
      auto & registered_field_data = context_.registered_field_data();
      auto fieldDataIter = registered_field_data.find(ent.fid);
      if(fieldDataIter == registered_field_data.end()) {
        size_t size = ent.size * num_entities;

        execution::context_t::instance().register_field_data(ent.fid, size);
      }
      auto ents = reinterpret_cast<topology::mesh_entity_base_ *>(
        registered_field_data[ent.fid].data());

      fieldDataIter = registered_field_data.find(ent.id_fid);
      if(fieldDataIter == registered_field_data.end()) {
        size_t size = ent.size * num_entities;

        execution::context_t::instance().register_field_data(ent.id_fid, size);
>>>>>>> 772e1b7f
      }
      auto ids = reinterpret_cast<utils::id_t *>(
        registered_field_data[ent.id_fid].data());

      // new allocation every time.
      storage->init_entities(ent.domain, ent.dim, ents, ids, ent.size,
        num_entities, ent.num_exclusive, ent.num_shared, ent.num_ghost, _read);
    } // for

    for(size_t i{0}; i < h.num_handle_adjacencies; ++i) {
      data_client_handle_adjacency_t & adj = h.handle_adjacencies[i];

      const size_t adj_index_space = adj.adj_index_space;
      const size_t from_index_space = adj.from_index_space;
      const size_t to_index_space = adj.to_index_space;

      auto & color_info = (context_.coloring_info(from_index_space)).at(color);
      auto & registered_field_data = context_.registered_field_data();

      adj.num_offsets =
        (color_info.exclusive + color_info.shared + color_info.ghost);
      auto fieldDataIter = registered_field_data.find(adj.offset_fid);
      if(fieldDataIter == registered_field_data.end()) {
        size_t size = sizeof(size_t) * adj.num_offsets;

        execution::context_t::instance().register_field_data(
          adj.offset_fid, size);
      }
      adj.offsets_buf = reinterpret_cast<size_t *>(
        registered_field_data[adj.offset_fid].data());

      auto adj_info = (context_.adjacency_info()).at(adj_index_space);
      adj.num_indices = adj_info.color_sizes[color];
      fieldDataIter = registered_field_data.find(adj.index_fid);
      if(fieldDataIter == registered_field_data.end()) {
        size_t size = sizeof(utils::id_t) * adj.num_indices;
        execution::context_t::instance().register_field_data(
          adj.index_fid, size);
      }
      adj.indices_buf =
        reinterpret_cast<id_t *>(registered_field_data[adj.index_fid].data());

      storage->init_connectivity(adj.from_domain, adj.to_domain, adj.from_dim,
        adj.to_dim, reinterpret_cast<utils::offset_t *>(adj.offsets_buf),
        adj.num_offsets, reinterpret_cast<utils::id_t *>(adj.indices_buf),
        adj.num_indices, _read);
    }

    for(size_t i{0}; i < h.num_index_subspaces; ++i) {
      // get subspace info
      auto & iss = h.handle_index_subspaces[i];
      auto iss_info = (context_.index_subspace_info()).at(iss.index_subspace);
      // the num indices is the capacity (
      auto num_indices = iss_info.capacity;
      // register the field
      auto & registered_field_data = context_.registered_field_data();
      auto fieldDataIter = registered_field_data.find(iss.index_fid);
      if(fieldDataIter == registered_field_data.end()) {
        auto size = sizeof(utils::id_t) * num_indices;
        execution::context_t::instance().register_field_data(
          iss.index_fid, size);
      }
      // assign the storage to the buffer
      iss.indices_buf =
        reinterpret_cast<id_t *>(registered_field_data[iss.index_fid].data());
      // now initialize the index subspace
      storage->init_index_subspace(iss.index_space, iss.index_subspace,
        iss.domain, iss.dim, reinterpret_cast<utils::id_t *>(iss.indices_buf),
        num_indices, _read);
    }

    if(!_read) {
      h.initialize_storage();
    }
  } // handle

  /*!
    This method registers entity data fields as needed and initializes set
    topology index spaces and buffers from the raw MPI buffers. If we are
    writing to this buffer, then it sets up the size information of the index
    space as empty so we can call make<>() to push entities onto this buffer.
    If we are reading, this sets up the size as the size recorded in the
    metadata.
   */
  template<typename T, size_t PERMISSIONS>
  typename std::enable_if_t<
    std::is_base_of<topology::set_topology_base_t, T>::value>
  handle(data_client_handle_u<T, PERMISSIONS> & h) {
    auto & context_ = context_t::instance();

    auto & ism = context_.set_index_space_map();

    // h is partially initialized in client.h
    auto storage = h.set_storage(new typename T::storage_t);

    bool _read{PERMISSIONS == ro || PERMISSIONS == rw};

    int color = context_.color();

    for(size_t i{0}; i < h.num_handle_entities; ++i) {
      data_client_handle_entity_t & ent = h.handle_entities[i];

      auto iitr = ism.find(ent.index_space);
      clog_assert(iitr != ism.end(), "invalid index space:" << ent.index_space);

      auto citr = iitr->second.color_info_map.find(color);
      clog_assert(
        citr != iitr->second.color_info_map.end(), "invalid color:" << color);
      auto & color_info = citr->second;

      // see if the field data is registered for this entity field.
      auto & registered_field_data = context_.registered_field_data();
      auto fieldDataIter = registered_field_data.find(ent.fid);
      if(fieldDataIter == registered_field_data.end()) {
        size_t size = ent.size * color_info.main_capacity;
        context_.register_field_data(ent.fid, size);

        size = ent.size * color_info.active_migrate_capacity;
        context_.register_field_data(ent.fid2, size);
        context_.register_field_data(ent.fid3, size);
      }

      auto ents = reinterpret_cast<topology::set_entity_t *>(
        registered_field_data[ent.fid].data());

      auto active_ents = reinterpret_cast<topology::set_entity_t *>(
        registered_field_data[ent.fid2].data());

      auto migrate_ents = reinterpret_cast<topology::set_entity_t *>(
        registered_field_data[ent.fid3].data());

      storage->init_entities(ent.index_space, ent.index_space2, ents, 0,
        active_ents, 0, migrate_ents, 0, ent.size, _read);
    }
  }

  template<typename T>
  static typename std::enable_if_t<
    !std::is_base_of<dense_data_handle_base_t, T>::value>
  handle(T &) {} // handle

}; // struct task_prolog_t

} // namespace execution
} // namespace flecsi<|MERGE_RESOLUTION|>--- conflicted
+++ resolved
@@ -1,4 +1,4 @@
-/*
+    /*
     @@@@@@@@  @@           @@@@@@   @@@@@@@@ @@
    /@@/////  /@@          @@////@@ @@////// /@@
    /@@       /@@  @@@@@  @@    // /@@       /@@
@@ -63,84 +63,6 @@
    @param runtime The Legion task runtime.
    */
 
-<<<<<<< HEAD
-  struct task_prolog_t : public flecsi::utils::tuple_walker_u<task_prolog_t>
-  {
-
-    /*!
-     Construct a task_prolog_t instance.
-     */
-
-    task_prolog_t() = default;
-
-    /*!
-     FIXME: Need a description.
-
-     @tparam T                     The data type referenced by the handle.
-     @tparam EXCLUSIVE_PERMISSIONS The permissions required on the exclusive
-                                   indices of the index partition.
-     @tparam SHARED_PERMISSIONS    The permissions required on the shared
-                                   indices of the index partition.
-     @tparam GHOST_PERMISSIONS     The permissions required on the ghost
-                                   indices of the index partition.
-
-     @param runtime The Legion task runtime.
-     */
-
-    template<
-      typename T,
-      size_t EXCLUSIVE_PERMISSIONS,
-      size_t SHARED_PERMISSIONS,
-      size_t GHOST_PERMISSIONS
-    >
-    void
-    handle(
-     dense_accessor_u<
-       T,
-       EXCLUSIVE_PERMISSIONS,
-       SHARED_PERMISSIONS,
-       GHOST_PERMISSIONS
-     > & a
-    )
-    {
-      // TODO: move field data allocation here?
-    } // handle
-
-    template<
-      typename T,
-      size_t PERMISSIONS
-    >
-    void
-    handle(
-     global_accessor_u<
-       T,
-       PERMISSIONS
-     > & a
-    )
-    {
-      if (a.handle.state >= SPECIALIZATION_SPMD_INIT) {
-        clog_assert(PERMISSIONS == size_t(ro), "you are not allowed "
-           "to modify global data in specialization_spmd_init or driver");
-      }
-    } // handle
-
-    template<
-      typename T,
-      size_t EXCLUSIVE_PERMISSIONS,
-      size_t SHARED_PERMISSIONS,
-      size_t GHOST_PERMISSIONS
-    >
-    void
-    handle(
-      ragged_accessor<
-        T,
-        EXCLUSIVE_PERMISSIONS,
-        SHARED_PERMISSIONS,
-        GHOST_PERMISSIONS
-      > & a
-    )
-    {
-=======
   template<typename T,
     size_t EXCLUSIVE_PERMISSIONS,
     size_t SHARED_PERMISSIONS,
@@ -165,11 +87,10 @@
     size_t EXCLUSIVE_PERMISSIONS,
     size_t SHARED_PERMISSIONS,
     size_t GHOST_PERMISSIONS>
-  void handle(sparse_accessor<T,
+  void handle(ragged_accessor<T,
     EXCLUSIVE_PERMISSIONS,
     SHARED_PERMISSIONS,
     GHOST_PERMISSIONS> & a) {
->>>>>>> 772e1b7f
 //      // TODO: move field data allocation here?
 //      auto& context = context_t::instance();
 //      const int my_color = context.color();
@@ -200,166 +121,36 @@
       MPI_Win_complete(win);
       MPI_Win_wait(win);
 #endif
-<<<<<<< HEAD
-    } // handle
-
-    template<
-      typename T,
-      size_t EXCLUSIVE_PERMISSIONS,
-      size_t SHARED_PERMISSIONS,
-      size_t GHOST_PERMISSIONS
-    >
-    void
-    handle(
-      sparse_accessor<
-        T,
-        EXCLUSIVE_PERMISSIONS,
-        SHARED_PERMISSIONS,
-        GHOST_PERMISSIONS
-      > & a
-    )
-    {
-      using base_t = typename sparse_accessor<
-              T, EXCLUSIVE_PERMISSIONS, SHARED_PERMISSIONS, GHOST_PERMISSIONS>::base_t;
-      handle(static_cast<base_t &>(a));
-    }
-
-    template<
-      typename T
-    >
-    void
-    handle(
-      ragged_mutator<
-        T
-      > & m
-    )
-    {
-      using value_t = typename mutator_handle_u<T>::value_t;
-
-      auto & h = m.h_;
-      h.init();
-
-      h.entries_ = reinterpret_cast<value_t *>(&(*h.entries)[0]);
-      h.offsets_ = &(*h.offsets)[0];
-    } // handle
-
-    template<typename T>
-    void handle(sparse_mutator<T> & m) {
-      using base_t = typename sparse_mutator<T>::base_t;
-      handle(static_cast<base_t &>(m));
-    }
-
-    template<
-      typename T,
-      size_t PERMISSIONS
-    >
-    typename std::enable_if_t<std::is_base_of<topology::mesh_topology_base_t, T>::value>
-    handle(
-      data_client_handle_u<T, PERMISSIONS> & h
-    )
-    {
-      auto& context_ = context_t::instance();
-
-      // h is partially initialized in client.h
-      auto storage = h.set_storage(new typename T::storage_t);
-
-      bool _read{ PERMISSIONS == ro || PERMISSIONS == rw };
-
-      int color = context_.color();
-
-      for(size_t i{0}; i<h.num_handle_entities; ++i) {
-        data_client_handle_entity_t & ent = h.handle_entities[i];
-
-        const size_t index_space = ent.index_space;
-        const size_t dim = ent.dim;
-        const size_t domain = ent.domain;
-
-        // get color_info for this field.
-        auto& color_info = (context_.coloring_info(index_space)).at(color);
-        ent.num_exclusive = color_info.exclusive;
-        ent.num_shared = color_info.shared;
-        ent.num_ghost = color_info.ghost;
-
-        auto num_entities = ent.num_exclusive + ent.num_shared + ent.num_ghost;
-
-        // see if the field data is registered for this entity field.
-        auto& registered_field_data = context_.registered_field_data();
-        auto fieldDataIter = registered_field_data.find(ent.fid);
-        if (fieldDataIter == registered_field_data.end()) {
-          size_t size = ent.size * num_entities;
-
-          execution::context_t::instance().register_field_data(ent.fid,
-                                                               size);
-        }
-        auto ents =
-          reinterpret_cast<topology::mesh_entity_base_*>(registered_field_data[ent.fid].data());
-
-        fieldDataIter = registered_field_data.find(ent.id_fid);
-        if (fieldDataIter == registered_field_data.end()) {
-          size_t size = ent.size * num_entities;
-
-          execution::context_t::instance().register_field_data(ent.id_fid,
-                                                               size);
-        }
-        auto ids =
-          reinterpret_cast<utils::id_t *>(registered_field_data[ent.id_fid].data());
-
-        // new allocation every time.
-        storage->init_entities(ent.domain, ent.dim,
-                               ents, ids, ent.size,
-                               num_entities, ent.num_exclusive,
-                               ent.num_shared, ent.num_ghost,
-                               _read);
-      } // for
-
-      for(size_t i{0}; i<h.num_handle_adjacencies; ++i) {
-        data_client_handle_adjacency_t &adj = h.handle_adjacencies[i];
-
-        const size_t adj_index_space = adj.adj_index_space;
-        const size_t from_index_space = adj.from_index_space;
-        const size_t to_index_space = adj.to_index_space;
-
-        auto& color_info = (context_.coloring_info(from_index_space)).at(color);
-        auto& registered_field_data = context_.registered_field_data();
-
-        adj.num_offsets = (color_info.exclusive + color_info.shared + color_info.ghost);
-        auto fieldDataIter = registered_field_data.find(adj.offset_fid);
-        if (fieldDataIter == registered_field_data.end()) {
-          size_t size = sizeof(size_t) * adj.num_offsets;
-
-          execution::context_t::instance().register_field_data(adj.offset_fid,
-                                                               size);
-        }
-        adj.offsets_buf = reinterpret_cast<size_t *>(registered_field_data[adj.offset_fid].data());
-
-        auto adj_info = (context_.adjacency_info()).at(adj_index_space);
-        adj.num_indices = adj_info.color_sizes[color];
-        fieldDataIter = registered_field_data.find(adj.index_fid);
-        if (fieldDataIter == registered_field_data.end()) {
-          size_t size = sizeof(utils::id_t) * adj.num_indices;
-          execution::context_t::instance().register_field_data(adj.index_fid,
-                                                               size);
-        }
-        adj.indices_buf = reinterpret_cast<id_t *>(registered_field_data[adj.index_fid].data());
-
-        storage->init_connectivity(adj.from_domain, adj.to_domain,
-                                   adj.from_dim, adj.to_dim,
-                                   reinterpret_cast<utils::offset_t *>(adj.offsets_buf),
-                                   adj.num_offsets,
-                                   reinterpret_cast<utils::id_t *>(adj.indices_buf),
-                                   adj.num_indices,
-                                   _read);
-=======
+  } // handle
+
+  template<typename T,
+    size_t EXCLUSIVE_PERMISSIONS,
+    size_t SHARED_PERMISSIONS,
+    size_t GHOST_PERMISSIONS>
+  void handle(sparse_accessor<T,
+    EXCLUSIVE_PERMISSIONS,
+    SHARED_PERMISSIONS,
+    GHOST_PERMISSIONS> & a) {
+    using base_t = typename sparse_accessor<
+            T, EXCLUSIVE_PERMISSIONS, SHARED_PERMISSIONS, GHOST_PERMISSIONS>::base_t;
+    handle(static_cast<base_t &>(a));
+  } // handle
+
+  template<typename T>
+  void handle(ragged_mutator<T> & m) {
+    using value_t = typename mutator_handle_u<T>::value_t;
+
+    auto & h = m.h_;
+    h.init();
+
+    h.entries_ = reinterpret_cast<value_t *>(&(*h.entries)[0]);
+    h.offsets_ = &(*h.offsets)[0];
   } // handle
 
   template<typename T>
   void handle(sparse_mutator<T> & m) {
-    m.h_.init();
-  } // handle
-
-  template<typename T>
-  void handle(ragged_mutator<T> & m) {
-    m.h_.init();
+    using base_t = typename sparse_mutator<T>::base_t;
+    handle(static_cast<base_t &>(m));
   } // handle
 
   template<typename T, size_t PERMISSIONS>
@@ -406,7 +197,6 @@
         size_t size = ent.size * num_entities;
 
         execution::context_t::instance().register_field_data(ent.id_fid, size);
->>>>>>> 772e1b7f
       }
       auto ids = reinterpret_cast<utils::id_t *>(
         registered_field_data[ent.id_fid].data());
