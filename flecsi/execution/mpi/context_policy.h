--- conflicted
+++ resolved
@@ -105,35 +105,6 @@
   }; // sparse_field_data_t
 
   /*!
-<<<<<<< HEAD
-   FleCSI context initialization. This method initializes the FleCSI
-   runtime using MPI.
-
-   @param argc The command-line argument count passed from main.
-   @param argv The command-line argument values passed from main.
-
-   @return An integer value with a non-zero error code upon failure,
-           zero otherwise.
-   */
-
-private:
-  // Start the MPI runtime
-  FLECSI_EXPORT void
-  start_mpi_runtime(void (*driver)(int, char **), int argc, char ** argv);
-
-public:
-  // it is important for this to be inlined as otherwise we see unresolved
-  // external linker errors when using MSVC
-  inline int
-  initialize(
-    int argc,
-    char ** argv
-  )
-  {
-    start_mpi_runtime(&runtime_driver, argc, argv);
-    return 0;
-  } // mpi_context_policy_t::initialize
-=======
     FleCSI context initialization. This method initializes the FleCSI
     runtime using MPI.
 
@@ -144,8 +115,8 @@
             zero otherwise.
    */
 
-  int initialize(int argc, char ** argv);
->>>>>>> 591ee1d9
+  int initialize(int argc, char ** argv); 
+
 
   /*!
     Return the color for which the context was initialized.
@@ -595,96 +566,9 @@
     return sparse_field_metadata;
   };
 
-<<<<<<< HEAD
-  /*!
-    return <double> max reduction
-   */
-
-  auto&
-  max_reduction()
-  {
-    return max_reduction_;
-  }
-
-  /*!
-   Set max_reduction
-
-   @param double max_reduction
-   */
-
-  void
-  set_max_reduction(double max_reduction)
-  {
-    max_reduction_ = max_reduction;
-  }
-
-  /*!
-   Perform reduction for the maximum value type <double>
-
-   @param
-   */
-
-  template <typename T>
-  auto
-  reduce_max(mpi_future_u<T> & local_future)
-  {
-    T global_max_;
-    auto local_max_ = local_future.get();
-    MPI_Allreduce(&local_max_, &global_max_, 1,
-           flecsi::coloring::mpi_typetraits_u<T>::type(), MPI_MAX,
-           MPI_COMM_WORLD);
-    mpi_future_u<T> fut;
-    fut.set(global_max_);
-    return fut;
-  }
-
-
-  /*!
-    return <double> min reduction
-   */
-
-  auto&
-  min_reduction()
-  {
-    return min_reduction_;
-  }
-
-  /*!
-   Set min_reduction
-
-   @param double min_reduction
-   */
-
-  void
-  set_min_reduction(double min_reduction)
-  {
-    min_reduction_ = min_reduction;
-  }
-
-  /*!
-   Perform reduction for the minimum value type <double>
-
-   @param
-   */
-
-  template <typename T>
-  auto
-  reduce_min(mpi_future_u<T> & local_future)
-  {
-    T global_min_;
-    auto local_min_ = local_future.get();
-    MPI_Allreduce(&local_min_, &global_min_, 1,
-           flecsi::coloring::mpi_typetraits_u<T>::type(), MPI_MIN,
-           MPI_COMM_WORLD);
-    mpi_future_u<T> fut;
-    fut.set(global_min_);
-    return fut;
-  }
-=======
   std::map<size_t, MPI_Datatype> & reduction_types() {
     return reduction_types_;
   } // reduction_types
->>>>>>> 591ee1d9
 
   std::map<size_t, MPI_Op> & reduction_operations() {
     return reduction_ops_;
