/*
    @@@@@@@@  @@           @@@@@@   @@@@@@@@ @@
   /@@/////  /@@          @@////@@ @@////// /@@
   /@@       /@@  @@@@@  @@    // /@@       /@@
   /@@@@@@@  /@@ @@///@@/@@       /@@@@@@@@@/@@
   /@@////   /@@/@@@@@@@/@@       ////////@@/@@
   /@@       /@@/@@//// //@@    @@       /@@/@@
   /@@       @@@//@@@@@@ //@@@@@@  @@@@@@@@ /@@
   //       ///  //////   //////  ////////  //

   Copyright (c) 2016, Los Alamos National Security, LLC
   All rights reserved.
                                                                              */
#pragma once

/*! @file */

#include <functional>
#include <map>
#include <stdint.h>
#include <vector>

#include <cinchlog.h>
#include <flecsi-config.h>

#if !defined(FLECSI_ENABLE_MPI)
#error FLECSI_ENABLE_MPI not defined! This file depends on MPI!
#endif

#include <mpi.h>

#include <flecsi/coloring/coloring_types.h>
#include <flecsi/coloring/index_coloring.h>
#include <flecsi/coloring/mpi_utils.h>
#include <flecsi/data/common/data_types.h>
#include <flecsi/data/common/row_vector.h>
#include <flecsi/execution/common/launch.h>
#include <flecsi/execution/common/processor.h>
#include <flecsi/execution/mpi/future.h>
#include <flecsi/execution/mpi/runtime_driver.h>
#include <flecsi/runtime/types.h>
#include <flecsi/utils/common.h>
#include <flecsi/utils/mpi_type_traits.h>

#include <flecsi/utils/const_string.h>

namespace flecsi {
namespace execution {

/*!
  The mpi_context_policy_t is the backend runtime context policy for MPI.

  @ingroup mpi-execution
 */

struct mpi_context_policy_t {
  struct sparse_field_data_t {

    sparse_field_data_t() {}

    sparse_field_data_t(size_t type_size,
      size_t num_exclusive,
      size_t num_shared,
      size_t num_ghost,
      size_t max_entries_per_index)
      : type_size(type_size), num_exclusive(num_exclusive),
        num_shared(num_shared), num_ghost(num_ghost),
        num_total(num_exclusive + num_shared + num_ghost),
<<<<<<< HEAD
        max_entries_per_index(max_entries_per_index), new_entries(num_total) {}

    std::ostream & write(std::ostream & os) const {

      os.write((char *)&type_size, sizeof(size_t));
      os.write((char *)&num_exclusive, sizeof(size_t));
      os.write((char *)&num_shared, sizeof(size_t));
      os.write((char *)&num_ghost, sizeof(size_t));
      os.write((char *)&num_total, sizeof(size_t));
      os.write((char *)&max_entries_per_index, sizeof(size_t));

      // The following doesn't quite work, since we don't know the
      // correct type for row.  What's needed here is a serialize
      // operation, which isn't available yet, but will be soon.
#if 0
      for(int i = 0; i < num_total; ++i) {
        const auto & row = new_entries[i];
        size_t len = row.size();
        os.write((char *)&len, sizeof(size_t));
        os.write((char *)row.data(), len * type_size);
      }
#endif
    }

    std::istream & read(std::istream & is) {
      is.read((char *)&type_size, sizeof(size_t));
      is.read((char *)&num_exclusive, sizeof(size_t));
      is.read((char *)&num_shared, sizeof(size_t));
      is.read((char *)&num_ghost, sizeof(size_t));
      is.read((char *)&num_total, sizeof(size_t));
      is.read((char *)&max_entries_per_index, sizeof(size_t));

      // The following doesn't quite work, since we don't know the
      // correct type for row.  What's needed here is a deserialize
      // operation, which isn't available yet, but will be soon.
#if 0
      for(int i = 0; i < num_total; ++i) {
        auto & row = new_entries[i];
        size_t len;
        is.read((char *)&len, sizeof(size_t));
        row.resize(len);
        is.read((char *)row.data(), len * type_size);
      }
#endif
    }
=======
        max_entries_per_index(max_entries_per_index),
        rows(num_total * sizeof(data::row_vector_u<uint8_t>)) {}
>>>>>>> aa615425

    size_t type_size;

    // total # of exclusive, shared, ghost entries
    size_t num_exclusive = 0;
    size_t num_shared = 0;
    size_t num_ghost = 0;
    size_t num_total = 0;

    size_t max_entries_per_index;

<<<<<<< HEAD
    std::vector<data::row_vector_u<uint8_t>> new_entries;
=======
    std::vector<uint8_t> rows;
>>>>>>> aa615425
  }; // sparse_field_data_t

  /*!
    FleCSI context initialization. This method initializes the FleCSI
    runtime using MPI.

    @param argc The command-line argument count passed from main.
    @param argv The command-line argument values passed from main.

    @return An integer value with a non-zero error code upon failure,
            zero otherwise.
   */

  int initialize(int argc, char ** argv);

  /*!
    Return the color for which the context was initialized.
   */

  size_t color() const {
    return color_;
  } // color

  /*!
    Return the number of colors.
   */

  size_t colors() const {
    return colors_;
  } // color

  //--------------------------------------------------------------------------//
  // Task interface.
  //--------------------------------------------------------------------------//

  /*!
    The registration_function_t type defines a function type for
    registration callbacks.
   */

  using registration_function_t =
    std::function<void(task_id_t, processor_type_t, launch_t, std::string &)>;

  /*!
    The unique_tid_t type create a unique id generator for registering
    tasks.
   */

  using unique_tid_t = utils::unique_id_t<task_id_t>;

  /*!
   Register a task with the runtime.

   @param key       The task hash key.
   @param name      The task name string.
   @param call_back The registration call back function.
   */

  //  bool
  //  register_task(
  //    size_t key,
  //    processor_type_t processor,
  //    launch_t launch,
  //    std::string & name,
  //    const registration_function_t & callback
  //  )
  //  {
  //    clog(info) << "Registering task callback " << name << " with key " <<
  //      key << std::endl;
  //
  //    clog_assert(task_registry_.find(key) == task_registry_.end(),
  //      "task key already exists");
  //
  //    task_registry_[key] = std::make_tuple(unique_tid_t::instance().next(),
  //      processor, launch, name, callback);
  //
  //    return true;
  //  } // register_task

  //--------------------------------------------------------------------------//
  // Function interface.
  //--------------------------------------------------------------------------//

  struct index_space_data_t {
    // TODO: to be defined.
  };

  struct index_subspace_data_t {
    size_t capacity;
  };

  auto & index_space_data_map() {
    return index_space_data_map_;
  }

  /*!
    Get the index subspace data map.
   */

  auto & index_subspace_data_map() {
    return index_subspace_data_map_;
  }

  using coloring_info_t = flecsi::coloring::coloring_info_t;
  using index_coloring_t = flecsi::coloring::index_coloring_t;

  /*!
   Field metadata is used maintain MPI information and data types for
   MPI windows/one-sided communication to perform ghost copies.
   */
  struct field_metadata_t {

    MPI_Group shared_users_grp;
    MPI_Group ghost_owners_grp;

    std::map<int, MPI_Datatype> origin_types;
    std::map<int, MPI_Datatype> target_types;

    MPI_Win win;
  };

  /*!
   Field metadata is used maintain MPI information and data types for
   MPI windows/one-sided communication to perform ghost copies.
   */
  struct sparse_field_metadata_t {
    MPI_Group shared_users_grp;
    MPI_Group ghost_owners_grp;

    std::map<int, std::vector<int>> compact_origin_lengs;
    std::map<int, std::vector<int>> compact_origin_disps;

    std::map<int, std::vector<int>> compact_target_lengs;
    std::map<int, std::vector<int>> compact_target_disps;

    std::map<int, MPI_Datatype> origin_types;
    std::map<int, MPI_Datatype> target_types;

    MPI_Win win;
  };

  /*!
   Create MPI datatypes use for ghost copy by inspecting shared regions,
   and ghost owners, to compute origin and target lengths and displacements
   for MPI windows.
   */
  template<typename T>
  void register_field_metadata(const field_id_t fid,
    const coloring_info_t & coloring_info,
    const index_coloring_t & index_coloring) {
    std::map<int, std::vector<int>> compact_origin_lengs;
    std::map<int, std::vector<int>> compact_origin_disps;

    std::map<int, std::vector<int>> compact_target_lengs;
    std::map<int, std::vector<int>> compact_target_disps;

    field_metadata_t metadata;

    register_field_metadata_<T>(metadata, fid, coloring_info, index_coloring,
      compact_origin_lengs, compact_origin_disps, compact_target_lengs,
      compact_target_disps);

    for(auto ghost_owner : coloring_info.ghost_owners) {
      MPI_Datatype origin_type;
      MPI_Datatype target_type;

      MPI_Type_indexed(compact_origin_lengs[ghost_owner].size(),
        compact_origin_lengs[ghost_owner].data(),
        compact_origin_disps[ghost_owner].data(),
        flecsi::utils::mpi_typetraits_u<T>::type(), &origin_type);
      MPI_Type_commit(&origin_type);
      metadata.origin_types.insert({ghost_owner, origin_type});

      MPI_Type_indexed(compact_target_lengs[ghost_owner].size(),
        compact_target_lengs[ghost_owner].data(),
        compact_target_disps[ghost_owner].data(),
        flecsi::utils::mpi_typetraits_u<T>::type(), &target_type);
      MPI_Type_commit(&target_type);
      metadata.target_types.insert({ghost_owner, target_type});
    }

    auto data = field_data[fid].data();
    auto shared_data = data + coloring_info.exclusive * sizeof(T);
    MPI_Win_create(shared_data, coloring_info.shared * sizeof(T), sizeof(T),
      MPI_INFO_NULL, MPI_COMM_WORLD, &metadata.win);

    field_metadata.insert({fid, metadata});
  }

  /*!
   Create MPI datatypes use for ghost copy by inspecting shared regions,
   and ghost owners, to compute origin and target lengths and displacements
   for MPI windows.
   */
  template<typename T>
  void register_sparse_field_metadata(const field_id_t fid,
    const coloring_info_t & coloring_info,
    const index_coloring_t & index_coloring) {
    sparse_field_metadata_t metadata;

    register_field_metadata_<T>(metadata, fid, coloring_info, index_coloring,
      metadata.compact_origin_lengs, metadata.compact_origin_disps,
      metadata.compact_target_lengs, metadata.compact_target_disps);

    sparse_field_metadata.insert({fid, metadata});
  }

  /*!
   Compute MPI datatypes, compacted length and displacement for ghost copy
   with MPI window.
   */
  template<typename T, typename MD>
  void register_field_metadata_(MD & metadata,
    const field_id_t fid,
    const coloring_info_t & coloring_info,
    const index_coloring_t & index_coloring,
    std::map<int, std::vector<int>> & compact_origin_lengs,
    std::map<int, std::vector<int>> & compact_origin_disps,
    std::map<int, std::vector<int>> & compact_target_lengs,
    std::map<int, std::vector<int>> & compact_target_disps) {
    // The group for MPI_Win_post are the "origin" processes, i.e.
    // the peer processes calling MPI_Get to get our shared cells. Thus
    // granting access of local window to these processes. This is the set
    // coloring_info_t::shared_users
    // On the other hand, the group for MPI_Win_start are the 'target'
    // processes, i.e. the peer processes this rank is going to get ghost
    // cells from. This is the set coloring_info_t::ghost_owners.
    // Since both shared_users and ghost_owners are std::set, we have copy
    // them to std::vector be passed to MPI.
    std::vector<int> shared_users(
      coloring_info.shared_users.begin(), coloring_info.shared_users.end());
    std::vector<int> ghost_owners(
      coloring_info.ghost_owners.begin(), coloring_info.ghost_owners.end());

    MPI_Group comm_grp;
    MPI_Comm_group(MPI_COMM_WORLD, &comm_grp);

    MPI_Group_incl(comm_grp, shared_users.size(), shared_users.data(),
      &metadata.shared_users_grp);
    MPI_Group_incl(comm_grp, ghost_owners.size(), ghost_owners.data(),
      &metadata.ghost_owners_grp);

    std::map<int, std::vector<int>> origin_lens;
    std::map<int, std::vector<int>> origin_disps;
    std::map<int, std::vector<int>> target_lens;
    std::map<int, std::vector<int>> target_disps;

    for(auto ghost_owner : ghost_owners) {
      origin_lens.insert({ghost_owner, {}});
      origin_disps.insert({ghost_owner, {}});
      target_lens.insert({ghost_owner, {}});
      target_disps.insert({ghost_owner, {}});
    }

    int origin_index = 0;
    for(const auto & ghost : index_coloring.ghost) {
      origin_lens[ghost.rank].push_back(1);
      origin_disps[ghost.rank].push_back(origin_index++);
      target_lens[ghost.rank].push_back(1);
      target_disps[ghost.rank].push_back(ghost.offset);
    }

    int my_color;
    MPI_Comm_rank(MPI_COMM_WORLD, &my_color);

// This should only be uncommented for debugging (outputs info
// during tutorial runs). Consider changing this to use clog
#if 0
    if (my_color == 0) {
      for (auto ghost_owner : ghost_owners) {
        std::cout << "ghost owner: " << ghost_owner << std::endl;
        std::cout << "\torigin length: ";
        for(auto len : origin_lens[ghost_owner]) {
          std::cout << len << " ";
        }
        std::cout << std::endl;
        std::cout << "\torigin disp: ";
        for(auto len : origin_disps[ghost_owner]) {
          std::cout << len << " ";
        }
        std::cout << std::endl;
        std::cout << "\ttarget length: ";
        for(auto len : target_lens[ghost_owner]) {
          std::cout << len << " ";
        }
        std::cout << std::endl;

        std::cout << "\ttarget disp: ";
        for(auto len : target_disps[ghost_owner]) {
          std::cout << len << " ";
        }
        std::cout << std::endl;
      } // for
    } // if
#endif

    for(auto ghost_owner : ghost_owners) {
      if(origin_disps.size() == 0)
        break;

      int count = 0;
      compact_origin_lengs[ghost_owner].push_back(1);
      compact_origin_disps[ghost_owner].push_back(origin_disps[ghost_owner][0]);

      for(int i = 1; i < origin_disps[ghost_owner].size(); i++) {
        if(origin_disps[ghost_owner][i] - origin_disps[ghost_owner][i - 1] ==
           1) {
          compact_origin_lengs[ghost_owner].back() =
            compact_origin_lengs[ghost_owner].back() + 1;
        }
        else {
          compact_origin_lengs[ghost_owner].push_back(1);
          compact_origin_disps[ghost_owner].push_back(
            origin_disps[ghost_owner][i]);
        }
      }
    }

#if 0
    if (my_color == 0) {
      for (auto ghost_owner : ghost_owners) {
        std::cout << "ghost owner: " << ghost_owner << std::endl;
        std::cout << "source compacted length: ";
        for(auto len : compact_origin_lengs[ghost_owner]) {
          std::cout << len << " ";
        }
        std::cout << std::endl;
        std::cout << "source compacted disps: ";
        for(auto disp : compact_origin_disps[ghost_owner]) {
          std::cout << disp << " ";
        }
        std::cout << std::endl;
      } // for
    } // if
#endif

    for(auto ghost_owner : ghost_owners) {
      if(target_disps.size() == 0)
        break;

      int count = 0;
      compact_target_lengs[ghost_owner].push_back(1);
      compact_target_disps[ghost_owner].push_back(target_disps[ghost_owner][0]);

      for(int i = 1; i < target_disps[ghost_owner].size(); i++) {
        if(target_disps[ghost_owner][i] - target_disps[ghost_owner][i - 1] ==
           1) {
          compact_target_lengs[ghost_owner].back() =
            compact_target_lengs[ghost_owner].back() + 1;
        }
        else {
          compact_target_lengs[ghost_owner].push_back(1);
          compact_target_disps[ghost_owner].push_back(
            target_disps[ghost_owner][i]);
        }
      }
    }

#if 0
    if (my_color == 0) {
      for (auto ghost_owner : ghost_owners) {
        std::cout << "ghost owner: " << ghost_owner << std::endl;

        std::cout << "compacted target length: ";
        for(auto len : compact_target_lengs[ghost_owner]) {
          std::cout << len << " ";
        }
        std::cout << std::endl;
        std::cout << "compacted target disps: ";
        for(auto disp : compact_target_disps[ghost_owner]) {
          std::cout << disp << " ";
        }
        std::cout << std::endl;
      } // for
    } // if
#endif
  } // register_field_metadata_

  std::map<field_id_t, field_metadata_t> & registered_field_metadata() {
    return field_metadata;
  };

  /*!
   Register new field data, i.e. allocate a new buffer for the specified field
   ID.
   */
  void register_field_data(field_id_t fid, size_t size) {
    // TODO: VERSIONS
    auto it = field_data.find(fid);
    if(it == field_data.end()) {
      field_data.insert({fid, std::vector<uint8_t>(size)});
    }
    else {
      it->second.resize(size);
    }
  }

  std::map<field_id_t, std::vector<uint8_t>> & registered_field_data() {
    return field_data;
  }

  /*!
   Register new sparse field data, i.e. allocate a new buffer for the
   specified field ID. Sparse data consists of a buffer of offsets
   (start + length) and entry id / value pairs and associated metadata about
   this field.
   */

  void register_sparse_field_data(field_id_t fid,
    size_t type_size,
    const coloring_info_t & coloring_info,
    size_t max_entries_per_index) {
    // TODO: VERSIONS
<<<<<<< HEAD
    sparse_field_data_t new_field(type_size, coloring_info.exclusive,
      coloring_info.shared, coloring_info.ghost, max_entries_per_index);
    auto it = sparse_field_data.find(fid);
    if(it == sparse_field_data.end()) {
      sparse_field_data.emplace(fid, std::move(new_field));
    }
    else {
      it->second = std::move(new_field);
    }
=======
    sparse_field_data.emplace(
      fid, sparse_field_data_t(type_size, coloring_info.exclusive,
             coloring_info.shared, coloring_info.ghost, max_entries_per_index));
>>>>>>> aa615425
  }

  std::map<field_id_t, sparse_field_data_t> & registered_sparse_field_data() {
    return sparse_field_data;
  }

  std::map<field_id_t, sparse_field_metadata_t> &
  registered_sparse_field_metadata() {
    return sparse_field_metadata;
  };

  std::map<size_t, MPI_Datatype> & reduction_types() {
    return reduction_types_;
  } // reduction_types

  std::map<size_t, MPI_Op> & reduction_operations() {
    return reduction_ops_;
  } // reduction_types

  int rank;

  // private:
  int color_ = 0;
  int colors_ = 0;

  // Define the map type using the task_hash_t hash function.
  //  std::unordered_map<
  //    task_hash_t::key_t, // key
  //    task_value_t,       // value
  //    task_hash_t,        // hash function
  //    task_hash_t         // equivalence operator
  //  > task_registry_;

  // Map to store task registration callback methods.
  //  std::map<
  //    size_t,
  //    task_info_t
  //  > task_registry_;

  std::map<field_id_t, std::vector<uint8_t>> field_data;
  std::map<field_id_t, field_metadata_t> field_metadata;

  std::map<size_t, index_space_data_t> index_space_data_map_;
  std::map<size_t, index_subspace_data_t> index_subspace_data_map_;

  std::map<field_id_t, sparse_field_data_t> sparse_field_data;
  std::map<field_id_t, sparse_field_metadata_t> sparse_field_metadata;

  std::map<size_t, MPI_Datatype> reduction_types_;
  std::map<size_t, MPI_Op> reduction_ops_;

}; // class mpi_context_policy_t

} // namespace execution
} // namespace flecsi<|MERGE_RESOLUTION|>--- conflicted
+++ resolved
@@ -66,8 +66,8 @@
       : type_size(type_size), num_exclusive(num_exclusive),
         num_shared(num_shared), num_ghost(num_ghost),
         num_total(num_exclusive + num_shared + num_ghost),
-<<<<<<< HEAD
-        max_entries_per_index(max_entries_per_index), new_entries(num_total) {}
+        max_entries_per_index(max_entries_per_index),
+        rows(num_total * sizeof(data::row_vector_u<uint8_t>)) {}
 
     std::ostream & write(std::ostream & os) const {
 
@@ -112,10 +112,6 @@
       }
 #endif
     }
-=======
-        max_entries_per_index(max_entries_per_index),
-        rows(num_total * sizeof(data::row_vector_u<uint8_t>)) {}
->>>>>>> aa615425
 
     size_t type_size;
 
@@ -127,11 +123,7 @@
 
     size_t max_entries_per_index;
 
-<<<<<<< HEAD
-    std::vector<data::row_vector_u<uint8_t>> new_entries;
-=======
     std::vector<uint8_t> rows;
->>>>>>> aa615425
   }; // sparse_field_data_t
 
   /*!
@@ -545,7 +537,6 @@
     const coloring_info_t & coloring_info,
     size_t max_entries_per_index) {
     // TODO: VERSIONS
-<<<<<<< HEAD
     sparse_field_data_t new_field(type_size, coloring_info.exclusive,
       coloring_info.shared, coloring_info.ghost, max_entries_per_index);
     auto it = sparse_field_data.find(fid);
@@ -555,11 +546,6 @@
     else {
       it->second = std::move(new_field);
     }
-=======
-    sparse_field_data.emplace(
-      fid, sparse_field_data_t(type_size, coloring_info.exclusive,
-             coloring_info.shared, coloring_info.ghost, max_entries_per_index));
->>>>>>> aa615425
   }
 
   std::map<field_id_t, sparse_field_data_t> & registered_sparse_field_data() {
