--- conflicted
+++ resolved
@@ -23,20 +23,6 @@
 // Implementation of mpi_context_policy_t::initialize.
 //----------------------------------------------------------------------------//
 
-<<<<<<< HEAD
-void
-mpi_context_policy_t::start_mpi_runtime(
-    void (*driver)(int, char **), int argc, char ** argv)
-{
-  MPI_Comm_rank(MPI_COMM_WORLD, &color_);
-  MPI_Comm_size(MPI_COMM_WORLD, &colors_);
-
-  (*driver)(argc, argv);
-} // mpi_context_policy_t::initialize
-
-} // namespace execution
-} // namespace flecsi
-=======
 int
 mpi_context_policy_t::initialize(int argc, char ** argv) {
   //--------------------------------------------------------------------------//
@@ -98,5 +84,4 @@
 } // mpi_context_policy_t::initialize
 
 } // namespace execution
-} // namespace flecsi
->>>>>>> 591ee1d9
+} // namespace flecsi