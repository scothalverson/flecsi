--- conflicted
+++ resolved
@@ -35,19 +35,12 @@
   } // register_task
 
   template<typename ... Args>
-<<<<<<< HEAD
-  static decltype(auto) execute_task(task_key_t key, Args && ... args)
+  static decltype(auto) execute_task(task_key_t key,
+    processor_t processor, Args && ... args)
   {
-    return execution_policy_t::execute_task(key, std::forward<Args>(args) ...);
+    return execution_policy_t::execute_task(key, processor,
+      std::forward<Args>(args) ...);
   } // execute
-=======
-  static decltype(auto) execute_task(uintptr_t key, 
-                 processor_t processor, Args && ... args)
-    {
-    return execution_policy_t::execute_task(
-                  key, processor, std::forward<Args>(args) ...);
-    } // execute
->>>>>>> a8a11928
 
 }; // class task
 
@@ -60,15 +53,11 @@
 #include "flecsi_runtime_execution_policy.h"
 
 namespace flecsi {
-<<<<<<< HEAD
+namespace execution {
 
 using task_t = task__<flecsi_execution_policy_t>;
 
-=======
-namespace execution {
-using task_t = task__<flecsi_execution_policy_t>;
 } // namespace execution 
->>>>>>> a8a11928
 } // namespace flecsi
 
 #endif // flecsi_task_h
