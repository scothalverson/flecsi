--- conflicted
+++ resolved
@@ -19,50 +19,66 @@
  * \date Initial file creation: Aug 01, 2016
  */
 
-<<<<<<< HEAD
 /*----------------------------------------------------------------------------*
  *----------------------------------------------------------------------------*/
 
-/*!
- */
-#define register_task(task, processor, return_type, ...)             \
-  using user_task_delegate_ ## task ## _t =                          \
-    std::function<return_type(__VA_ARGS__)>;                         \
-  bool task ## _task_registered =                                    \
-    flecsi::task_t::register_task<return_type, __VA_ARGS__>(         \
-    reinterpret_cast<flecsi::task_t::task_key_t>(&task), processor);
+#if 0
+#define register_task(task, processor, return_type, ...)                \
+  using user_task_delegate_ ## task ## _t =                             \
+    std::function<return_type(__VA_ARGS__)>;                            \
+  bool task ## _task_registered =                                       \
+    flecsi::execution::task_t::register_task<return_type, __VA_ARGS__>( \
+    reinterpret_cast<uintptr_t>(&task), processor);
+
+#define execute_task(task, processor, ...)                    \
+  user_task_delegate_ ## task ## _t task ## _task_delegate = task; \
+  flecsi::execution::task_t::execute_task(                    \
+    reinterpret_cast<uintptr_t>(&task),                       \
+    processor, task ## _task_delegate , ##  __VA_ARGS__)
+#endif
 
 /*!
  */
-#define execute_task(task, ...)                                     \
+#define register_task(task, processor, return_type, ...)                \
+  using user_task_delegate_ ## task ## _t =                             \
+    std::function<return_type(__VA_ARGS__)>;                            \
+  bool task ## _task_registered =                                       \
+    flecsi::execution::task_t::register_task<return_type, __VA_ARGS__>( \
+    reinterpret_cast<flecsi::execution::task_t::task_key_t>(&task),     \
+      processor);
+
+/*!
+ */
+#define execute_task(task, processor, ...)                          \
   user_task_delegate_ ## task ## _t task ## _task_delegate = task;  \
-  flecsi::task_t::execute_task(                                     \
-    reinterpret_cast<flecsi::task_t::task_key_t>(&task),            \
-    task ## _task_delegate, ## __VA_ARGS__)
+  flecsi::execution::task_t::execute_task(                          \
+    reinterpret_cast<flecsi::execution::task_t::task_key_t>(&task), \
+    processor, task ## _task_delegate, ## __VA_ARGS__)
 
 /*----------------------------------------------------------------------------*
  *----------------------------------------------------------------------------*/
 
 /*!
  */
-#define register_function(fname, return_type, ...)                   \
-  /* Define fname handle type */                                     \
-  using function_handle_ ## fname ## _t =                            \
-    function_handle__<return_type, __VA_ARGS__>;                     \
-                                                                     \
-  /* Make std::function delegate */                                  \
-  std::function<return_type(__VA_ARGS__)>                            \
-    fname ## _function_delegate = fname;                             \
-                                                                     \
-  /* Register the function delegate */                               \
-  bool fname ## _function_registered =                               \
-    flecsi::function_t::register_function<return_type, __VA_ARGS__>( \
+#define register_function(fname, return_type, ...)               \
+  /* Define fname handle type */                                 \
+  using function_handle_ ## fname ## _t =                        \
+    function_handle__<return_type, __VA_ARGS__>;                 \
+                                                                 \
+  /* Make std::function delegate */                              \
+  std::function<return_type(__VA_ARGS__)>                        \
+    fname ## _function_delegate = fname;                         \
+                                                                 \
+  /* Register the function delegate */                           \
+  bool fname ## _function_registered =                           \
+    flecsi::execution::function_t::register_function<            \
+      return_type, __VA_ARGS__>(                                 \
       EXPAND_AND_STRINGIFY(fname), fname ## _function_delegate);
 
 /*!
  */
-#define execute_function(handle, ...)                          \
-  flecsi::function_t::execute_function(handle, ## __VA_ARGS__)
+#define execute_function(handle, ...)                                     \
+  flecsi::execution::function_t::execute_function(handle, ## __VA_ARGS__)
 
 /*!
  */
@@ -72,19 +88,6 @@
 
 #define define_function_type(name, return_type, ...)       \
   using name = function_handle__<return_type, __VA_ARGS__>
-=======
-#define register_task(task, processor, return_type, ...)     \
-  using user_delegate_ ## task ## _t =                       \
-    std::function<return_type(__VA_ARGS__)>;                 \
-  bool task ## _registered =                                 \
-    flecsi::execution::task_t::register_task<return_type, __VA_ARGS__>( \
-    reinterpret_cast<uintptr_t>(&task), processor);
-
-#define execute_task(task,processor, ...)                                    \
-  user_delegate_ ## task ## _t task ## _delegate = task;           \
-  flecsi::execution::task_t::execute_task(reinterpret_cast<uintptr_t>(&task), \
-   processor, task ## _delegate , ##  __VA_ARGS__)
->>>>>>> a8a11928
 
 #endif // flecsi_execution_h
 
