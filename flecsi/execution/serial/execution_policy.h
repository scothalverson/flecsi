--- conflicted
+++ resolved
@@ -42,7 +42,6 @@
 {
 
   using task_key_t = uintptr_t;
-  using function_key_t = uintptr_t;
 
   /*--------------------------------------------------------------------------*
    * Task interface.
@@ -53,18 +52,15 @@
   } // register_task
 
   template<typename T, typename ... As>
-<<<<<<< HEAD
-  static decltype(auto) execute_task(task_key_t key, T user_task, As ... args)
-=======
-  static decltype(auto) execute_task(uintptr_t key, processor_t processor, T user_task, As ... args)
->>>>>>> a8a11928
+  static decltype(auto) execute_task(task_key_t key, processor_t processor,
+    T user_task, As ... args)
   {
     auto t = std::make_tuple(args ...);
     return tuple_function(user_task, t);
   } // execute_task
   
   /*--------------------------------------------------------------------------*
-   * Kernel interface.
+   * Function interface.
    *--------------------------------------------------------------------------*/
 
   /*!
