/*
    @@@@@@@@  @@           @@@@@@   @@@@@@@@ @@
   /@@/////  /@@          @@////@@ @@////// /@@
   /@@       /@@  @@@@@  @@    // /@@       /@@
   /@@@@@@@  /@@ @@///@@/@@       /@@@@@@@@@/@@
   /@@////   /@@/@@@@@@@/@@       ////////@@/@@
   /@@       /@@/@@//// //@@    @@       /@@/@@
   /@@       @@@//@@@@@@ //@@@@@@  @@@@@@@@ /@@
   //       ///  //////   //////  ////////  //

   Copyright (c) 2016, Triad National Security, LLC
   All rights reserved.
                                                                              */
#pragma once

/*! @file */

#if !defined(__FLECSI_PRIVATE__)
#error Do not include this file directly!
#else
#include <flecsi/execution/context.h>
#include <flecsi/execution/legion/enactment/task_wrapper.h>
#include <flecsi/execution/legion/future.h>
#include <flecsi/execution/legion/invocation/init_args.h>
#include <flecsi/execution/legion/invocation/task_epilogue.h>
#include <flecsi/execution/legion/invocation/task_prologue.h>
#include <flecsi/execution/legion/reduction_wrapper.h>
#include <flecsi/utils/const_string.h>
#include <flecsi/utils/flog.h>
#endif

#include <functional>
#include <memory>
#include <type_traits>

#include <flecsi-config.h>

#if !defined(FLECSI_ENABLE_LEGION)
#error FLECSI_ENABLE_LEGION not defined! This file depends on Legion!
#endif

#include <legion.h>

flog_register_tag(execution);

namespace flecsi {
namespace execution {

//----------------------------------------------------------------------------//
// Execution policy.
//----------------------------------------------------------------------------//

/*!
  The legion_execution_policy_t is the backend runtime execution policy
  for Legion.

  @ingroup legion-execution
 */

struct legion_execution_policy_t {

  //--------------------------------------------------------------------------//
  // Task interface.
  //--------------------------------------------------------------------------//

  /*!
    This method allows the user to register a pure Legion task with
    the runtime. A task id will automatically be generated, and can be
    accessed via legion_context_policy_t::task_id using a valid
    task hash.

    @tparam TASK     A hash key identifying the task.
    @tparam RETURN   The return type of the pure Legion task.
    @tparam DELEGATE The function pointer template type of the task.

    @param name The string name for the task. This can be set to any
                valid std::string value.
   */

  template<size_t TASK,
    typename RETURN,
    RETURN (*DELEGATE)(const Legion::Task *,
      const std::vector<Legion::PhysicalRegion> &,
      Legion::Context,
      Legion::Runtime *)>
  static bool register_legion_task(processor_type_t processor,
    task_execution_type_t execution,
    std::string name) {
    flog(internal) << "Registering legion task" << std::endl
                   << "\tname: " << name << std::endl
                   << "\thash: " << TASK << std::endl;

    using wrapper_t = legion::pure_task_wrapper_u<RETURN, DELEGATE>;

    const bool success = context_t::instance().register_task(
      TASK, processor, execution, name, wrapper_t::registration_callback);

    flog_assert(success, "callback registration failed for " << name);

    return true;
  } // register_legion_task

  /*
    Documentation for this interface is in the top-level context type.
   */

  template<size_t TASK,
    typename RETURN,
    typename ARG_TUPLE,
    RETURN (*DELEGATE)(ARG_TUPLE)>
  static bool register_task(processor_type_t processor,
    task_execution_type_t execution,
    std::string name) {

    using wrapper_t = legion::task_wrapper_u<TASK, RETURN, ARG_TUPLE, DELEGATE>;

    const bool success = context_t::instance().register_task(
      TASK, processor, execution, name, wrapper_t::registration_callback);

    flog_assert(success, "callback registration failed for " << name);

    return true;
  } // register_task

  /*
    Documentation for this interface is in the top-level context type.
   */

  template<size_t TASK,
    size_t LAUNCH_DOMAIN,
    size_t REDUCTION,
    typename RETURN,
    typename ARG_TUPLE,
    typename... ARGS>
  static decltype(auto) execute_task(ARGS &&... args) {

    using namespace Legion;

    // This will guard the entire method
    flog_tag_guard(execution);

    // Make a tuple from the arugments passed by the user
    ARG_TUPLE task_args = std::forward_as_tuple(args...);

    // Get the FleCSI runtime context
    context_t & context_ = context_t::instance();

    // Get the processor type.
    auto processor_type = context_.processor_type<TASK>();

    // Get the Legion runtime and context from the current task.
    auto legion_runtime = Legion::Runtime::get_runtime();
    auto legion_context = Legion::Runtime::get_context();

    constexpr size_t ZERO = flecsi_internal_hash(0);

<<<<<<< HEAD
    legion::init_args_t init_args(legion_runtime, legion_context,
			LAUNCH_DOMAIN);

=======
    legion::init_args_t init_args(
      legion_runtime, legion_context, LAUNCH_DOMAIN);
>>>>>>> 5a3d6921
    init_args.walk(task_args);

    //------------------------------------------------------------------------//
    // Single launch
    //------------------------------------------------------------------------//

    if constexpr(flecsi_internal_hash(single) == LAUNCH_DOMAIN) {

      static_assert(
        REDUCTION == ZERO, "reductions are not supported for single tasks");

      {
        flog_tag_guard(execution);
        flog(internal) << "Executing single task" << std::endl;
      }

      TaskLauncher launcher(
        context_.task_id<TASK>(), TaskArgument(&task_args, sizeof(ARG_TUPLE)));

      for(auto & req : init_args.region_requirements()) {
        launcher.add_region_requirement(req);
      } // for

      LegionRuntime::Arrays::Rect<1> launch_bounds(0, 1);
      Domain launch_domain = Domain::from_rect<1>(launch_bounds);

      legion::task_prologue_t prologue(
        legion_runtime, legion_context, launch_domain);
      prologue.walk(task_args);
      prologue.update_state();

      switch(processor_type) {

        case processor_type_t::toc:
        case processor_type_t::loc: {
          auto future = legion_runtime->execute_task(legion_context, launcher);

          return legion_future_u<RETURN, launch_type_t::single>(future);
        } // case processor_type_t::loc

        case processor_type_t::mpi: {
          flog_fatal("Invalid launch type!"
                     << std::endl
                     << "Legion backend does not support 'single' launch"
                     << " for MPI tasks yet");
        } // case processor_type_t::mpi

        default:
          flog_fatal("Unknown processor type: " << processor_type);
      } // switch

      legion::task_epilogue_t epilogue(legion_runtime, legion_context);
      epilogue.walk(task_args);
    }

    //------------------------------------------------------------------------//
    // Index launch
    //------------------------------------------------------------------------//

    else {

      {
        flog_tag_guard(execution);
        flog(internal) << "Executing index task" << std::endl;
      }

      size_t domain_size = context_t::instance().get_domain(LAUNCH_DOMAIN);
      size_t domain_size_new = 0;

      if(domain_size == 0) {
        domain_size = context_t::instance().processes() *
                      context_t::instance().threads_per_process();
      } // if

      LegionRuntime::Arrays::Rect<1> launch_bounds(
        LegionRuntime::Arrays::Point<1>(0),
        LegionRuntime::Arrays::Point<1>(domain_size - 1));
      Domain launch_domain = Domain::from_rect<1>(launch_bounds);

      Legion::ArgumentMap arg_map;
      Legion::IndexLauncher launcher(context_.task_id<TASK>(),
        launch_domain,
        TaskArgument(&task_args, sizeof(ARG_TUPLE)),
        arg_map);

      for(auto & req : init_args.region_requirements()) {
        launcher.add_region_requirement(req);
      } // for

      legion::task_prologue_t prologue(
        legion_runtime, legion_context, launch_domain);
      prologue.walk(task_args);
      prologue.update_state();

      switch(processor_type) {
        
        case processor_type_t::toc:
        case processor_type_t::loc: {
          flog(info) << "Executing index launch on loc" << std::endl;

          if constexpr(REDUCTION != ZERO) {
            flog(info) << "executing reduction logic for " << REDUCTION
                       << std::endl;
            auto reduction_op = context_.reduction_operations().find(REDUCTION);

            flog_assert(reduction_op != context_.reduction_operations().end(),
              "invalid reduction operation");

            Legion::Future future;

            size_t reduction_id = context_.reduction_operations()[REDUCTION];
            future = legion_runtime->execute_index_space(
              legion_context, launcher, reduction_id);

            // Enqueue the epilog.
            legion::task_epilogue_t task_epilogue(
              legion_runtime, legion_context);
            task_epilogue.walk(task_args);
            return 0;

            // FIXME
            // return legion_future_u<RETURN, launch_type_t::single>(future);
            return 0;
          }
          else {
            // Enqueue the task.
            Legion::FutureMap future_map =
              legion_runtime->execute_index_space(legion_context, launcher);

            // Execute a tuple walker that applies the task epilog operations
            // on the mapped handles
            legion::task_epilogue_t task_epilogue(
              legion_runtime, legion_context);
            task_epilogue.walk(task_args);

            // FIXME
            // return legion_future_u<RETURN, launch_type_t::index>(future_map);
            return 0;
          } // else

        } // case processor_type_t::loc

        case processor_type_t::mpi: {
          launcher.tag = FLECSI_MAPPER_FORCE_RANK_MATCH;

          // Launch the MPI task
          auto future =
            legion_runtime->execute_index_space(legion_context, launcher);
          // Force synchronization
          future.wait_all_results(true);

          // Handoff to the MPI runtime.
          context_.handoff_to_mpi(legion_context, legion_runtime);

          // Wait for MPI to finish execution (synchronous).
          context_.wait_on_mpi(legion_context, legion_runtime);

          // Reset the calling state to false.
          context_.unset_call_mpi(legion_context, legion_runtime);

          // Execute a tuple walker that applies the task epilog operations
          // on the mapped handles
          legion::task_epilogue_t task_epilogue(legion_runtime, legion_context);
          task_epilogue.walk(task_args);

          if constexpr(REDUCTION != ZERO) {
            // FIXME implement logic for reduction MPI task
            flog_fatal("there is no implementation for the mpi"
                       " reduction task");
          }
          else {
            // FIXME
            // return legion_future_u<RETURN, launch_type_t::index>(future);
            return 0;
          }

        } // case processor_type_t::mpi

        default:
          flog_fatal("Unknown processor type: " << processor_type);

      } // switch
    } // if constexpr
  } // execute_task

  //------------------------------------------------------------------------//
  // Reduction interface.
  //------------------------------------------------------------------------//

  template<size_t HASH, typename TYPE>
  using reduction_wrapper_u = legion::reduction_wrapper_u<HASH, TYPE>;

}; // struct legion_execution_policy_t

} // namespace execution
} // namespace flecsi<|MERGE_RESOLUTION|>--- conflicted
+++ resolved
@@ -154,14 +154,8 @@
 
     constexpr size_t ZERO = flecsi_internal_hash(0);
 
-<<<<<<< HEAD
-    legion::init_args_t init_args(legion_runtime, legion_context,
-			LAUNCH_DOMAIN);
-
-=======
     legion::init_args_t init_args(
       legion_runtime, legion_context, LAUNCH_DOMAIN);
->>>>>>> 5a3d6921
     init_args.walk(task_args);
 
     //------------------------------------------------------------------------//
