--- conflicted
+++ resolved
@@ -64,13 +64,8 @@
     @tparam RETURN The return type of the task.
    */
 
-<<<<<<< HEAD
-  template <typename RETURN, launch_type_t launch>
-  using future__ = legion_future__<RETURN, launch>;
-=======
   template<typename RETURN, launch_type_t launch>
   using future_u = legion_future_u<RETURN, launch>;
->>>>>>> 4cbd137f
 
   /*!
     The runtime_state_t type identifies a public type for the high-level
@@ -105,17 +100,6 @@
                 valid std::string value.
    */
 
-<<<<<<< HEAD
-  template <size_t KEY, typename RETURN,
-            RETURN (*TASK)(const Legion::Task *,
-                           const std::vector<Legion::PhysicalRegion> &,
-                           Legion::Context, Legion::Runtime *)>
-  static bool register_legion_task(processor_type_t processor, launch_t launch,
-                                   std::string name) {
-    clog(info) << "Registering legion task " << KEY << " " << name << std::endl;
-
-    using wrapper_t = pure_task_wrapper__<RETURN, TASK>;
-=======
   template<size_t TASK,
     typename RETURN,
     RETURN (*DELEGATE)(const Legion::Task *,
@@ -129,7 +113,6 @@
                << std::endl;
 
     using wrapper_t = pure_task_wrapper_u<RETURN, DELEGATE>;
->>>>>>> 4cbd137f
 
     const bool success = context_t::instance().register_task(
       TASK, processor, launch, name, wrapper_t::registration_callback);
@@ -162,14 +145,13 @@
   } // register_task
 
   /*!
-<<<<<<< HEAD
    We use "execute_task__" class in purose to be able to use
    partial template specializations for the execute method
    */
 
   template <launch_type_t LAUNCH, Legion::ReductionOpID REDUCTION_ID,
      size_t KEY, typename RETURN, typename ARG_TUPLE, typename... ARGS>
-  struct execute_task__ {
+  struct execute_task_u {
     static void execute(ARGS &&... args) {
       clog_fatal("invalid launch type" << std::endl);
     }
@@ -180,7 +162,7 @@
      REDUCTIONID!=0)
    */
   template <size_t KEY, Legion::ReductionOpID REDUCTION_ID, typename RETURN,	    typename ARG_TUPLE, typename... ARGS>
-  struct execute_task__<launch_type_t::index, REDUCTION_ID,  KEY, RETURN,
+  struct execute_task_u<launch_type_t::index, REDUCTION_ID,  KEY, RETURN,
 	ARG_TUPLE, ARGS...> {
     static decltype(auto) execute(ARG_TUPLE task_args) {
       using namespace Legion;
@@ -251,7 +233,7 @@
      (REDUCTIONID==0)
    */
   template <size_t KEY, typename RETURN, typename ARG_TUPLE, typename... ARGS>
-  struct execute_task__<launch_type_t::index, 0,  KEY, RETURN, ARG_TUPLE,
+  struct execute_task_u<launch_type_t::index, 0,  KEY, RETURN, ARG_TUPLE,
                               ARGS...> {
     static decltype(auto) execute(ARG_TUPLE task_args) {
       using namespace Legion;
@@ -282,26 +264,10 @@
 
 //FIXME the check
 //        if (!(legion_context->is_inner_context())) {
-=======
-    Legion backend task execution. For documentation on this
-    method, please see task_u::execute_task.
-   */
-
-  template<launch_type_t LAUNCH,
-    size_t TASK,
-    size_t REDUCTION,
-    typename RETURN,
-    typename ARG_TUPLE,
-    typename... ARGS>
-  static decltype(auto) execute_task(ARGS &&... args) {
-
-    using namespace Legion;
->>>>>>> 4cbd137f
 
     // This will guard the entire method
     clog_tag_guard(execution);
 
-<<<<<<< HEAD
           for (auto &req : init_args.region_reqs) {
             launcher.add_region_requirement(req);
           }
@@ -326,20 +292,6 @@
         auto future = legion_runtime->execute_index_space(
 	  legion_context,launcher);
         future.wait_all_results(true);
-=======
-    // Make a tuple from the arugments passed by the user
-    ARG_TUPLE task_args = std::make_tuple(args...);
-
-    // Get the FleCSI runtime context
-    context_t & context_ = context_t::instance();
-
-    // Get the processor type.
-    auto processor_type = context_.processor_type<TASK>();
-
-    // Get the Legion runtime and context from the current task.
-    auto legion_runtime = Legion::Runtime::get_runtime();
-    auto legion_context = Legion::Runtime::get_context();
->>>>>>> 4cbd137f
 
     // Execute a tuple walker that applies the task epilog operations
     // on the mapped handles
@@ -352,7 +304,6 @@
 
     if constexpr(LAUNCH == launch_type_t::single) {
 
-<<<<<<< HEAD
           // Enqueue the epilog.
           task_epilog_t task_epilog(legion_runtime, legion_context);
           task_epilog.walk(task_args);
@@ -400,46 +351,11 @@
           // Enqueue the prolog.
           task_prolog_t task_prolog(
               legion_runtime, legion_context, launch_domain);
-=======
-      switch(processor_type) {
-
-        case processor_type_t::loc: {
-          clog(info) << "Executing single task: " << TASK << std::endl;
-
-          // Execute a tuple walker that initializes the handle arguments
-          // that are passed to the task
-          init_args_t init_args(legion_runtime, legion_context);
-          init_args.walk(task_args);
-
-          // Create a task launcher, passing the task arguments.
-          TaskLauncher launcher(context_.task_id<TASK>(),
-            TaskArgument(&task_args, sizeof(ARG_TUPLE)));
-
-#ifdef MAPPER_COMPACTION
-          launcher.tag = MAPPER_COMPACTED_STORAGE;
-#endif
-
-          // Add region requirements and future dependencies to the
-          // task launcher
-          for(auto & req : init_args.region_reqs) {
-            launcher.add_region_requirement(req);
-          } // for
-
-          for(auto & future : init_args.futures) {
-            future->add_to_single_task_launcher(launcher);
-          } // for
-
-          // Execute a tuple walker that applies the task prolog operations
-          // on the mapped handles
-          {
-          task_prolog_t task_prolog(legion_runtime, legion_context, launcher);
->>>>>>> 4cbd137f
           task_prolog.sparse = false;
           task_prolog.walk(task_args);
           task_prolog.launch_copies();
           } // scope
 
-<<<<<<< HEAD
           task_prolog_t task_prolog_sparse(
               legion_runtime, legion_context, launch_domain);
           task_prolog_sparse.sparse = true;
@@ -450,26 +366,12 @@
 
           auto future_map = legion_runtime->execute_index_space(
             legion_context, index_task_launcher);
-=======
-          {
-          task_prolog_t task_prolog(legion_runtime, legion_context, launcher);
-          task_prolog.sparse = true;
-          task_prolog.walk(task_args);
-          task_prolog.launch_copies();
-          } // scope
-
-          // Enqueue the task.
-          clog(trace) << "Execute flecsi/legion task " << TASK << " on rank "
-                      << legion_runtime->find_local_MPI_rank() << std::endl;
-          auto future = legion_runtime->execute_task(legion_context, launcher);
->>>>>>> 4cbd137f
 
           // Execute a tuple walker that applies the task epilog operations
           // on the mapped handles
           task_epilog_t task_epilog(legion_runtime, legion_context);
           task_epilog.walk(task_args);
 
-<<<<<<< HEAD
 
           return legion_future__<RETURN, launch_type_t::index>(future_map);
          
@@ -482,7 +384,7 @@
    */
   template <Legion::ReductionOpID REDUCTION_ID, size_t KEY, typename RETURN,
     typename ARG_TUPLE, typename... ARGS>
-  struct execute_task__<launch_type_t::single, REDUCTION_ID,KEY, RETURN,
+  struct execute_task_u<launch_type_t::single, REDUCTION_ID,KEY, RETURN,
     ARG_TUPLE, ARGS...> {
     static decltype(auto) execute( ARG_TUPLE task_args) {
       using namespace Legion;
@@ -579,210 +481,17 @@
   template <launch_type_t LAUNCH, Legion::ReductionOpID REDUCTION_ID,
 	 size_t KEY, typename RETURN,  typename ARG_TUPLE, typename... ARGS>
   static decltype(auto) execute_task(ARGS &&... args) {
-=======
-          constexpr size_t ZERO =
-            flecsi::utils::const_string_t{EXPAND_AND_STRINGIFY(0)}.hash();
-
-          if constexpr(REDUCTION != ZERO) {
-
-            clog(info) << "executing reduction logic for " <<
-              REDUCTION << std::endl;
-            auto reduction_op =
-              context_.reduction_operations().find(REDUCTION);
-
-            clog_assert(reduction_op != context_.reduction_operations().end(),
-              "invalid reduction operation");
-
-            auto & collective = reduction_op->second.collective;
-
-            legion_runtime->defer_dynamic_collective_arrival(legion_context,
-              collective, future);
-            collective =
-              legion_runtime->advance_dynamic_collective(legion_context,
-                collective);
-            auto gfuture = legion_runtime->get_dynamic_collective_result(
-              legion_context, collective);
-            return legion_future_u<RETURN, launch_type_t::single>(gfuture);
-          }
-          else {
-            return legion_future_u<RETURN, launch_type_t::single>(future);
-          } // if
-        } // scope
-
-        case processor_type_t::toc:
-          clog_fatal("Invalid processor type (toc is un-implemented)");
-
-        case processor_type_t::mpi:
-          clog_fatal("Invalid launch type!"
-                     << std::endl
-                     << "Legion backend does not support 'single' launch"
-                     << " for MPI tasks");
-
-        default:
-          clog_fatal("Unknown processor type: " << processor_type);
-      } // switch
-    }
-
-    //------------------------------------------------------------------------//
-    // Index launch
-    //------------------------------------------------------------------------//
-
-    else {
-
-      switch(processor_type) {
-
-        case processor_type_t::loc: {
-          clog(info) << "Executing index task: " << TASK << std::endl;
-
-          // Execute a tuple walker that initializes the handle arguments
-          // that are passed to the task
-          init_args_t init_args(legion_runtime, legion_context);
-          init_args.walk(task_args);
-
-          LegionRuntime::Arrays::Rect<1> launch_bounds(
-            LegionRuntime::Arrays::Point<1>(0),
-            LegionRuntime::Arrays::Point<1>(5));
-          Domain launch_domain = Domain::from_rect<1>(launch_bounds);
-
-          Legion::ArgumentMap arg_map;
-          Legion::IndexLauncher launcher(context_.task_id<TASK>(),
-            launch_domain, TaskArgument(&task_args, sizeof(ARG_TUPLE)),
-            arg_map);
-
-#ifdef MAPPER_COMPACTION
-          launcher.tag = MAPPER_COMPACTED_STORAGE;
-#endif
-          // Enqueue the task.
-          auto future =
-            legion_runtime->execute_index_space(legion_context, launcher);
-
-          return legion_future_u<RETURN, launch_type_t::index>(future);
-        } // scope
-
-        case processor_type_t::mpi: {
-          clog(info) << "Executing MPI task: " << TASK << std::endl;
-
-          // Execute a tuple walker that initializes the handle arguments
-          // that are passed to the task
-          init_args_t init_args(legion_runtime, legion_context);
-          init_args.walk(task_args);
-
-          // FIXME: This will need to change with the new control model
-          if(context_.execution_state() == SPECIALIZATION_TLT_INIT) {
-
-            ArgumentMap arg_map;
-            IndexLauncher launcher(context_.task_id<TASK>(),
-              Legion::Domain::from_rect<1>(context_.all_processes()),
-              TaskArgument(&task_args, sizeof(ARG_TUPLE)), arg_map);
-
-            // Add region requirements and future dependencies to the
-            // task launcher
-            for(auto & req : init_args.region_reqs) {
-              launcher.add_region_requirement(req);
-            } // for
-
-            for(auto & future : init_args.futures) {
-              future->add_to_index_task_launcher(launcher);
-            } // for
-
-            Legion::MustEpochLauncher must_epoch_launcher;
-            must_epoch_launcher.add_index_task(launcher);
-
-            // Launch the MPI task
-            auto future = legion_runtime->execute_must_epoch(
-              legion_context, must_epoch_launcher);
-
-            // Force synchronization
-            future.wait_all_results(true);
-
-            // Handoff to the MPI runtime.
-            context_.handoff_to_mpi(legion_context, legion_runtime);
-
-            // Wait for MPI to finish execution (synchronous).
-            context_.wait_on_mpi(legion_context, legion_runtime);
-
-            // Reset the calling state to false.
-            context_.unset_call_mpi(legion_context, legion_runtime);
-
-            return legion_future_u<RETURN, launch_type_t::index>(future);
-          }
-          else {
-
-            // Create a task launcher, passing the task arguments.
-            TaskLauncher launcher(context_.task_id<TASK>(),
-              TaskArgument(&task_args, sizeof(ARG_TUPLE)));
-
-            // Add region requirements and future dependencies to the
-            // task launcher
-            for(auto & req : init_args.region_reqs) {
-              launcher.add_region_requirement(req);
-            } // for
->>>>>>> 4cbd137f
 
             for(auto & future : init_args.futures) {
               future->add_to_single_task_launcher(launcher);
             } // for
 
-<<<<<<< HEAD
-    return execute_task__<LAUNCH, REDUCTION_ID, KEY, RETURN, ARG_TUPLE,
+    return execute_task_u<LAUNCH, REDUCTION_ID, KEY, RETURN, ARG_TUPLE,
                                 ARGS...>::execute(task_args_tmp);
   } // execute_task
 
 
   //--------------------------------------------------------------------------//
-=======
-            launcher.tag = MAPPER_SUBRANK_LAUNCH;
-
-            // Execute a tuple walker that applies the task prolog
-            // operations on the mapped handles
-            {
-            task_prolog_t task_prolog(legion_runtime, legion_context, launcher);
-            task_prolog.sparse = false;
-            task_prolog.walk(task_args);
-            task_prolog.launch_copies();
-            } // scope
-
-            {
-            task_prolog_t task_prolog(legion_runtime, legion_context, launcher);
-            task_prolog.sparse = true;
-            task_prolog.walk(task_args);
-            task_prolog.launch_copies();
-            } // scope
-
-            // Launch the MPI task
-            auto f = legion_runtime->execute_task(legion_context, launcher);
-
-            // Execute a tuple walker that applies the task epilog operations
-            // on the mapped handles
-            task_epilog_t task_epilog(legion_runtime, legion_context);
-            task_epilog.walk(task_args);
-
-            // Wait on the Legion future to complete
-            f.wait();
-
-            // Handoff to the MPI runtime.
-            context_.handoff_to_mpi();
-
-            // Wait for MPI to finish execution (synchronous).
-            context_.wait_on_mpi();
-
-            // Get a future to the task that swaps the runtime states
-            auto future =
-              context_.unset_call_mpi_index(legion_context, legion_runtime);
-
-            return legion_future_u<RETURN, launch_type_t::index>(future);
-          } // if
-        } // scope
-
-        default:
-          clog_fatal("Unknown processor type: " << processor_type);
-      } // switch
-
-    } // if constexpr
-  } // execute_task
-
-  //------------------------------------------------------------------------//
->>>>>>> 4cbd137f
   // Function interface.
   //------------------------------------------------------------------------//
 
@@ -791,15 +500,10 @@
     method, please see function_u::register_function.
    */
 
-<<<<<<< HEAD
-  template <size_t KEY, typename RETURN, typename ARG_TUPLE,
-            RETURN (*FUNCTION)(ARG_TUPLE)>
-=======
   template<size_t FUNCTION,
     typename RETURN,
     typename ARG_TUPLE,
     RETURN (*DELEGATE)(ARG_TUPLE)>
->>>>>>> 4cbd137f
   static bool register_function() {
     return context_t::instance()
       .template register_function<FUNCTION, RETURN, ARG_TUPLE, DELEGATE>();
@@ -810,19 +514,11 @@
     method, please see function_u::execute_function.
    */
 
-<<<<<<< HEAD
-  template <typename FUNCTION_HANDLE, typename... ARGS>
-  static decltype(auto) execute_function(FUNCTION_HANDLE &handle,
-                                         ARGS &&... args) {
-    return handle(context_t::instance().function(handle.get_key()),
-                  std::forward_as_tuple(args...));
-=======
   template<typename FUNCTION_HANDLE, typename... ARGS>
   static decltype(auto) execute_function(FUNCTION_HANDLE & handle,
     ARGS &&... args) {
     return handle(context_t::instance().function(handle.get_key()),
       std::forward_as_tuple(args...));
->>>>>>> 4cbd137f
   } // execute_function
 
   //------------------------------------------------------------------------//
