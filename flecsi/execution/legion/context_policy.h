/*~--------------------------------------------------------------------------~*
 *  @@@@@@@@  @@           @@@@@@   @@@@@@@@ @@
 * /@@/////  /@@          @@////@@ @@////// /@@
 * /@@       /@@  @@@@@  @@    // /@@       /@@
 * /@@@@@@@  /@@ @@///@@/@@       /@@@@@@@@@/@@
 * /@@////   /@@/@@@@@@@/@@       ////////@@/@@
 * /@@       /@@/@@//// //@@    @@       /@@/@@
 * /@@       @@@//@@@@@@ //@@@@@@  @@@@@@@@ /@@
 * //       ///  //////   //////  ////////  //
 *
 * Copyright (c) 2016 Los Alamos National Laboratory, LLC
 * All rights reserved
 *~--------------------------------------------------------------------------~*/

#ifndef flecsi_execution_legion_context_policy_h
#define flecsi_execution_legion_context_policy_h

//----------------------------------------------------------------------------//
//! @file
//! @date Initial file creation: Aug 4, 2016
//----------------------------------------------------------------------------//

#include <functional>
#include <memory>
#include <unordered_map>
#include <stack>

#include <cinchlog.h>
#include <legion.h>
#include <legion_stl.h>

#if !defined(ENABLE_MPI)
  #error ENABLE_MPI not defined! This file depends on MPI!
#endif

#include <mpi.h>

#include "flecsi/execution/legion/runtime_driver.h"
#include "flecsi/execution/common/launch.h"
#include "flecsi/execution/common/processor.h"
#include "flecsi/utils/common.h"
#include "flecsi/utils/const_string.h"
#include "flecsi/utils/tuple_wrapper.h"

#include "flecsi/execution/legion/runtime_state.h"

namespace flecsi {
namespace execution {

//----------------------------------------------------------------------------//
//! Context state uses thread-local storage (TLS). The state is set for
//! each Legion task invocation using the task name hash of the plain-text
//! task name as a key. This should give sufficient isolation from naming
//! collisions. State should only be pushed or popped from the FleCSI
//! task wrapper, or from top-level driver calls.
//!
//! FleCSI developers should be extremely careful with how this state
//! is used. In particular, you should not rely on any particular
//! initialization of this state, i.e., it may be uninitialized on any
//! given thread. The current implementation does not make any assumptions
//! about what tasks may have been invoked from a particular thread before
//! pushing context information onto this state. It is safe for this state
//! to be uninitialized when it is encountered by a task executing in
//! the FleCSI runtime. This property \em must be maintained.
//!
//! @ingroup legion-execution
//----------------------------------------------------------------------------//

extern thread_local std::unordered_map<size_t,
  std::stack<std::shared_ptr<legion_runtime_state_t>>> state_;

//----------------------------------------------------------------------------//
//! The legion_context_policy_t is the backend runtime context policy for
//! Legion.
//!
//! @ingroup legion-execution
//----------------------------------------------------------------------------//

struct legion_context_policy_t
{
  const size_t TOP_LEVEL_TASK_ID = 0;

  //--------------------------------------------------------------------------//
  //! The task_id_t type is used to uniquely identify tasks that have
  //! been registered with the runtime.
  //!
  //! @ingroup execution
  //--------------------------------------------------------------------------//

  using task_id_t = Legion::TaskID;

  //--------------------------------------------------------------------------//
  //! The registration_function_t type defines a function type for
  //! registration callbacks.
  //--------------------------------------------------------------------------//

  using registration_function_t =
    std::function<void(task_id_t, processor_type_t, launch_t, std::string &)>;

  //--------------------------------------------------------------------------//
  //! The unique_tid_t type create a unique id generator for registering
  //! tasks.
  //--------------------------------------------------------------------------//

  using unique_tid_t = utils::unique_id_t<task_id_t>;

  //--------------------------------------------------------------------------//
  //! The task_info_t type is a convenience type for defining the task
  //! registration map below.
  //--------------------------------------------------------------------------//

  using task_info_t =
    std::tuple<
      task_id_t,
      processor_type_t,
      launch_t,
      std::string,
      registration_function_t
    >;

  //--------------------------------------------------------------------------//
  // Runtime state.
  //--------------------------------------------------------------------------//

  //--------------------------------------------------------------------------//
  //! FleCSI context initialization. This method initializes the FleCSI
  //! runtime using Legion.
  //!
  //! @param argc The command-line argument count passed from main.
  //! @param argv The command-line argument values passed from main.
  //!
  //! @return An integer value with a non-zero error code upon failure,
  //!         zero otherwise.
  //--------------------------------------------------------------------------//

  int
  initialize(
    int argc,
    char ** argv
  );

  //--------------------------------------------------------------------------//
  //! Push Legion runtime state onto a task specific stack. In this case,
  //! \em task is the plain-text name of the user's task.
  //!
  //! @param key     The task hash key.
  //! @param context The Legion task context reference.
  //! @param runtime The Legion task runtime pointer.
  //! @param task    The Legion task pointer.
  //! @param regions The Legion physical regions.
  //--------------------------------------------------------------------------//

  void push_state(
    size_t key,
    Legion::Context & context,
    Legion::HighLevelRuntime * runtime,
    const Legion::Task * task,
    const std::vector<Legion::PhysicalRegion> & regions
  )
  {
    {
    clog_tag_guard(context);
    clog(info) << "Pushing state for " << key << std::endl;
    }

    state_[key].push(std::shared_ptr<legion_runtime_state_t>
      (new legion_runtime_state_t(context, runtime, task, regions)));
  } // push_state

  //--------------------------------------------------------------------------//
  //! Pop Legion runtime state off of the stack.
  //!
  //! @param key The task hash key.
  //--------------------------------------------------------------------------//

  void pop_state(
    size_t key
  )
  {
    {
    clog_tag_guard(context);
    clog(info) << "Popping state for " << key << std::endl;
    }

    state_[key].pop();
  } // pop_state

  //--------------------------------------------------------------------------//
  // MPI interoperability.
  //--------------------------------------------------------------------------//

  //--------------------------------------------------------------------------//
  //! Set the MPI runtime state. When the state is changed to active,
  //! the handshake interface will begin executing the current MPI task.
  //!
  //! @return A boolean indicating the current MPI runtime state.
  //--------------------------------------------------------------------------//

  bool
  set_mpi_state(bool active)
  {
    {
    clog_tag_guard(context);
    clog(info) << "set_mpi_state " << active << std::endl;
    }

    mpi_active_ = active;
    return mpi_active_;
  } // toggle_mpi_state

  //--------------------------------------------------------------------------//
  //! Set the MPI user task. When control is given to the MPI runtime
  //! it will execute whichever function is currently set.
  //--------------------------------------------------------------------------//

  void
  set_mpi_task(
    std::function<void()> & mpi_task
  )
  {
    {
    clog_tag_guard(context);
    clog(info) << "set_mpi_task" << std::endl;
    }

    mpi_task_ = mpi_task;
  }

  //--------------------------------------------------------------------------//
  //! Invoke the current MPI task.
  //--------------------------------------------------------------------------//

  void
  invoke_mpi_task()
  {
    return mpi_task_();
  } // invoke_mpi_task

  //--------------------------------------------------------------------------//
  //! Set the distributed-memory domain.
  //--------------------------------------------------------------------------//

  void
  set_all_processes(const LegionRuntime::Arrays::Rect<1> & all_processes)
  {
    all_processes_ = all_processes;
  } // all_processes

  //--------------------------------------------------------------------------//
  //! Return the distributed-memory domain.
  //--------------------------------------------------------------------------//

  const
  LegionRuntime::Arrays::Rect<1> &
  all_processes()
  const
  {
    return all_processes_;
  } // all_processes

  //--------------------------------------------------------------------------//
  //! Handoff to legion runtime from MPI.
  //--------------------------------------------------------------------------//

  void
  handoff_to_legion()
  {
    {
    clog_tag_guard(context);
    clog(info) << "handoff_to_legion" << std::endl;
    }

    handshake_.mpi_handoff_to_legion();
  } // handoff_to_legion

  //--------------------------------------------------------------------------//
  //! Wait for Legion runtime to complete.
  //--------------------------------------------------------------------------//

  void
  wait_on_legion()
  {
    {
    clog_tag_guard(context);
    clog(info) << "wait_on_legion" << std::endl;
    }

    handshake_.mpi_wait_on_legion();
  } // wait_on_legion

  //--------------------------------------------------------------------------//
  //! Handoff to MPI from Legion.
  //--------------------------------------------------------------------------//

  void
  handoff_to_mpi()
  {
    {
    clog_tag_guard(context);
    clog(info) << "handoff_to_mpi" << std::endl;
    }

    handshake_.legion_handoff_to_mpi();
  } // handoff_to_mpi

  //--------------------------------------------------------------------------//
  //! Wait for MPI runtime to complete task execution.
  //--------------------------------------------------------------------------//

  void
  wait_on_mpi()
  {
    {
    clog_tag_guard(context);
    clog(info) << "wait_on_mpi" << std::endl;
    }

    handshake_.legion_wait_on_mpi();
  } // wait_on_legion

  //--------------------------------------------------------------------------//
  //! Unset the MPI active state to pass execution back to
  //! the Legion runtime.
  //!
  //! @param ctx The Legion runtime context.
  //! @param runtime The Legion task runtime pointer.
  //--------------------------------------------------------------------------//

  void
  unset_call_mpi(
    Legion::Context & ctx,
    Legion::HighLevelRuntime * runtime
  );

  //--------------------------------------------------------------------------//
  //! Switch execution to the MPI runtime.
  //!
  //! @param ctx The Legion runtime context.
  //! @param runtime The Legion task runtime pointer.
  //--------------------------------------------------------------------------//

  void
  handoff_to_mpi(
    Legion::Context & ctx,
    Legion::HighLevelRuntime * runtime
  );

  //--------------------------------------------------------------------------//
  //! Wait on the MPI runtime to finish the current task execution.
  //!
  //! @param ctx The Legion runtime context.
  //! @param runtime The Legion task runtime pointer.
  //!
  //! @return A future map with the result of the task execution.
  //--------------------------------------------------------------------------//

  Legion::FutureMap
  wait_on_mpi(
    Legion::Context & ctx,
    Legion::HighLevelRuntime * runtime
  );

  //--------------------------------------------------------------------------//
  //! Connect with the MPI runtime.
  //!
  //! @param ctx The Legion runtime context.
  //! @param runtime The Legion task runtime pointer.
  //--------------------------------------------------------------------------//

  void
  connect_with_mpi(
    Legion::Context & ctx,
    Legion::HighLevelRuntime * runtime
  );

  //--------------------------------------------------------------------------//
  // Task interface.
  //--------------------------------------------------------------------------//

  //--------------------------------------------------------------------------//
  //! Register a task with the runtime.
  //!
  //! @param key       The task hash key.
  //! @param name      The task name string.
  //! @param call_back The registration call back function.
  //--------------------------------------------------------------------------//

  bool
  register_task(
    size_t key,
    processor_type_t processor,
    launch_t launch,
    std::string & name,
    const registration_function_t & callback
  )
  {
    clog(info) << "Registering task callback " << name << " with key " <<
      key << std::endl;

    clog_assert(task_registry_.find(key) == task_registry_.end(),
      "task key already exists");

    task_registry_[key] = std::make_tuple(unique_tid_t::instance().next(),
      processor, launch, name, callback);

    return true;
  } // register_task

  //--------------------------------------------------------------------------//
  //! Return the task registration tuple.
  //!
  //! @param key The task hash key.
  //--------------------------------------------------------------------------//

  template<
    size_t KEY
  >
  task_info_t & 
  task_info()
  {
    auto task_entry = task_registry_.find(KEY);

    clog_assert(task_entry != task_registry_.end(),
      "task key " << KEY << " does not exist");

    return task_entry->second;
  } // task_info

  //--------------------------------------------------------------------------//
  //! Return the task registration tuple.
  //!
  //! @param key The task hash key.
  //--------------------------------------------------------------------------//

  task_info_t & 
  task_info(size_t key)
  {
    auto task_entry = task_registry_.find(key);

    clog_assert(task_entry != task_registry_.end(),
      "task key " << key << " does not exist");

    return task_entry->second;
  } // task_info

  //--------------------------------------------------------------------------//
  //! FIXME
  //!
  //! @param key The task hash key.
  //--------------------------------------------------------------------------//

  #define task_info_template_method(name, return_type, index)                  \
    template<size_t KEY>                                                       \
    return_type                                                                \
    name()                                                                     \
    {                                                                          \
      {                                                                        \
      clog_tag_guard(context);                                                 \
      clog(info) << "Returning " << #name << " for " << KEY << std::endl;      \
      }                                                                        \
      return std::get<index>(task_info<KEY>());                                \
    }

  //--------------------------------------------------------------------------//
  //! FIXME
  //!
  //! @param key The task hash key.
  //--------------------------------------------------------------------------//

  #define task_info_method(name, return_type, index)                           \
    return_type                                                                \
    name(size_t key)                                                           \
    {                                                                          \
      {                                                                        \
      clog_tag_guard(context);                                                 \
      clog(info) << "Returning " << #name << " for " << key << std::endl;      \
      }                                                                        \
      return std::get<index>(task_info(key));                                  \
    }

  //--------------------------------------------------------------------------//
  //! FIXME
  //!
  //! @param key The task hash key.
  //--------------------------------------------------------------------------//

  task_info_template_method(task_id, task_id_t, 0);
  task_info_method(task_id, task_id_t, 0);
  task_info_template_method(processor_type, processor_type_t, 1);
  task_info_method(processor_type, processor_type_t, 1);

  //--------------------------------------------------------------------------//
  // Function interface.
  //--------------------------------------------------------------------------//

  //--------------------------------------------------------------------------//
  //! FIXME: This interface needs to be updated.
  //--------------------------------------------------------------------------//

  template<
    typename RETURN,
    typename ARG_TUPLE,
    RETURN (*FUNCTION)(ARG_TUPLE),
    size_t KEY
  >
  bool
  register_function(
  )
  {
    clog_assert(function_registry_.find(KEY) == function_registry_.end(),
      "function has already been registered");

    clog(info) << "Registering function: " << FUNCTION << std::endl;

    function_registry_[KEY] =
      reinterpret_cast<void *>(FUNCTION);
    return true;
  } // register_function

  //--------------------------------------------------------------------------//
  //! FIXME: Add description.
  //--------------------------------------------------------------------------//

  void *
  function(
    size_t key
  )
  {
    return function_registry_[key];
  } // function

  //--------------------------------------------------------------------------//
  // Legion runtime interface.
  //--------------------------------------------------------------------------//

  //--------------------------------------------------------------------------//
  //! Return the Legion task runtime context for the given task key.
  //!
  //! @param key The task hash key.
  //--------------------------------------------------------------------------//

  Legion::Context &
  context(
    size_t key
  )
  {
    return state_[key].top()->context;
  } // context

  //--------------------------------------------------------------------------//
  //! Return the Legion task runtime pointer for the given task key.
  //!
  //! @param key The task hash key.
  //--------------------------------------------------------------------------//

  Legion::HighLevelRuntime *
  runtime(
    size_t key
  )
  {
    return state_[key].top()->runtime;
  } // runtime

  //--------------------------------------------------------------------------//
  //! Return the Legion task pointer for the given task key.
  //!
  //! @param key The task hash key.
  //--------------------------------------------------------------------------//

  const
  Legion::Task *
  task(
    size_t key
  )
  {
    return state_[key].top()->task;
  } // task

  //--------------------------------------------------------------------------//
  //! Return a reference to the Legion task physical regions vector.
  //!
  //! @param key The task hash key.
  //--------------------------------------------------------------------------//

  const
  std::vector<Legion::PhysicalRegion> &
  regions(
    size_t key
  )
  {
    return state_[key].top()->regions;
  } // regions

  //--------------------------------------------------------------------------//
  //! Set phase barriers as masters.
  //!
  //! @param pbarriers_as_masters phase barriers buffer
  //--------------------------------------------------------------------------//

  void
  set_pbarriers_as_masters(
    Legion::PhaseBarrier* pbarriers_as_masters
  )
  {
    pbarriers_as_masters_ = pbarriers_as_masters;
  }

  //--------------------------------------------------------------------------//
  //! Return phase barriers as masters for index space.
  //!
  //! @param index_space virtual index space
  //--------------------------------------------------------------------------//

  Legion::PhaseBarrier&
  get_pbarriers_as_master(
    size_t index_space
  )
  const
  {
    return pbarriers_as_masters_[index_space];
  }

  //--------------------------------------------------------------------------//
  //! Push ghost owners phase barriers buffer corresponding to a virtual
  //! index space.
  //!
  //! @param ghost_owners_pbarriers ghost owners phase barriers buffer 
  //--------------------------------------------------------------------------//

  void
  push_ghost_owners_pbarriers(
    Legion::PhaseBarrier* ghost_owners_pbarriers
  )
  {
    ghost_owners_pbarriers_.push_back(ghost_owners_pbarriers);
  }

  //--------------------------------------------------------------------------//
  //! Push ghost owners logical regions (virtual
  //! index space).
  //!
  //! @param ghost_owners_lregions ghost owners logical regions
  //--------------------------------------------------------------------------//

  void
  push_ghost_owners_lregions(
    std::vector<Legion::LogicalRegion> ghost_owners_lregions
  )
  {
    ghost_owners_lregions_.push_back(ghost_owners_lregions);
  }

  //--------------------------------------------------------------------------//
  //! Push global_to_local_color_map
  //!
  //! @param ghost_owners_lregions ghost owners logical regions
  //--------------------------------------------------------------------------//
  void
  push_global_to_local_color_map(
      Legion::STL::map<LegionRuntime::Arrays::coord_t, LegionRuntime::Arrays::coord_t> global_to_local_map
  )
  {
    global_to_local_color_map_.push_back(global_to_local_map);
  }

  //--------------------------------------------------------------------------//
  //! Return phase barriers for ghost owners.
  //!
  //! @param index_space virtual index space
  //--------------------------------------------------------------------------//

  Legion::PhaseBarrier&
  get_ghost_owners_pbarriers(
    size_t index_space,
    size_t owner
  )
  const
  {
    return ghost_owners_pbarriers_[index_space][owner];
  }

  //--------------------------------------------------------------------------//
  //! Push logical region corresponding to a virtual index space.
  //!
  //! @param region logical region 
  //--------------------------------------------------------------------------//

  void
  push_color_region(
    Legion::LogicalRegion region
  )
  {
    color_regions_.push_back(region);
  }

  //--------------------------------------------------------------------------//
  //! Return main logical region.
  //!
  //! @param index_space virtual index space
  //--------------------------------------------------------------------------//

  Legion::LogicalRegion
  get_color_region(
    size_t index_space
  )
  const
  {
    return color_regions_[index_space];
  }

  //--------------------------------------------------------------------------//
  //! Push primary ghost index partition corresponding to a virtual 
  //! index space.
  //!
  //! @param primary_ghost_ip primary ghost index partition 
  //--------------------------------------------------------------------------//

  void
  push_primary_ghost_ip(
    Legion::IndexPartition primary_ghost_ip
  ){
    primary_ghost_ips_.push_back(primary_ghost_ip);
  }

  //--------------------------------------------------------------------------//
  //! Return primary ghost index partition for virtual index space.
  //!
  //! @param index_space virtual index space
  //--------------------------------------------------------------------------//

  Legion::IndexPartition
  get_primary_ghost_ip(
    size_t index_space
  )
  const
  {
    return primary_ghost_ips_[index_space];
  }

  //--------------------------------------------------------------------------//
  //! Push exclusive shared index partition corresponding to a virtual
  //! index space.
  //!
  //! @param ip exclusive shared index partition
  //--------------------------------------------------------------------------//

  void
  push_excl_shared_ip(
    Legion::IndexPartition ip
  ){
    excl_shared_ips_.push_back(ip);
  }

  //--------------------------------------------------------------------------//
  //! Return exclusive ghost index partition for virtual index space.
  //!
  //! @param index_space virtual index space
  //--------------------------------------------------------------------------//

  Legion::IndexPartition
  get_excl_shared_ip(
    size_t index_space
  )
  const
  {
    return excl_shared_ips_[index_space];
  }

  //--------------------------------------------------------------------------//
  //! Push primary logical region corresponding to a virtual index space.
  //!
  //! @param region primary logical region 
  //--------------------------------------------------------------------------//

  void
  push_primary_lr(
    Legion::LogicalRegion primary_lr
  )
  {
    primary_lrs_.push_back(primary_lr);
  }

  //--------------------------------------------------------------------------//
  //! Return primary logical region for virtual index space.
  //!
  //! @param index_space virtual index space
  //--------------------------------------------------------------------------//

  Legion::LogicalRegion
  get_primary_lr(
    size_t index_space
  )
  const
  {
    return primary_lrs_[index_space];
  }

  //--------------------------------------------------------------------------//
  //! Push ghost logical region corresponding to a virtual index space.
  //!
  //! @param region ghost logical region 
  //--------------------------------------------------------------------------//

  void
  push_ghost_lr(
    Legion::LogicalRegion ghost_lr
  )
  {
    ghost_lrs_.push_back(ghost_lr);
  }

  //--------------------------------------------------------------------------//
  //! Return ghost logical region for virtual index space.
  //!
  //! @param index_space virtual index space
  //--------------------------------------------------------------------------//

  Legion::LogicalRegion
  get_ghost_lr(
    size_t index_space
  )
  const
  {
    return ghost_lrs_[index_space];
  }

  //--------------------------------------------------------------------------//
  //! Push exclusive logical region corresponding to a virtual index space.
  //!
  //! @param region exclusive logical region
  //--------------------------------------------------------------------------//

  void
  push_exclusive_lr(
    Legion::LogicalRegion region
  )
  {
    exclusive_lrs_.push_back(region);
  }

  //--------------------------------------------------------------------------//
  //! Return exclusive logical region for virtual index space.
  //!
  //! @param index_space virtual index space
  //--------------------------------------------------------------------------//

  Legion::LogicalRegion
  get_exclusive_lr(
    size_t index_space
  )
  const
  {
    return exclusive_lrs_[index_space];
  }

  //--------------------------------------------------------------------------//
  //! Push shared logical region corresponding to a virtual index space.
  //!
  //! @param region shared logical region
  //--------------------------------------------------------------------------//

  void
  push_shared_lr(
    Legion::LogicalRegion region
  )
  {
    shared_lrs_.push_back(region);
  }

  //--------------------------------------------------------------------------//
  //! Return shared logical region for virtual index space.
  //!
  //! @param index_space virtual index space
  //--------------------------------------------------------------------------//

  Legion::LogicalRegion
  get_shared_lr(
    size_t index_space
  )
  const
  {
    return shared_lrs_[index_space];
  }

  //--------------------------------------------------------------------------//
  // FIXME: Not sure if this is needed...
  //--------------------------------------------------------------------------//

<<<<<<< HEAD
  using partition_count_map_t = std::map<size_t, size_t>;

  using  copy_task_map_t = std::unordered_map<size_t, task_hash_key_t>;

  // FIXME: I would like to remove/move this.
  struct partitioned_index_space
  {
    // logical region for the entity
    Legion::LogicalRegion entities_lr;
    // index partitions:
    Legion::IndexPartition primary_ip;
    Legion::IndexPartition exclusive_ip;
    Legion::IndexPartition shared_ip;
    Legion::IndexPartition ghost_ip;
    // sizes
    size_t size;
    size_t exclusive_size;
    size_t shared_size;
    size_t ghost_size;
    //number of elements per each part of the partition
    partition_count_map_t exclusive_count_map;
    partition_count_map_t shared_count_map;
    partition_count_map_t ghost_count_map;
    // vector of the PhaseBarrires
    std::vector<Legion::PhaseBarrier> pbs;
    //map for the copy_task ids
    copy_task_map_t copy_task_map;
  };

  //--------------------------------------------------------------------------//
  // Gathers info about registered data fields.
  //--------------------------------------------------------------------------//
  struct field_info_t{
    size_t data_client_hash;
    size_t storage_type;
    size_t size;
    size_t namespace_hash;
    size_t name_hash;
    size_t versions;
  };

  using field_id_t = LegionRuntime::HighLevel::FieldID;

  //--------------------------------------------------------------------------//
  //! Put field info for index space and field id.
  //!
  //! @param index_space virtual index space
  //! @param field allocated field id
  //! @param field_info field info as registered 
  //--------------------------------------------------------------------------//
  void
  put_field_info(
    size_t index_space,
    field_id_t fid,
    const field_info_t& field_info
  )
  {
    field_info_map_[index_space].emplace(fid, field_info);
  }

  //--------------------------------------------------------------------------//
  //! Get registered field info map for read access.
  //--------------------------------------------------------------------------//
  const std::map<size_t, std::map<field_id_t, field_info_t>>&
  field_info_map()
  const
  { 
    return field_info_map_;
  }

=======
>>>>>>> a8256b2f
private:

  //--------------------------------------------------------------------------//
  // Task data members.
  //--------------------------------------------------------------------------//

  // Map to store task registration callback methods.
  std::map<
    size_t,
    task_info_t
  > task_registry_;

  //--------------------------------------------------------------------------//
  // Function data members.
  //--------------------------------------------------------------------------//

  std::unordered_map<size_t, void *>
    function_registry_;

  //--------------------------------------------------------------------------//
  // Legion data members.
  //--------------------------------------------------------------------------//

  Legion::MPILegionHandshake handshake_;
  LegionRuntime::Arrays::Rect<1> all_processes_;

  //--------------------------------------------------------------------------//
  // MPI data members.
  //--------------------------------------------------------------------------//

  std::function<void()> mpi_task_;
  bool mpi_active_ = false;

  // Field map, key1 = index space, key2 = fid
  std::map<size_t, std::map<field_id_t, field_info_t>> field_info_map_;

  //--------------------------------------------------------------------------//
  // Legion data members within SPMD task.
  //--------------------------------------------------------------------------//

  Legion::PhaseBarrier* pbarriers_as_masters_;
  std::vector<Legion::PhaseBarrier*> ghost_owners_pbarriers_;
  std::vector<std::vector<Legion::LogicalRegion>> ghost_owners_lregions_;
  std::vector<Legion::STL::map<LegionRuntime::Arrays::coord_t, LegionRuntime::Arrays::coord_t>> global_to_local_color_map_;
  std::vector<Legion::LogicalRegion> color_regions_;
  std::vector<Legion::IndexPartition> primary_ghost_ips_;
  std::vector<Legion::LogicalRegion> primary_lrs_;
  std::vector<Legion::LogicalRegion> ghost_lrs_;
  std::vector<Legion::IndexPartition> excl_shared_ips_;
  std::vector<Legion::LogicalRegion> exclusive_lrs_;
  std::vector<Legion::LogicalRegion> shared_lrs_;

}; // class legion_context_policy_t

} // namespace execution
} // namespace flecsi

#endif // flecsi_execution_legion_context_policy_h

/*~-------------------------------------------------------------------------~-*
 * Formatting options for vim.
 * vim: set tabstop=2 shiftwidth=2 expandtab :
 *~-------------------------------------------------------------------------~-*/<|MERGE_RESOLUTION|>--- conflicted
+++ resolved
@@ -90,6 +90,15 @@
   using task_id_t = Legion::TaskID;
 
   //--------------------------------------------------------------------------//
+  //! The field_id_t type is used to uniquely identify data that have
+  //! been registered with the runtime.
+  //!
+  //! @ingroup execution
+  //--------------------------------------------------------------------------//
+
+  using field_id_t = Legion::FieldID;
+
+  //--------------------------------------------------------------------------//
   //! The registration_function_t type defines a function type for
   //! registration callbacks.
   //--------------------------------------------------------------------------//
@@ -883,42 +892,9 @@
   }
 
   //--------------------------------------------------------------------------//
-  // FIXME: Not sure if this is needed...
-  //--------------------------------------------------------------------------//
-
-<<<<<<< HEAD
-  using partition_count_map_t = std::map<size_t, size_t>;
-
-  using  copy_task_map_t = std::unordered_map<size_t, task_hash_key_t>;
-
-  // FIXME: I would like to remove/move this.
-  struct partitioned_index_space
-  {
-    // logical region for the entity
-    Legion::LogicalRegion entities_lr;
-    // index partitions:
-    Legion::IndexPartition primary_ip;
-    Legion::IndexPartition exclusive_ip;
-    Legion::IndexPartition shared_ip;
-    Legion::IndexPartition ghost_ip;
-    // sizes
-    size_t size;
-    size_t exclusive_size;
-    size_t shared_size;
-    size_t ghost_size;
-    //number of elements per each part of the partition
-    partition_count_map_t exclusive_count_map;
-    partition_count_map_t shared_count_map;
-    partition_count_map_t ghost_count_map;
-    // vector of the PhaseBarrires
-    std::vector<Legion::PhaseBarrier> pbs;
-    //map for the copy_task ids
-    copy_task_map_t copy_task_map;
-  };
-
-  //--------------------------------------------------------------------------//
   // Gathers info about registered data fields.
   //--------------------------------------------------------------------------//
+
   struct field_info_t{
     size_t data_client_hash;
     size_t storage_type;
@@ -926,17 +902,16 @@
     size_t namespace_hash;
     size_t name_hash;
     size_t versions;
-  };
-
-  using field_id_t = LegionRuntime::HighLevel::FieldID;
+  }; // struct field_info_t
 
   //--------------------------------------------------------------------------//
   //! Put field info for index space and field id.
   //!
   //! @param index_space virtual index space
   //! @param field allocated field id
-  //! @param field_info field info as registered 
-  //--------------------------------------------------------------------------//
+  //! @param field_info field info as registered
+  //--------------------------------------------------------------------------//
+
   void
   put_field_info(
     size_t index_space,
@@ -945,20 +920,19 @@
   )
   {
     field_info_map_[index_space].emplace(fid, field_info);
-  }
+  } // put_field_info
 
   //--------------------------------------------------------------------------//
   //! Get registered field info map for read access.
   //--------------------------------------------------------------------------//
+
   const std::map<size_t, std::map<field_id_t, field_info_t>>&
   field_info_map()
   const
-  { 
+  {
     return field_info_map_;
-  }
-
-=======
->>>>>>> a8256b2f
+  } // field_info_map
+
 private:
 
   //--------------------------------------------------------------------------//
@@ -992,7 +966,10 @@
   std::function<void()> mpi_task_;
   bool mpi_active_ = false;
 
+  //--------------------------------------------------------------------------//
   // Field map, key1 = index space, key2 = fid
+  //--------------------------------------------------------------------------//
+
   std::map<size_t, std::map<field_id_t, field_info_t>> field_info_map_;
 
   //--------------------------------------------------------------------------//
@@ -1002,7 +979,8 @@
   Legion::PhaseBarrier* pbarriers_as_masters_;
   std::vector<Legion::PhaseBarrier*> ghost_owners_pbarriers_;
   std::vector<std::vector<Legion::LogicalRegion>> ghost_owners_lregions_;
-  std::vector<Legion::STL::map<LegionRuntime::Arrays::coord_t, LegionRuntime::Arrays::coord_t>> global_to_local_color_map_;
+  std::vector<Legion::STL::map<LegionRuntime::Arrays::coord_t,
+    LegionRuntime::Arrays::coord_t>> global_to_local_color_map_;
   std::vector<Legion::LogicalRegion> color_regions_;
   std::vector<Legion::IndexPartition> primary_ghost_ips_;
   std::vector<Legion::LogicalRegion> primary_lrs_;
