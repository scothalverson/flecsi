/*
    @@@@@@@@  @@           @@@@@@   @@@@@@@@ @@
   /@@/////  /@@          @@////@@ @@////// /@@
   /@@       /@@  @@@@@  @@    // /@@       /@@
   /@@@@@@@  /@@ @@///@@/@@       /@@@@@@@@@/@@
   /@@////   /@@/@@@@@@@/@@       ////////@@/@@
   /@@       /@@/@@//// //@@    @@       /@@/@@
   /@@       @@@//@@@@@@ //@@@@@@  @@@@@@@@ /@@
   //       ///  //////   //////  ////////  //

   Copyright (c) 2016, Los Alamos National Security, LLC
   All rights reserved.
                                                                              */
#pragma once

/*! @file */

#include <functional>
#include <memory>
#include <stack>
#include <unordered_map>

#include <cinchlog.h>
#include <flecsi-config.h>

#if !defined(FLECSI_ENABLE_LEGION)
#error FLECSI_ENABLE_LEGION not defined! This file depends on Legion!
#endif

#include <legion.h>
#include <legion_stl.h>

#if !defined(FLECSI_ENABLE_MPI)
#error FLECSI_ENABLE_MPI not defined! This file depends on MPI!
#endif

#include <mpi.h>

#include <flecsi/execution/common/launch.h>
#include <flecsi/execution/common/processor.h>
#include <flecsi/execution/legion/future.h>
#include <flecsi/execution/legion/internal_field.h>
#include <flecsi/execution/legion/runtime_driver.h>
#include <flecsi/execution/legion/runtime_state.h>
#include <flecsi/runtime/types.h>
#include <flecsi/utils/common.h>
#include <flecsi/utils/const_string.h>
#include <flecsi/utils/tuple_wrapper.h>

namespace flecsi {
namespace execution {

/*!
  mapper tag's IDs

  @ingroup legion-execution
 */

// we need to have them here to avoid circular dependency
// FIXME : should we generate theese IDs somewhere?
enum {
  // Use the first 8 bits for storing the rhsf index
  MAPPER_FORCE_RANK_MATCH = 0x00001000,
  MAPPER_COMPACTED_STORAGE = 0x00002000,
  MAPPER_SUBRANK_LAUNCH = 0x00003000,
  EXCLUSIVE_LR = 0x00004000,
};

/*!
  The legion_context_policy_t is the backend runtime context policy for
  Legion.

  @ingroup legion-execution
 */

struct legion_context_policy_t {
  const size_t TOP_LEVEL_TASK_ID = 0;

  /*!
     The registration_function_t type defines a function type for
     registration callbacks.
   */

  using registration_function_t =
      std::function<void(task_id_t, processor_type_t, launch_t, std::string &)>;

  /*!
   The unique_tid_t type create a unique id generator for registering
   tasks.
   */

  using unique_tid_t = utils::unique_id_t<task_id_t, FLECSI_GENERATED_ID_MAX>;

  /*!
    The task_info_t type is a convenience type for defining the task
    registration map below.
   */

  using task_info_t = std::tuple<task_id_t, processor_type_t, launch_t,
                                 std::string, registration_function_t>;

  //--------------------------------------------------------------------------//
  // Runtime state.
  //--------------------------------------------------------------------------//

  /*!
    FleCSI context initialization. This method initializes the FleCSI
    runtime using Legion.

    @param argc The command-line argument count passed from main.
    @param argv The command-line argument values passed from main.

    @return An integer value with a non-zero error code upon failure,
           zero otherwise.
   */

  int initialize(int argc, char **argv);

  /*!
    Return the color for which the context was initialized.
   */
  // FIXME: As long as MAPPER_FORCE_RANK_MATCH is really only doing RDMA and
  // not forcing the rank match, this will never do what it is supposed to
  // without a setter.

  size_t color() const { return color_; } // color

  void set_color(size_t color) {
    color_ = color;
  }

  /*!
    Return the number of colors.
   */

  size_t colors() const { return colors_; } // color

  //--------------------------------------------------------------------------//
  //  MPI interoperability.
  //--------------------------------------------------------------------------//

  /*!
    Set the MPI runtime state. When the state is changed to active,
    the handshake interface will begin executing the current MPI task.

    @return A boolean indicating the current MPI runtime state.
   */

  bool set_mpi_state(bool active) {
    {
      clog_tag_guard(context);
      clog(info) << "set_mpi_state " << active << std::endl;
    }

    mpi_active_ = active;
    return mpi_active_;
  } // toggle_mpi_state

  /*!
    Set the MPI user task. When control is given to the MPI runtime
    it will execute whichever function is currently set.
   */

  void set_mpi_task(std::function<void()> &mpi_task) {
    {
      clog_tag_guard(context);
      clog(info) << "set_mpi_task" << std::endl;
    }

    mpi_task_ = mpi_task;
  }

  /*!
    Invoke the current MPI task.
   */

  void invoke_mpi_task() { return mpi_task_(); } // invoke_mpi_task

  /*!
    Set the distributed-memory domain.
   */

  void set_all_processes(const LegionRuntime::Arrays::Rect<1> &all_processes) {
    all_processes_ = all_processes;
  } // all_processes

  /*!
     Return the distributed-memory domain.
   */

  const LegionRuntime::Arrays::Rect<1> &all_processes() const {
    return all_processes_;
  } // all_processes

  /*!
     Handoff to legion runtime from MPI.
   */

  void handoff_to_legion() {
    {
      clog_tag_guard(context);
      clog(info) << "handoff_to_legion" << std::endl;
    }
    MPI_Barrier(MPI_COMM_WORLD);
    handshake_.mpi_handoff_to_legion();
  } // handoff_to_legion

  /*!
    Wait for Legion runtime to complete.
   */

  void wait_on_legion() {
    {
      clog_tag_guard(context);
      clog(info) << "wait_on_legion" << std::endl;
    }

    handshake_.mpi_wait_on_legion();
    MPI_Barrier(MPI_COMM_WORLD);
  } // wait_on_legion

  /*!
    Handoff to MPI from Legion.
   */

  void handoff_to_mpi() {
    {
      clog_tag_guard(context);
      clog(info) << "handoff_to_mpi" << std::endl;
    }

    handshake_.legion_handoff_to_mpi();
  } // handoff_to_mpi

  /*!
    Wait for MPI runtime to complete task execution.
   */

  void wait_on_mpi() {
    {
      clog_tag_guard(context);
      clog(info) << "wait_on_mpi" << std::endl;
    }

    handshake_.legion_wait_on_mpi();
  } // wait_on_legion

  template <typename LAUNCHERTYPE> void add_wait_handshake(LAUNCHERTYPE &l) {
    l.add_wait_handshake(handshake_);
  }

  template <typename LAUNCHERTYPE> void add_arrival_handshake(LAUNCHERTYPE &l) {
    l.add_arrival_handshake(handshake_);
  }

  void advance_handshake() { handshake_.advance_legion_handshake(); }

  /*!
    Unset the MPI active state to pass execution back to
    the Legion runtime.

    @param ctx The Legion runtime context.
    @param runtime The Legion task runtime pointer.
   */

  void unset_call_mpi(Legion::Context &ctx, Legion::Runtime *runtime);

  Legion::FutureMap unset_call_mpi_single();

  /*!
    Switch execution to the MPI runtime.

    @param ctx The Legion runtime context.
    @param runtime The Legion task runtime pointer.
   */

  void handoff_to_mpi(Legion::Context &ctx, Legion::Runtime *runtime);

  void handoff_to_mpi_single() { handshake_.legion_handoff_to_mpi(); }

  /*!
    Wait on the MPI runtime to finish the current task execution.

    @param ctx The Legion runtime context.
    @param runtime The Legion task runtime pointer.

    @return A future map with the result of the task execution.
   */

  Legion::FutureMap wait_on_mpi(Legion::Context &ctx, Legion::Runtime *runtime);

  void wait_on_mpi_single() { handshake_.legion_wait_on_mpi(); }

  /*!
    Connect with the MPI runtime.

    @param ctx The Legion runtime context.
    @param runtime The Legion task runtime pointer.
   */

  void connect_with_mpi(Legion::Context &ctx, Legion::Runtime *runtime);

  //--------------------------------------------------------------------------//
  // Task interface.
  //--------------------------------------------------------------------------//

  /*!
    Register a task with the runtime.

    @param key       The task hash key.
    @param name      The task name string.
    @param callback The registration call back function.
   */

  bool register_task(size_t key, processor_type_t processor, launch_t launch,
                     std::string &name,
                     const registration_function_t &callback) {
    clog(info) << "Registering task callback " << name << " with key " << key
               << std::endl;

    clog_assert(task_registry_.find(key) == task_registry_.end(),
                "task key already exists");

    task_registry_[key] = std::make_tuple(unique_tid_t::instance().next(),
                                          processor, launch, name, callback);

    return true;
  } // register_task

  /*!
    Return the task registration tuple.

    @param key The task hash key.
   */

  template <size_t KEY> task_info_t &task_info() {
    auto task_entry = task_registry_.find(KEY);

    clog_assert(task_entry != task_registry_.end(),
                "task key " << KEY << " does not exist");

    return task_entry->second;
  } // task_info

  /*!
    Return the task registration tuple.

    @param key The task hash key.
   */

  task_info_t &task_info(size_t key) {
    auto task_entry = task_registry_.find(key);

    clog_assert(task_entry != task_registry_.end(),
                "task key " << key << " does not exist");

    return task_entry->second;
  } // task_info

/*!
  FIXME

  @param key The task hash key.
 */

#define task_info_template_method(name, return_type, index)                    \
  template <size_t KEY> return_type name() {                                   \
    {                                                                          \
      clog_tag_guard(context);                                                 \
      clog(info) << "Returning " << #name << " for " << KEY << std::endl;      \
    }                                                                          \
    return std::get<index>(task_info<KEY>());                                  \
  }

/*!
  FIXME

  @param key The task hash key.
 */

#define task_info_method(name, return_type, index)                             \
  return_type name(size_t key) {                                               \
    {                                                                          \
      clog_tag_guard(context);                                                 \
      clog(info) << "Returning " << #name << " for " << key << std::endl;      \
    }                                                                          \
    return std::get<index>(task_info(key));                                    \
  }

  /*!
    FIXME

    @param key The task hash key.
   */

  task_info_template_method(task_id, task_id_t, 0);
  task_info_method(task_id, task_id_t, 0);
  task_info_template_method(processor_type, processor_type_t, 1);
  task_info_method(processor_type, processor_type_t, 1);

  //--------------------------------------------------------------------------//
  // Legion runtime interface.
  //--------------------------------------------------------------------------//

  /*!
    Collects Legion data associated with a FleCSI index space.
   */

  struct index_space_data_t {
    std::map<field_id_t, bool> ghost_is_readable;
    std::map<field_id_t, bool> write_phase_started;
<<<<<<< HEAD
    Legion::IndexPartition ghost_owners_ip;  // prevent Destructor call
    Legion::LogicalPartition ghost_owners_lp;
    Legion::LogicalRegion entire_region;
    Legion::LogicalPartition color_partition;
    Legion::LogicalPartition primary_lp;
    Legion::LogicalPartition exclusive_lp;
    Legion::LogicalPartition shared_lp;
    Legion::LogicalPartition ghost_lp;
=======
    std::map<field_id_t, Legion::PhaseBarrier> pbarriers_as_owner;
    std::map<field_id_t, std::vector<Legion::PhaseBarrier>>
        ghost_owners_pbarriers;
    std::vector<Legion::LogicalRegion> ghost_owners_lregions;
    std::vector<Legion::LogicalRegion> ghost_owners_subregions;
    Legion::STL::map<LegionRuntime::Arrays::coord_t,
                     LegionRuntime::Arrays::coord_t> global_to_local_color_map;
    Legion::LogicalRegion color_region;
    Legion::LogicalRegion primary_lr;
    Legion::LogicalRegion exclusive_lr;
    Legion::LogicalRegion shared_lr;
    Legion::LogicalRegion ghost_lr;
>>>>>>> eea304d0
  };

  struct index_subspace_data_t {
    Legion::LogicalRegion region;
  };

  /*!
    Collects Legion data associated with a local FleCSI index space.
   */

  struct local_index_space_data_t {
    Legion::LogicalRegion region;
  };

  /*!
    Get the index space data map.
   */

  auto &index_space_data_map() { return index_space_data_map_; }

  /*!
    Get the local index space data map.
   */

  auto &local_index_space_data_map() { return local_index_space_data_map_; }

  /*!
    Get the index subspace data map.
   */

  auto &index_subspace_data_map() { return index_subspace_data_map_; }

  /*!
<<<<<<< HEAD
=======
    Set DynamicCollective for <double> max reduction

    @param max_reduction Legion DynamicCollective for <double> max reduction
   */

  void set_max_reduction(Legion::DynamicCollective &max_reduction) {
    max_reduction_ = max_reduction;
  }

  /*!
    Get DynamicCollective for <double> max reduction
   */

  auto &max_reduction() { return max_reduction_; }

  /*!
>>>>>>> eea304d0
    Perform reduction of the maximum value
    @param task future
   */

<<<<<<< HEAD
  template<typename T>
  auto reduce_max(legion_future__<T> & global_future) {

    auto global_max_ = global_future.get();

    return global_max_;
  }

  /*!
=======
  template <typename T, launch_type_t launch>
  auto reduce_max(legion_future__<T, launch> &local_future) {
    Legion::DynamicCollective &max_reduction = max_reduction_;

    auto legion_runtime = Legion::Runtime::get_runtime();
    auto legion_context = Legion::Runtime::get_context();

    local_future.defer_dynamic_collective_arrival(
        legion_runtime, legion_context, max_reduction);

    max_reduction = legion_runtime->advance_dynamic_collective(legion_context,
                                                               max_reduction);

    auto global_future = legion_runtime->get_dynamic_collective_result(
        legion_context, max_reduction);

    return legion_future__<T, launch_type_t::single>(global_future);
  }

  /*!
    Set DynamicCollective for <double> in reduction

    @param min_reduction Legion DynamicCollective for <double> max reduction
   */

  void set_min_reduction(Legion::DynamicCollective &min_reduction) {
    min_reduction_ = min_reduction;
  }

  /*!
    Get DynamicCollective for <double> max reduction
   */

  auto &min_reduction() { return min_reduction_; }

  /*!
>>>>>>> eea304d0
    Perform reduction of the minimum value
    @param task future
   */

<<<<<<< HEAD
  template<typename T>
  auto reduce_min(legion_future__<T> & global_future) {

    auto global_min_ = global_future.get();

    return global_min_;
=======
  template <typename T, launch_type_t launch>
  auto reduce_min(legion_future__<T, launch> &local_future) {
    Legion::DynamicCollective &min_reduction = min_reduction_;

    auto legion_runtime = Legion::Runtime::get_runtime();
    auto legion_context = Legion::Runtime::get_context();

    local_future.defer_dynamic_collective_arrival(
        legion_runtime, legion_context, min_reduction);

    min_reduction = legion_runtime->advance_dynamic_collective(legion_context,
                                                               min_reduction);

    auto global_future = legion_runtime->get_dynamic_collective_result(
        legion_context, min_reduction);

    return legion_future__<T, launch_type_t::single>(global_future);
>>>>>>> eea304d0
  }
  /*!
    Compute internal field id for from/to index space pair for connectivity.
    @param from_index_space from index space
    @param to_index_space to index space
   */

  size_t adjacency_fid(size_t from_index_space, size_t to_index_space) const {
    return size_t(internal_field::adjacency_pos_start) + from_index_space * 10 +
           to_index_space;
  }

  size_t entity_data_fid(size_t index_space) const {
    return size_t(internal_field::entity_data_start) + index_space;
  }

private:
  size_t color_ = 0;
  size_t colors_ = 0;

  //--------------------------------------------------------------------------//
  // Task data members.
  //--------------------------------------------------------------------------//

  // Map to store task registration callback methods.
  std::map<size_t, task_info_t> task_registry_;

  //--------------------------------------------------------------------------//
  // Function data members.
  //--------------------------------------------------------------------------//

  std::unordered_map<size_t, void *> function_registry_;

  //--------------------------------------------------------------------------//
  // Legion data members.
  //--------------------------------------------------------------------------//

  Legion::MPILegionHandshake handshake_;
  LegionRuntime::Arrays::Rect<1> all_processes_;

  //--------------------------------------------------------------------------//
  // MPI data members.
  //--------------------------------------------------------------------------//

  std::function<void()> mpi_task_;
  bool mpi_active_ = false;

  //--------------------------------------------------------------------------//
  // Legion data members within SPMD task.
  //--------------------------------------------------------------------------//

  std::map<size_t, index_space_data_t> index_space_data_map_;
  std::map<size_t, local_index_space_data_t> local_index_space_data_map_;
<<<<<<< HEAD
=======
  std::map<size_t, index_subspace_data_t> index_subspace_data_map_;
  Legion::DynamicCollective max_reduction_;
  Legion::DynamicCollective min_reduction_;
>>>>>>> eea304d0

}; // class legion_context_policy_t

} // namespace execution
} // namespace flecsi<|MERGE_RESOLUTION|>--- conflicted
+++ resolved
@@ -409,7 +409,6 @@
   struct index_space_data_t {
     std::map<field_id_t, bool> ghost_is_readable;
     std::map<field_id_t, bool> write_phase_started;
-<<<<<<< HEAD
     Legion::IndexPartition ghost_owners_ip;  // prevent Destructor call
     Legion::LogicalPartition ghost_owners_lp;
     Legion::LogicalRegion entire_region;
@@ -418,20 +417,6 @@
     Legion::LogicalPartition exclusive_lp;
     Legion::LogicalPartition shared_lp;
     Legion::LogicalPartition ghost_lp;
-=======
-    std::map<field_id_t, Legion::PhaseBarrier> pbarriers_as_owner;
-    std::map<field_id_t, std::vector<Legion::PhaseBarrier>>
-        ghost_owners_pbarriers;
-    std::vector<Legion::LogicalRegion> ghost_owners_lregions;
-    std::vector<Legion::LogicalRegion> ghost_owners_subregions;
-    Legion::STL::map<LegionRuntime::Arrays::coord_t,
-                     LegionRuntime::Arrays::coord_t> global_to_local_color_map;
-    Legion::LogicalRegion color_region;
-    Legion::LogicalRegion primary_lr;
-    Legion::LogicalRegion exclusive_lr;
-    Legion::LogicalRegion shared_lr;
-    Legion::LogicalRegion ghost_lr;
->>>>>>> eea304d0
   };
 
   struct index_subspace_data_t {
@@ -465,107 +450,29 @@
   auto &index_subspace_data_map() { return index_subspace_data_map_; }
 
   /*!
-<<<<<<< HEAD
-=======
-    Set DynamicCollective for <double> max reduction
-
-    @param max_reduction Legion DynamicCollective for <double> max reduction
-   */
-
-  void set_max_reduction(Legion::DynamicCollective &max_reduction) {
-    max_reduction_ = max_reduction;
-  }
-
-  /*!
-    Get DynamicCollective for <double> max reduction
-   */
-
-  auto &max_reduction() { return max_reduction_; }
-
-  /*!
->>>>>>> eea304d0
     Perform reduction of the maximum value
     @param task future
    */
 
-<<<<<<< HEAD
-  template<typename T>
-  auto reduce_max(legion_future__<T> & global_future) {
+  template<typename T, launch_type_t launch>
+  auto reduce_max(legion_future__<T, launch> & global_future) {
 
     auto global_max_ = global_future.get();
 
-    return global_max_;
-  }
-
-  /*!
-=======
-  template <typename T, launch_type_t launch>
-  auto reduce_max(legion_future__<T, launch> &local_future) {
-    Legion::DynamicCollective &max_reduction = max_reduction_;
-
-    auto legion_runtime = Legion::Runtime::get_runtime();
-    auto legion_context = Legion::Runtime::get_context();
-
-    local_future.defer_dynamic_collective_arrival(
-        legion_runtime, legion_context, max_reduction);
-
-    max_reduction = legion_runtime->advance_dynamic_collective(legion_context,
-                                                               max_reduction);
-
-    auto global_future = legion_runtime->get_dynamic_collective_result(
-        legion_context, max_reduction);
-
-    return legion_future__<T, launch_type_t::single>(global_future);
-  }
-
-  /*!
-    Set DynamicCollective for <double> in reduction
-
-    @param min_reduction Legion DynamicCollective for <double> max reduction
-   */
-
-  void set_min_reduction(Legion::DynamicCollective &min_reduction) {
-    min_reduction_ = min_reduction;
-  }
-
-  /*!
-    Get DynamicCollective for <double> max reduction
-   */
-
-  auto &min_reduction() { return min_reduction_; }
-
-  /*!
->>>>>>> eea304d0
+    return global_future;
+  }
+
+  /*!
     Perform reduction of the minimum value
     @param task future
    */
 
-<<<<<<< HEAD
-  template<typename T>
-  auto reduce_min(legion_future__<T> & global_future) {
+  template<typename T,  launch_type_t launch>
+  auto reduce_min(legion_future__<T, launch> & global_future) {
 
     auto global_min_ = global_future.get();
 
-    return global_min_;
-=======
-  template <typename T, launch_type_t launch>
-  auto reduce_min(legion_future__<T, launch> &local_future) {
-    Legion::DynamicCollective &min_reduction = min_reduction_;
-
-    auto legion_runtime = Legion::Runtime::get_runtime();
-    auto legion_context = Legion::Runtime::get_context();
-
-    local_future.defer_dynamic_collective_arrival(
-        legion_runtime, legion_context, min_reduction);
-
-    min_reduction = legion_runtime->advance_dynamic_collective(legion_context,
-                                                               min_reduction);
-
-    auto global_future = legion_runtime->get_dynamic_collective_result(
-        legion_context, min_reduction);
-
-    return legion_future__<T, launch_type_t::single>(global_future);
->>>>>>> eea304d0
+    return global_future;
   }
   /*!
     Compute internal field id for from/to index space pair for connectivity.
@@ -619,12 +526,7 @@
 
   std::map<size_t, index_space_data_t> index_space_data_map_;
   std::map<size_t, local_index_space_data_t> local_index_space_data_map_;
-<<<<<<< HEAD
-=======
   std::map<size_t, index_subspace_data_t> index_subspace_data_map_;
-  Legion::DynamicCollective max_reduction_;
-  Legion::DynamicCollective min_reduction_;
->>>>>>> eea304d0
 
 }; // class legion_context_policy_t
 
