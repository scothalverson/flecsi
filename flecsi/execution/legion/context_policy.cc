/*
    @@@@@@@@  @@           @@@@@@   @@@@@@@@ @@
   /@@/////  /@@          @@////@@ @@////// /@@
   /@@       /@@  @@@@@  @@    // /@@       /@@
   /@@@@@@@  /@@ @@///@@/@@       /@@@@@@@@@/@@
   /@@////   /@@/@@@@@@@/@@       ////////@@/@@
   /@@       /@@/@@//// //@@    @@       /@@/@@
   /@@       @@@//@@@@@@ //@@@@@@  @@@@@@@@ /@@
   //       ///  //////   //////  ////////  //

   Copyright (c) 2016, Los Alamos National Security, LLC
   All rights reserved.
                                                                              */
/*! @file */

#include <iostream>

#include <flecsi/execution/legion/context_policy.h>
#include <flecsi/data/storage.h>
#include <flecsi/execution/legion/legion_tasks.h>
#include <flecsi/execution/legion/mapper.h>

namespace flecsi {
namespace execution {

//----------------------------------------------------------------------------//
// External declaration of context state. Please read the description and
// limitations of this state in the header file.
//----------------------------------------------------------------------------//

thread_local std::unordered_map<
    size_t, std::stack<std::shared_ptr<legion_runtime_state_t>>> state_;

//----------------------------------------------------------------------------//
// Implementation of legion_context_policy_t::initialize.
//----------------------------------------------------------------------------//

int legion_context_policy_t::initialize(int argc, char **argv) {
  using namespace Legion;

  // Register top-level task
  Runtime::set_top_level_task_id(TOP_LEVEL_TASK_ID);

  {
    Legion::TaskVariantRegistrar registrar(TOP_LEVEL_TASK_ID, "runtime_driver");
    registrar.add_constraint(ProcessorConstraint(Processor::LOC_PROC));
    registrar.set_inner();
<<<<<<< HEAD
    //registrar.set_replicable();
    Runtime::preregister_task_variant<runtime_driver>(
        registrar, "runtime_driver");
=======
    Runtime::preregister_task_variant<runtime_driver>(registrar,
                                                      "runtime_driver");
>>>>>>> eea304d0
  }

  // Register tasks
  for (auto &t : task_registry_) {
    std::get<4>(t.second)(
        std::get<0>(t.second) /* tid */, std::get<1>(t.second) /* processor */,
        std::get<2>(t.second) /* launch */, std::get<3>(t.second) /* name */);
  } // for

  // Intialize MPI/Legion interoperability layer.
  handshake_ =
      Legion::Runtime::create_handshake(true, // MPI has initial control
                                        1,    // MPI partiticipants
                                        1     // Legion participants
                                        );

  // Register our mapper
  Runtime::add_registration_callback(mapper_registration);

  // Configure interoperability layer.
  int rank, size;
  MPI_Comm_rank(MPI_COMM_WORLD, &rank);
  MPI_Comm_size(MPI_COMM_WORLD, &size);
  color_ = rank;
  colors_ = size;

  Legion::Runtime::configure_MPI_interoperability(rank);

  Runtime::register_reduction_op<MaxReductionOp>(MaxReductionOp::redop_id);
  Runtime::register_reduction_op<MinReductionOp>(MinReductionOp::redop_id);

  // Start the Legion runtime
  Runtime::start(argc, argv, true);

  handoff_to_legion();
  wait_on_legion();

  while (mpi_active_) {
    invoke_mpi_task();
    mpi_active_ = false;
    handoff_to_legion();
    wait_on_legion();
  }

  int version, subversion;
  MPI_Get_version(&version, &subversion);
  if (version == 3 && subversion > 0) {
    Legion::Runtime::wait_for_shutdown();
  } // if

  return 0;
} // legion_context_policy_t::initialize

//----------------------------------------------------------------------------//
// Implementation of legion_context_policy_t::unset_call_mpi.
//----------------------------------------------------------------------------//

void legion_context_policy_t::unset_call_mpi(
    Legion::Context &ctx, Legion::HighLevelRuntime *runtime) {
  {
    clog_tag_guard(context);
    clog(info) << "In unset_call_mpi" << std::endl;
  }

  const auto tid =
      context_t::instance()
          .task_id<__flecsi_internal_task_key(unset_call_mpi_task)>();

  Legion::ArgumentMap arg_map;
  Legion::IndexLauncher launcher(
      tid, Legion::Domain::from_rect<1>(context_t::instance().all_processes()),
      Legion::TaskArgument(NULL, 0), arg_map);

  Legion::MustEpochLauncher must_epoch_launcher;
  must_epoch_launcher.launch_domain =
      Legion::Domain::from_rect<1>(context_t::instance().all_processes());
  must_epoch_launcher.add_index_task(launcher);
  auto fm = runtime->execute_must_epoch(ctx, must_epoch_launcher);
  fm.wait_all_results(true);
} // legion_context_policy_t::unset_call_mpi

Legion::FutureMap legion_context_policy_t::unset_call_mpi_single() {
  auto legion_runtime = Legion::Runtime::get_runtime();
  auto legion_context = Legion::Runtime::get_context();
  LegionRuntime::Arrays::Rect<1> launch_bounds(
      LegionRuntime::Arrays::Point<1>(0), LegionRuntime::Arrays::Point<1>(1));

  const auto tid =
      context_t::instance()
          .task_id<__flecsi_internal_task_key(unset_call_mpi_task)>();

  Legion::ArgumentMap arg_map;

  Legion::IndexLauncher task_launcher(
      tid, Legion::Domain::from_rect<1>(launch_bounds),
      Legion::TaskArgument(NULL, 0), arg_map);
  auto future =
      legion_runtime->execute_index_space(legion_context, task_launcher);

  future.wait_all_results();
  return future;
}

//----------------------------------------------------------------------------//
// Implementation of legion_context_policy_t::handoff_to_mpi.
//----------------------------------------------------------------------------//

void legion_context_policy_t::handoff_to_mpi(
    Legion::Context &ctx, Legion::HighLevelRuntime *runtime) {
  const auto tid =
      context_t::instance()
          .task_id<__flecsi_internal_task_key(handoff_to_mpi_task)>();

  Legion::ArgumentMap arg_map;
  Legion::IndexLauncher handoff_to_mpi_launcher(
      tid, Legion::Domain::from_rect<1>(context_t::instance().all_processes()),
      Legion::TaskArgument(NULL, 0), arg_map);

  Legion::MustEpochLauncher must_epoch_launcher;
  must_epoch_launcher.launch_domain =
      Legion::Domain::from_rect<1>(context_t::instance().all_processes());
  must_epoch_launcher.add_index_task(handoff_to_mpi_launcher);
  auto fm = runtime->execute_must_epoch(ctx, must_epoch_launcher);

  fm.wait_all_results(true);
} // legion_context_policy_t::handoff_to_mpi

//----------------------------------------------------------------------------//
// Implementation of legion_context_policy_t::wait_on_mpi.
//----------------------------------------------------------------------------//

Legion::FutureMap
legion_context_policy_t::wait_on_mpi(Legion::Context &ctx,
                                     Legion::HighLevelRuntime *runtime) {
  const auto tid = context_t::instance()
                       .task_id<__flecsi_internal_task_key(wait_on_mpi_task)>();

  Legion::ArgumentMap arg_map;
  Legion::IndexLauncher wait_on_mpi_launcher(
      tid, Legion::Domain::from_rect<1>(context_t::instance().all_processes()),
      Legion::TaskArgument(NULL, 0), arg_map);

  Legion::MustEpochLauncher must_epoch_launcher;
  must_epoch_launcher.launch_domain =
      Legion::Domain::from_rect<1>(context_t::instance().all_processes());
  must_epoch_launcher.add_index_task(wait_on_mpi_launcher);
  auto fm = runtime->execute_must_epoch(ctx, must_epoch_launcher);

  fm.wait_all_results(true);

  return fm;
} // legion_context_policy_t::wait_on_mpi

//----------------------------------------------------------------------------//
// Implementation of legion_context_policy_t::connect_with_mpi.
//----------------------------------------------------------------------------//

void legion_context_policy_t::connect_with_mpi(
    Legion::Context &ctx, Legion::HighLevelRuntime *runtime) {
  int size;
  MPI_Comm_size(MPI_COMM_WORLD, &size);

  LegionRuntime::Arrays::Rect<1> launch_bounds(
      LegionRuntime::Arrays::Point<1>(0),
      LegionRuntime::Arrays::Point<1>(size - 1));

  context_t::instance().set_all_processes(launch_bounds);

  // FIXME: Does this do anything?
  // Both the application and Legion mappers have access to
  // the mappings between MPI Ranks and Legion address spaces
  // The reverse mapping goes the other way
  const std::map<int, Legion::AddressSpace> &forward_mapping =
      runtime->find_forward_MPI_mapping();

  for (std::map<int, Legion::AddressSpace>::const_iterator it =
           forward_mapping.begin();
       it != forward_mapping.end(); it++)
    printf("MPI Rank %d maps to Legion Address Space %d\n", it->first,
           it->second);

} // legion_context_policy_t::connect_with_mpi

} // namespace execution
} // namespace flecsi<|MERGE_RESOLUTION|>--- conflicted
+++ resolved
@@ -45,14 +45,9 @@
     Legion::TaskVariantRegistrar registrar(TOP_LEVEL_TASK_ID, "runtime_driver");
     registrar.add_constraint(ProcessorConstraint(Processor::LOC_PROC));
     registrar.set_inner();
-<<<<<<< HEAD
     //registrar.set_replicable();
     Runtime::preregister_task_variant<runtime_driver>(
         registrar, "runtime_driver");
-=======
-    Runtime::preregister_task_variant<runtime_driver>(registrar,
-                                                      "runtime_driver");
->>>>>>> eea304d0
   }
 
   // Register tasks
