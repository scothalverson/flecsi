/*
    @@@@@@@@  @@           @@@@@@   @@@@@@@@ @@
   /@@/////  /@@          @@////@@ @@////// /@@
   /@@       /@@  @@@@@  @@    // /@@       /@@
   /@@@@@@@  /@@ @@///@@/@@       /@@@@@@@@@/@@
   /@@////   /@@/@@@@@@@/@@       ////////@@/@@
   /@@       /@@/@@//// //@@    @@       /@@/@@
   /@@       @@@//@@@@@@ //@@@@@@  @@@@@@@@ /@@
   //       ///  //////   //////  ////////  //

   Copyright (c) 2016, Los Alamos National Security, LLC
   All rights reserved.
                                                                              */
/*! @file */

#include <iostream>

#include <flecsi/data/storage.h>
#include <flecsi/execution/legion/context_policy.h>
#include <flecsi/execution/legion/legion_tasks.h>
#include <flecsi/execution/legion/mapper.h>

namespace flecsi {
namespace execution {

//----------------------------------------------------------------------------//
// External declaration of context state. Please read the description and
// limitations of this state in the header file.
//----------------------------------------------------------------------------//

thread_local std::unordered_map<size_t,
  std::stack<std::shared_ptr<legion_runtime_state_t>>>
  state_;

//----------------------------------------------------------------------------//
// Implementation of legion_context_policy_t::initialize.
//----------------------------------------------------------------------------//

int
legion_context_policy_t::initialize(int argc, char ** argv) {
  using namespace Legion;

  // Register top-level task
  Runtime::set_top_level_task_id(TOP_LEVEL_TASK_ID);

  {
    Legion::TaskVariantRegistrar registrar(TOP_LEVEL_TASK_ID, "runtime_driver");
    registrar.add_constraint(ProcessorConstraint(Processor::LOC_PROC));
    registrar.set_inner();
    registrar.set_replicable();
    Runtime::preregister_task_variant<runtime_driver>(
      registrar, "runtime_driver");
  }

  // Register tasks
  for(auto & t : task_registry_) {
    std::get<4>(t.second)(std::get<0>(t.second) /* tid */,
      std::get<1>(t.second) /* processor */, std::get<2>(t.second) /* launch */,
      std::get<3>(t.second) /* name */);
  } // for

  // Intialize MPI/Legion interoperability layer.
  handshake_ =
    Legion::Runtime::create_handshake(true, // MPI has initial control
      1, // MPI partiticipants
      1 // Legion participants
    );

  // Register our mapper
  Runtime::add_registration_callback(mapper_registration);

  // Configure interoperability layer.
  int rank, size;
  MPI_Comm_rank(MPI_COMM_WORLD, &rank);
  MPI_Comm_size(MPI_COMM_WORLD, &size);
  color_ = rank;
  colors_ = size;

  Legion::Runtime::configure_MPI_interoperability(rank);

  // Register reduction operations
  auto & reduction_registry = context_t::instance().reduction_registry();

  for(auto & ro : reduction_registry) {
    ro.second();
  } // for

  Runtime::register_reduction_op<MaxReductionOp>(MaxReductionOp::redop_id);
  Runtime::register_reduction_op<MinReductionOp>(MinReductionOp::redop_id);

  // find -ll:gsize
  bool has_gsize = false;
<<<<<<< HEAD
  for(int i = 0; i < argc; ++i) {
    std::cout << "argv[" << i << "] = '" << argv[i] << "'" << std::endl;
    if(strstr(argv[i], "ll:gsize") != NULL) {
      has_gsize = true;
      break;
    }
=======
  for ( int i=0; i<argc; ++i ) {
    if ( strstr(argv[i], "ll:gsize") != NULL )
    { has_gsize = true; break; }
>>>>>>> d5efff54
  }

  // new argc, argv
  if(has_gsize) {
    // Start the Legion runtime
    Runtime::start(argc, argv, true);
  }
  else {
    if(rank == 0) {
      std::cout << std::endl;
      std::cout << "*** WARNING ***" << std::endl;
      std::cout
        << "  GASNET sement size set to zero. This tends to be more"
        << std::endl
        << "  robust at the expense of performance." << std::endl
        << std::endl
        << "  Specify '-ll:gsize <int>' to set the size of GASNET global memory"
        << std::endl
        << "  available per  process (in MB)." << std::endl;
      std::cout << "*** END WARNING ***" << std::endl;
      std::cout << std::endl;
    }
    // add llgsize=0 by default
    int new_argc = argc + 2;
    char ** new_argv = new char *[new_argc];
    for(int i = 0; i < argc; ++i) {
      auto len = strlen(argv[i]) + 1;
      new_argv[i] = new char[len];
      strcpy(new_argv[i], argv[i]);
    }
    new_argv[argc] = new char[12];
<<<<<<< HEAD
    strcpy(new_argv[argc], "-ll:gsize");
    new_argv[argc + 1] = new char[2];
    strcpy(new_argv[argc + 1], "0");
    for(int i = 0; i < new_argc; ++i) {
      std::cout << "new_argv[" << i << "] = " << new_argv[i] << std::endl;
    }
=======
    strcpy( new_argv[argc], "-ll:gsize" );
    new_argv[argc+1] = new char[2];
    strcpy( new_argv[argc+1], "0" );
>>>>>>> d5efff54

    // Start the Legion runtime
    Runtime::start(new_argc, new_argv, true);
  }

  handoff_to_legion();
  wait_on_legion();

  while(mpi_active_) {
    invoke_mpi_task();
    mpi_active_ = false;
    handoff_to_legion();
    wait_on_legion();
  }

  int version, subversion;
  MPI_Get_version(&version, &subversion);
  if(version == 3 && subversion > 0) {
    Legion::Runtime::wait_for_shutdown();
  } // if
  std::cout << "done legion init" << std::endl;

  return 0;
} // legion_context_policy_t::initialize

//----------------------------------------------------------------------------//
// Implementation of legion_context_policy_t::unset_call_mpi.
//----------------------------------------------------------------------------//

void
legion_context_policy_t::unset_call_mpi(Legion::Context & ctx,
  Legion::Runtime * runtime) {
  {
    clog_tag_guard(context);
    clog(info) << "In unset_call_mpi" << std::endl;
  }

  const auto tid = context_t::instance()
                     .task_id<flecsi_internal_task_key(unset_call_mpi_task)>();

  Legion::ArgumentMap arg_map;
  // IRINA DEBUG check number of processors
  Legion::IndexLauncher launcher(tid,
    Legion::Domain::from_rect<1>(context_t::instance().all_processes()),
    Legion::TaskArgument(NULL, 0), arg_map);

  // Legion::MustEpochLauncher must_epoch_launcher;
  // must_epoch_launcher.launch_domain =
  //     Legion::Domain::from_rect<1>(context_t::instance().all_processes());
  // must_epoch_launcher.add_index_task(launcher);
  // auto fm = runtime->execute_must_epoch(ctx, must_epoch_launcher);
  launcher.tag = MAPPER_FORCE_RANK_MATCH;
  auto fm = runtime->execute_index_space(ctx, launcher);
  fm.wait_all_results(true);
} // legion_context_policy_t::unset_call_mpi

//----------------------------------------------------------------------------//
// Implementation of legion_context_policy_t::unset_call_mpi_index.
//----------------------------------------------------------------------------//

Legion::FutureMap
legion_context_policy_t::unset_call_mpi_index(Legion::Context & ctx,
  Legion::Runtime * runtime) {
  LegionRuntime::Arrays::Rect<1> launch_bounds(
    LegionRuntime::Arrays::Point<1>(0), LegionRuntime::Arrays::Point<1>(1));

  const auto tid = context_t::instance()
                     .task_id<flecsi_internal_task_key(unset_call_mpi_task)>();

  Legion::ArgumentMap arg_map;

  Legion::IndexLauncher task_launcher(tid,
    Legion::Domain::from_rect<1>(launch_bounds), Legion::TaskArgument(NULL, 0),
    arg_map);
  auto future = runtime->execute_index_space(ctx, task_launcher);

  future.wait_all_results();
  return future;
}

//----------------------------------------------------------------------------//
// Implementation of legion_context_policy_t::handoff_to_mpi.
//----------------------------------------------------------------------------//

void
legion_context_policy_t::handoff_to_mpi(Legion::Context & ctx,
  Legion::Runtime * runtime) {
  const auto tid = context_t::instance()
                     .task_id<flecsi_internal_task_key(handoff_to_mpi_task)>();

  Legion::ArgumentMap arg_map;
  Legion::IndexLauncher handoff_to_mpi_launcher(tid,
    Legion::Domain::from_rect<1>(context_t::instance().all_processes()),
    Legion::TaskArgument(NULL, 0), arg_map);

  // Legion::MustEpochLauncher must_epoch_launcher;
  // must_epoch_launcher.launch_domain =
  //    Legion::Domain::from_rect<1>(context_t::instance().all_processes());
  // must_epoch_launcher.add_index_task(handoff_to_mpi_launcher);
  // auto fm = runtime->execute_must_epoch(ctx, must_epoch_launcher);
  handoff_to_mpi_launcher.tag = MAPPER_FORCE_RANK_MATCH;
  auto fm = runtime->execute_index_space(ctx, handoff_to_mpi_launcher);

  fm.wait_all_results(true);
} // legion_context_policy_t::handoff_to_mpi

//----------------------------------------------------------------------------//
// Implementation of legion_context_policy_t::wait_on_mpi.
//----------------------------------------------------------------------------//

Legion::FutureMap
legion_context_policy_t::wait_on_mpi(Legion::Context & ctx,
  Legion::Runtime * runtime) {
  const auto tid =
    context_t::instance().task_id<flecsi_internal_task_key(wait_on_mpi_task)>();

  Legion::ArgumentMap arg_map;
  Legion::IndexLauncher wait_on_mpi_launcher(tid,
    Legion::Domain::from_rect<1>(context_t::instance().all_processes()),
    Legion::TaskArgument(NULL, 0), arg_map);

  // Legion::MustEpochLauncher must_epoch_launcher;
  // must_epoch_launcher.launch_domain =
  //    Legion::Domain::from_rect<1>(context_t::instance().all_processes());
  // must_epoch_launcher.add_index_task(wait_on_mpi_launcher);
  wait_on_mpi_launcher.tag = MAPPER_FORCE_RANK_MATCH;
  auto fm = runtime->execute_index_space(ctx, wait_on_mpi_launcher);
  // auto fm = runtime->execute_must_epoch(ctx, must_epoch_launcher);

  fm.wait_all_results(true);

  return fm;
} // legion_context_policy_t::wait_on_mpi

//----------------------------------------------------------------------------//
// Implementation of legion_context_policy_t::connect_with_mpi.
//----------------------------------------------------------------------------//

void
legion_context_policy_t::connect_with_mpi(Legion::Context & ctx,
  Legion::Runtime * runtime) {
  int size;
  MPI_Comm_size(MPI_COMM_WORLD, &size);

  LegionRuntime::Arrays::Rect<1> launch_bounds(
    LegionRuntime::Arrays::Point<1>(0),
    LegionRuntime::Arrays::Point<1>(size - 1));

  context_t::instance().set_all_processes(launch_bounds);

  // FIXME: Does this do anything?
  // Both the application and Legion mappers have access to
  // the mappings between MPI Ranks and Legion address spaces
  // The reverse mapping goes the other way
  const std::map<int, Legion::AddressSpace> & forward_mapping =
    runtime->find_forward_MPI_mapping();

  for(std::map<int, Legion::AddressSpace>::const_iterator it =
        forward_mapping.begin();
      it != forward_mapping.end(); it++)
    printf(
      "MPI Rank %d maps to Legion Address Space %d\n", it->first, it->second);

} // legion_context_policy_t::connect_with_mpi

} // namespace execution
} // namespace flecsi<|MERGE_RESOLUTION|>--- conflicted
+++ resolved
@@ -90,18 +90,9 @@
 
   // find -ll:gsize
   bool has_gsize = false;
-<<<<<<< HEAD
-  for(int i = 0; i < argc; ++i) {
-    std::cout << "argv[" << i << "] = '" << argv[i] << "'" << std::endl;
-    if(strstr(argv[i], "ll:gsize") != NULL) {
-      has_gsize = true;
-      break;
-    }
-=======
   for ( int i=0; i<argc; ++i ) {
     if ( strstr(argv[i], "ll:gsize") != NULL )
     { has_gsize = true; break; }
->>>>>>> d5efff54
   }
 
   // new argc, argv
@@ -133,18 +124,9 @@
       strcpy(new_argv[i], argv[i]);
     }
     new_argv[argc] = new char[12];
-<<<<<<< HEAD
-    strcpy(new_argv[argc], "-ll:gsize");
-    new_argv[argc + 1] = new char[2];
-    strcpy(new_argv[argc + 1], "0");
-    for(int i = 0; i < new_argc; ++i) {
-      std::cout << "new_argv[" << i << "] = " << new_argv[i] << std::endl;
-    }
-=======
     strcpy( new_argv[argc], "-ll:gsize" );
     new_argv[argc+1] = new char[2];
     strcpy( new_argv[argc+1], "0" );
->>>>>>> d5efff54
 
     // Start the Legion runtime
     Runtime::start(new_argc, new_argv, true);
