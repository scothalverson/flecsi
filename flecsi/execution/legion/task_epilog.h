/*
    @@@@@@@@  @@           @@@@@@   @@@@@@@@ @@
   /@@/////  /@@          @@////@@ @@////// /@@
   /@@       /@@  @@@@@  @@    // /@@       /@@
   /@@@@@@@  /@@ @@///@@/@@       /@@@@@@@@@/@@
   /@@////   /@@/@@@@@@@/@@       ////////@@/@@
   /@@       /@@/@@//// //@@    @@       /@@/@@
   /@@       @@@//@@@@@@ //@@@@@@  @@@@@@@@ /@@
   //       ///  //////   //////  ////////  //

   Copyright (c) 2016, Los Alamos National Security, LLC
   All rights reserved.
                                                                              */
#pragma once

/*! @file */

#include <type_traits>
#include <vector>

#include <flecsi-config.h>

#if !defined(FLECSI_ENABLE_LEGION)
#error FLECSI_ENABLE_LEGION not defined! This file depends on Legion!
#endif

#include <legion.h>

#include <flecsi/utils/tuple_walker.h>

clog_register_tag(epilog);

namespace flecsi {
namespace execution {

/*!
 The task_epilog_t type can be called to walk the task args after the
 task has run. This allows synchronization dependencies to be added
 to the execution flow.

 @ingroup execution
 */

struct task_epilog_t : public utils::tuple_walker__<task_epilog_t> {

  /*!
   Construct a task_epilog_t instance.

   @param runtime The Legion task runtime.
   @param context The Legion task runtime context.
   */

  task_epilog_t(Legion::Runtime * runtime, Legion::Context & context)
      : runtime(runtime), context(context) {} // task_epilog_t

  /*!
   FIXME: Need description

   @tparam T                     The data type referenced by the handle.
   @tparam EXCLUSIVE_PERMISSIONS The permissions required on the exclusive
                                 indices of the index partition.
   @tparam SHARED_PERMISSIONS    The permissions required on the shared
                                 indices of the index partition.
   @tparam GHOST_PERMISSIONS     The permissions required on the ghost
                                 indices of the index partition.

   @param runtime The Legion task runtime.
   @param context The Legion task runtime context.
   */

  template<
      typename T,
      size_t EXCLUSIVE_PERMISSIONS,
      size_t SHARED_PERMISSIONS,
<<<<<<< HEAD
      size_t GHOST_PERMISSIONS
    >
    void
    handle(
      data_handle__<
        T,
        EXCLUSIVE_PERMISSIONS,
        SHARED_PERMISSIONS,
        GHOST_PERMISSIONS
      > & h
    )
    {
      bool write_phase = false;

      if ( (SHARED_PERMISSIONS == dwd) || (SHARED_PERMISSIONS == drw) ){
        write_phase = true;
      }

      if (write_phase) {
=======
      size_t GHOST_PERMISSIONS>
  void handle(dense_accessor__<
              T,
              EXCLUSIVE_PERMISSIONS,
              SHARED_PERMISSIONS,
              GHOST_PERMISSIONS> & a) {
    auto & h = a.handle;

    if (!h.global && !h.color) {
      bool write_phase{(SHARED_PERMISSIONS == wo) ||
                       (SHARED_PERMISSIONS == rw)};

      if (write_phase && (*h.write_phase_started)) {
>>>>>>> bffaec95
        const int my_color = runtime->find_local_MPI_rank();

        {
          clog(trace) << "rank " << my_color << " WRITE PHASE EPILOGUE"
                      << std::endl;

          clog(trace) << "rank " << my_color << " advances "
                      << *(h.pbarrier_as_owner_ptr) << std::endl;
        } // scope

        *(h.pbarrier_as_owner_ptr) = runtime->advance_phase_barrier(
            context,

            // Phase READ
            *(h.pbarrier_as_owner_ptr));

        const size_t _pbp_size = h.ghost_owners_pbarriers_ptrs.size();

        // As user
        for (size_t owner = 0; owner < _pbp_size; owner++) {
          {
            clog_tag_guard(epilog);
            clog(trace) << "rank " << my_color << " arrives & advances "
                        << *(h.ghost_owners_pbarriers_ptrs[owner]) << std::endl;
          } // scope

          // Phase READ
          h.ghost_owners_pbarriers_ptrs[owner]->arrive(1);
          *(h.ghost_owners_pbarriers_ptrs[owner]) =
              runtime->advance_phase_barrier(
                  context,

                  // Phase READ
                  *(h.ghost_owners_pbarriers_ptrs)[owner]);
        } // for
        *(h.write_phase_started) = false;
      } // if write phase

    } // if global and color
  } // handle

  template<
    typename T,
    size_t EXCLUSIVE_PERMISSIONS,
    size_t SHARED_PERMISSIONS,
    size_t GHOST_PERMISSIONS
  >
  void
  handle(
    sparse_accessor <
    T,
    EXCLUSIVE_PERMISSIONS,
    SHARED_PERMISSIONS,
    GHOST_PERMISSIONS
    > &a
  )
  {
    auto & h = a.handle;

    bool write_phase{(SHARED_PERMISSIONS == wo) ||
                     (SHARED_PERMISSIONS == rw)};

    if (write_phase && (*h.write_phase_started)) {
      const int my_color = runtime->find_local_MPI_rank();

      {
        clog(trace) << "rank " << my_color << " WRITE PHASE EPILOGUE"
                    << std::endl;

        clog(trace) << "rank " << my_color << " advances "
                    << *(h.pbarrier_as_owner_ptr) << std::endl;
      } // scope

      *(h.pbarrier_as_owner_ptr) = runtime->advance_phase_barrier(
          context,

          // Phase READ
          *(h.pbarrier_as_owner_ptr));

      const size_t _pbp_size = h.ghost_owners_pbarriers_ptrs.size();

      // As user
      for (size_t owner = 0; owner < _pbp_size; owner++) {
        {
          clog_tag_guard(epilog);
          clog(trace) << "rank " << my_color << " arrives & advances "
                      << *(h.ghost_owners_pbarriers_ptrs[owner]) << std::endl;
        } // scope

        // Phase READ
        h.ghost_owners_pbarriers_ptrs[owner]->arrive(1);
        *(h.ghost_owners_pbarriers_ptrs[owner]) =
            runtime->advance_phase_barrier(
                context,

                // Phase READ
                *(h.ghost_owners_pbarriers_ptrs)[owner]);
      } // for
      *(h.write_phase_started) = false;
    } // if write phase
  }

  template<
    typename T,
    size_t EXCLUSIVE_PERMISSIONS,
    size_t SHARED_PERMISSIONS,
    size_t GHOST_PERMISSIONS
  >
  void
  handle(
    ragged_accessor<
      T,
      EXCLUSIVE_PERMISSIONS,
      SHARED_PERMISSIONS,
      GHOST_PERMISSIONS
    > & a
  )
  {
    handle(reinterpret_cast<sparse_accessor<
      T, EXCLUSIVE_PERMISSIONS, SHARED_PERMISSIONS, GHOST_PERMISSIONS>&>(a));
  } // handle

  template<
    typename T
  >
  void
  handle(
    sparse_mutator<
    T
    > &m
  )
  {
    auto & h = m.h_;

    if ((*h.write_phase_started)) {
      const int my_color = runtime->find_local_MPI_rank();

      {
        clog(trace) << "rank " << my_color << " WRITE PHASE EPILOGUE"
                    << std::endl;

        clog(trace) << "rank " << my_color << " advances "
                    << *(h.pbarrier_as_owner_ptr) << std::endl;
      } // scope

      *(h.pbarrier_as_owner_ptr) = runtime->advance_phase_barrier(
          context,

          // Phase READ
          *(h.pbarrier_as_owner_ptr));

      const size_t _pbp_size = h.ghost_owners_pbarriers_ptrs.size();

      // As user
      for (size_t owner = 0; owner < _pbp_size; owner++) {
        {
          clog_tag_guard(epilog);
          clog(trace) << "rank " << my_color << " arrives & advances "
                      << *(h.ghost_owners_pbarriers_ptrs[owner]) << std::endl;
        } // scope

        // Phase READ
        h.ghost_owners_pbarriers_ptrs[owner]->arrive(1);
        *(h.ghost_owners_pbarriers_ptrs[owner]) =
            runtime->advance_phase_barrier(
                context,

                // Phase READ
                *(h.ghost_owners_pbarriers_ptrs)[owner]);
      } // for
      *(h.write_phase_started) = false;
    } // if write phase
  }

  template<
    typename T
  >
  void
  handle(
    ragged_mutator<
      T
    > & m
  )
  {
    handle(reinterpret_cast<sparse_mutator<T>&>(m));
  }

  /*!
   This method is a no-op and is called when the task argument does not match
   one of the handle types above. For example, these could be simple scalars
   passed to the task.
   */

  template<typename T>
  static typename std::enable_if_t<
      !std::is_base_of<dense_accessor_base_t, T>::value>
  handle(T &) {} // handle

  Legion::Runtime * runtime;
  Legion::Context & context;

}; // struct task_epilog_t

} // namespace execution
} // namespace flecsi<|MERGE_RESOLUTION|>--- conflicted
+++ resolved
@@ -72,27 +72,6 @@
       typename T,
       size_t EXCLUSIVE_PERMISSIONS,
       size_t SHARED_PERMISSIONS,
-<<<<<<< HEAD
-      size_t GHOST_PERMISSIONS
-    >
-    void
-    handle(
-      data_handle__<
-        T,
-        EXCLUSIVE_PERMISSIONS,
-        SHARED_PERMISSIONS,
-        GHOST_PERMISSIONS
-      > & h
-    )
-    {
-      bool write_phase = false;
-
-      if ( (SHARED_PERMISSIONS == dwd) || (SHARED_PERMISSIONS == drw) ){
-        write_phase = true;
-      }
-
-      if (write_phase) {
-=======
       size_t GHOST_PERMISSIONS>
   void handle(dense_accessor__<
               T,
@@ -106,7 +85,6 @@
                        (SHARED_PERMISSIONS == rw)};
 
       if (write_phase && (*h.write_phase_started)) {
->>>>>>> bffaec95
         const int my_color = runtime->find_local_MPI_rank();
 
         {
