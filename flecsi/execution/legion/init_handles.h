/*
    @@@@@@@@  @@           @@@@@@   @@@@@@@@ @@
   /@@/////  /@@          @@////@@ @@////// /@@
   /@@       /@@  @@@@@  @@    // /@@       /@@
   /@@@@@@@  /@@ @@///@@/@@       /@@@@@@@@@/@@
   /@@////   /@@/@@@@@@@/@@       ////////@@/@@
   /@@       /@@/@@//// //@@    @@       /@@/@@
   /@@       @@@//@@@@@@ //@@@@@@  @@@@@@@@ /@@
   //       ///  //////   //////  ////////  //

   Copyright (c) 2016, Los Alamos National Security, LLC
   All rights reserved.
                                                                              */
#pragma once

/*! @file */

#include <type_traits>
#include <vector>

#include <flecsi-config.h>

#if !defined(FLECSI_ENABLE_LEGION)
#error FLECSI_ENABLE_LEGION not defined! This file depends on Legion!
#endif

#include <legion.h>
#include <legion/arrays.h>

#ifdef ENABLE_CALIPER
#include <caliper/cali.h>
#endif

#include <flecsi/data/common/data_reference.h>
#include <flecsi/data/common/privilege.h>
#include <flecsi/data/data_client_handle.h>
#include <flecsi/data/dense_accessor.h>
#include <flecsi/data/global_accessor.h>
#include <flecsi/data/ragged_accessor.h>
#include <flecsi/data/ragged_mutator.h>
#include <flecsi/data/sparse_accessor.h>
#include <flecsi/data/sparse_mutator.h>
#include <flecsi/topology/mesh_topology.h>
#include <flecsi/topology/mesh_types.h>
#include <flecsi/topology/set_topology.h>

#include <flecsi/utils/tuple_walker.h>

namespace flecsi {
namespace execution {

/*!
  The init_handles_t type can be called to walk task args after task
  launch. This allows us to map physical regions to internal handle
  buffers/accessors.

  @ingroup execution
 */

struct init_handles_t : public flecsi::utils::tuple_walker_u<init_handles_t> {

  /*!
    Construct an init_handles_t instance.

    @param runtime The Legion task runtime.
    @param context The Legion task runtime context.
   */

  init_handles_t(Legion::Runtime * runtime,
    Legion::Context & context,
    const std::vector<Legion::PhysicalRegion> & regions,
    const std::vector<Legion::Future> & futures)
    : runtime(runtime), context(context), regions(regions), futures(futures),
      region(0), future_id(0) {} // init_handles

  template<typename T,
    size_t EXCLUSIVE_PERMISSIONS,
    size_t SHARED_PERMISSIONS,
    size_t GHOST_PERMISSIONS>
  void handle(dense_accessor_u<T,
    EXCLUSIVE_PERMISSIONS,
    SHARED_PERMISSIONS,
    GHOST_PERMISSIONS> & a) {
    auto & h = a.handle;

    constexpr size_t num_regions = 3;

    h.context = context;
    h.runtime = runtime;
#ifdef ENABLE_CALIPER
CALI_MARK_BEGIN("FleCSI_Execution dense_accesor");
#endif 
    h.combined_size = 0;

    const int my_color = runtime->find_local_MPI_rank();

    size_t permissions[] = {
      EXCLUSIVE_PERMISSIONS, SHARED_PERMISSIONS, GHOST_PERMISSIONS};

     Legion::LogicalRegion lr = regions[region].get_logical_region();
     Legion::IndexSpace is = lr.get_index_space();
     Legion::Domain dom = runtime->get_index_space_domain(context, is); 
    // we need to get Rect for the parent index space in purpose to loop
    // over  compacted physical instance

    // Legion::Domain dom = runtime-> get_index_space_domain(context, regions[region].get_logical_region().get_index_space());
     Legion::Domain::DomainPointIterator itr(dom);
     LegionRuntime::Arrays::Rect<2> rect = dom.get_rect<2>();
     const Legion::UnsafeFieldAccessor<T,2,
     Legion::coord_t,
     Realm::AffineAccessor<T, 2, Legion::coord_t>>
     ac(regions[region], h.fid, sizeof(T));
    // get an accessor to the first element in exclusive LR:
     T * ac_ptr = (T *)(ac.ptr(itr.p));
//#ifdef ENABLE_CALIPER
//CALI_MARK_END("FleCSI_Execution dense_accessor_instance");
//#endif

//#ifdef ENABLE_CALIPER
//CALI_MARK_BEGIN("FleCSI_Execution dense_accessor_get_index");
//#endif
    h.combined_data = ac_ptr;
    //Exclusive
    h.exclusive_size = rect.hi[1]-rect.lo[1]+1;
    h.exclusive_data = h.exclusive_size == 0 ? nullptr : h.combined_data;
    h.exclusive_priv = EXCLUSIVE_PERMISSIONS;
    // Shared
    LegionRuntime::Arrays::Rect<2> rect_sh = runtime->get_index_space_domain(context, regions[region+1].get_logical_region().get_index_space()).get_rect<2>();
    h.shared_size = rect_sh.hi[1]-rect_sh.lo[1]+1;
    h.shared_data = h.shared_size == 0 ? nullptr : h.combined_data + h.exclusive_size;
    h.shared_priv = SHARED_PERMISSIONS;
    // Ghost
    LegionRuntime::Arrays::Rect<2> rect_gh = runtime->get_index_space_domain(context, regions[region+2].get_logical_region().get_index_space()).get_rect<2>();
    h.ghost_size = rect_gh.hi[1]-rect_gh.lo[1]+1;
    h.ghost_data = h.ghost_size == 0 ? nullptr : h.combined_data + h.exclusive_size + h.shared_size;
    h.ghost_priv = GHOST_PERMISSIONS;


    //printf("Exclusive size is %d",h.exclusive_size);
    //printf("Exclusive size is %d",h.shared_size);

    h.combined_size = h.exclusive_size + h.shared_size + h.ghost_size;

    region += num_regions;
#ifdef ENABLE_CALIPER
CALI_MARK_END("FleCSI_Execution dense_accessor");
#endif
} // handle

  template<typename T, size_t PERMISSIONS>
  void handle(global_accessor_u<T, PERMISSIONS> & a) {
    auto & h = a.handle;

    constexpr size_t num_regions = 1;

    h.context = context;
    h.runtime = runtime;

#ifdef ENABLE_CALIPER
CALI_MARK_BEGIN("FleCSI_Execution global_accesor");
#endif
    Legion::PhysicalRegion prs[num_regions];
    T * data[num_regions];
    size_t sizes[num_regions];
    h.combined_size = 0;

    size_t permissions[] = {PERMISSIONS};

    // Get sizes, physical regions, and raw rect buffer for each of ex/sh/gh
    for(size_t r = 0; r < num_regions; ++r) {
      if(permissions[r] == size_t(reserved)) {
        clog(error) << "reserved permissions mode used on region " << r
                    << std::endl;
      }
      else {
	Legion::Domain dom = runtime-> get_index_space_domain(context, regions[region+r].get_logical_region().get_index_space());
	Legion::Domain::DomainPointIterator itr(dom);
        LegionRuntime::Arrays::Rect<1> dr = dom.get_rect<1>();
	const Legion::UnsafeFieldAccessor<T,1,
        Legion::coord_t,
        Realm::AffineAccessor<T, 1, Legion::coord_t>>
        ac(regions[r], h.fid, sizeof(T));
        T * ac_ptr = (T *)(ac.ptr(itr.p));

        data[r] = ac_ptr;
        sizes[r] = dr.hi[1] - dr.lo[1] + 1;
        h.combined_size += sizes[r];
        h.combined_data = data[r];
        h.color_priv = PERMISSIONS;
        h.color_buf = data[r];
        // h.color_size = sizes[r];
        h.color_pr = prs[r];
      } // if
    } // for
    region += num_regions;
#ifdef ENABLE_CALIPER
CALI_MARK_END("FleCSI_Execution global_accesor");
#endif
  } // global_handle

  template<typename T, size_t PERMISSIONS>
  void handle(color_accessor_u<T, PERMISSIONS> & a) {
    auto & h = a.handle;

    constexpr size_t num_regions = 1;

    h.context = context;
    h.runtime = runtime;

#ifdef ENABLE_CALIPER
CALI_MARK_BEGIN("FleCSI_Execution color_accesor");
#endif
    Legion::PhysicalRegion prs[num_regions];
    T * data[num_regions];
    size_t sizes[num_regions];
    h.combined_size = 0;

    size_t permissions[] = {PERMISSIONS};

    // Get sizes, physical regions, and raw rect buffer for each of ex/sh/gh
    for(size_t r = 0; r < num_regions; ++r) {
      if(permissions[r] == size_t(reserved)) {
        clog(error) << "reserved permissions mode used on region " << r
                    << std::endl;
      }
      else {
        prs[r] = regions[region + r];
        Legion::LogicalRegion lr = prs[r].get_logical_region();
        Legion::IndexSpace is = lr.get_index_space();

        auto ac = prs[r].get_field_accessor(h.fid).template typeify<T>();

        Legion::Domain domain = runtime->get_index_space_domain(context, is);

        LegionRuntime::Arrays::Rect<1> dr = domain.get_rect<1>();
        LegionRuntime::Arrays::Rect<1> sr;
        LegionRuntime::Accessor::ByteOffset bo[2];
        data[r] = ac.template raw_rect_ptr<1>(dr, sr, bo);
        // data[r] += bo[1];
        sizes[r] = sr.hi[1] - sr.lo[1] + 1;
        h.combined_size += sizes[r];
        h.combined_data = data[r];
        h.color_priv = PERMISSIONS;
        h.color_buf = data[r];
        // h.color_size = sizes[r];
        h.color_pr = prs[r];
      } // if
    } // for
    region += num_regions;

#ifdef ENABLE_CALIPER
CALI_MARK_END("FleCSI_Execution color_accesor");
#endif
  } // color_handle

  /*!
   Initialize arguments for future handle
   */
  template<typename T, launch_type_t launch>
  void handle(legion_future_u<T, launch> & h) {
    h.data_ = Legion::Future(futures[future_id]).get_result<T>();
    future_id++;
  } // handle

  template<typename T, size_t PERMISSIONS>
  typename std::enable_if_t<
    std::is_base_of<topology::mesh_topology_base_t, T>::value>
  handle(data_client_handle_u<T, PERMISSIONS> & h) {
    auto & context_ = context_t::instance();

#ifdef ENABLE_CALIPER
CALI_MARK_BEGIN("FleCSI_Execution data_client_storage");
#endif
    auto storage = h.set_storage(new typename T::storage_t);
#ifdef ENABLE_CALIPER
CALI_MARK_END("FleCSI_Execution data_client_storage");
#endif
    //------------------------------------------------------------------------//
    // Mapping entity data from Legion and initializing mesh storage.
    //------------------------------------------------------------------------//

    std::unordered_map<size_t, size_t> region_map;

    bool _read{PERMISSIONS == ro || PERMISSIONS == rw};

    LegionRuntime::Arrays::Rect<2> dr;
    LegionRuntime::Arrays::Rect<2> sr;
    LegionRuntime::Accessor::ByteOffset bo[2];
#ifdef ENABLE_CALIPER
//CALI_MARK_BEGIN("FleCSI_Execution data_client_handle_entity_t");
CALI_CXX_MARK_LOOP_BEGIN(mainloop, "FleCSI data handle");
#endif

    for(size_t i{0}; i < h.num_handle_entities; ++i) {
#ifdef ENABLE_CALIPER
CALI_MARK_BEGIN("data_client_handle_mapping_entity");
#endif
      data_client_handle_entity_t & ent = h.handle_entities[i];

      region_map[ent.index_space] = region;

      Legion::LogicalRegion lr = regions[region].get_logical_region();
      Legion::IndexSpace is = lr.get_index_space();


      const Legion::UnsafeFieldAccessor<char,
      2,
      Legion::coord_t,
      Realm::AffineAccessor<char, 2, Legion::coord_t>>
       ac(regions[region], ent.fid, ent.fid_size);

     // auto ac = regions[region].get_field_accessor(ent.fid);

      Legion::Domain d = runtime->get_index_space_domain(context, is);
      //Legion::Domain::DomainPointIterator itr(d);
      dr = d.get_rect<2>();
<<<<<<< HEAD
      Legion::Domain::DomainPointIterator itr(d);
=======
			Legion::Domain::DomainPointIterator itr(d);
>>>>>>> e680c4ae

//      auto ents_raw =
//        static_cast<uint8_t *>(ac.template raw_rect_ptr<2>(dr, sr, bo));
//      auto ents = reinterpret_cast<topology::mesh_entity_base_ *>(ents_raw);

			char * ac_ptr = (char *)(ac.ptr(itr.p));
			auto ents = reinterpret_cast<topology::mesh_entity_base_ *>(ac_ptr);

			size_t num_ents = dr.hi[1] - dr.lo[1] + 1;

      const Legion::UnsafeFieldAccessor<utils::id_t,2,
      Legion::coord_t,
      Realm::AffineAccessor<utils::id_t, 2, Legion::coord_t>>
      ac2(regions[region], ent.id_fid, sizeof(utils::id_t));
    // get an accessor to the first element in exclusive LR:
     utils::id_t * ac2_ptr = (utils::id_t *)(ac2.ptr(itr.p));

  /*    auto ac2 = regions[region]
                  .get_field_accessor(ent.id_fid)
               .template typeify<utils::id_t>();*/
      auto ids = ac2_ptr;
//.template raw_rect_ptr<2>(dr, sr, bo);
#ifdef ENABLE_CALIPER
CALI_MARK_END("data_client_handle_mapping_entity");
#endif
      // calculating exclusive, shared and ghost sizes fro the entity
      //
#ifdef ENABLE_CALIPER
CALI_MARK_BEGIN("data_client_handle_calculating_entity");
#endif
      auto coloring = context_.coloring(ent.index_space);
      ent.num_exclusive = coloring.exclusive.size();
      ent.num_shared = coloring.shared.size();
      ent.num_ghost = coloring.ghost.size();

      storage->init_entities(ent.domain, ent.dim, ents, ids, ent.size, num_ents,
        ent.num_exclusive, ent.num_shared, ent.num_ghost, _read);

      ++region;
#ifdef ENABLE_CALIPER
CALI_MARK_END("data_client_handle_calculating_entity");
#endif
    } // for
#ifdef ENABLE_CALIPER
CALI_CXX_MARK_LOOP_END(mainloop);
CALI_MARK_BEGIN("FleCSI_Execution data_client_handle_adjacency_t");
#endif
    //------------------------------------------------------------------------//
    // Mapping adjacency data from Legion and initializing mesh storage.
    //------------------------------------------------------------------------//
//#ifdef ENABLE_CALIPER
//CALI_MARK_BEGIN("FleCSI_Execution data_client_handle_adjacency_t");
//#endif
    for(size_t i{0}; i < h.num_handle_adjacencies; ++i) {
      data_client_handle_adjacency_t & adj = h.handle_adjacencies[i];

      Legion::PhysicalRegion pr = regions[region_map[adj.from_index_space]];
      Legion::LogicalRegion lr = pr.get_logical_region();
      Legion::IndexSpace is = lr.get_index_space();
      Legion::Domain d = runtime->get_index_space_domain(context, is);
      Legion::Domain::DomainPointIterator itr(d);
  //    auto ac = pr.get_field_accessor(adj.offset_fid)
    //              .template typeify<utils::offset_t>();

//      Legion::Domain d = runtime->get_index_space_domain(context, is);
      const Legion::UnsafeFieldAccessor<utils::offset_t,2,
      Legion::coord_t,
      Realm::AffineAccessor<utils::offset_t, 2, Legion::coord_t>>
      ac(regions[region_map[adj.from_index_space]], adj.offset_fid, sizeof(utils::offset_t));

      utils::offset_t * offsets = (utils::offset_t *)(ac.ptr(itr.p));
      //utils::offset_t * offsets = ac.template raw_rect_ptr<2>(dr, sr, bo);
      dr = d.get_rect<2>();

      //utils::offset_t * offsets = ac_ptr;

      size_t num_offsets = dr.hi[1] - dr.lo[1] + 1;

      // Store these for translation to CRS
      adj.num_offsets = num_offsets;

      clog(trace) << "num_offsets: " << num_offsets << std::endl;

      lr = regions[region].get_logical_region();
      is = lr.get_index_space();
      const Legion::UnsafeFieldAccessor<utils::id_t,2,
      Legion::coord_t,
      Realm::AffineAccessor<utils::id_t, 2, Legion::coord_t>>
      ac3(regions[region], adj.index_fid, sizeof(utils::id_t));
      /*auto ac3 = regions[region]
                   .get_field_accessor(adj.index_fid)
                   .template typeify<utils::id_t>();
      */
      
      d = runtime->get_index_space_domain(context, is);
      
      dr = d.get_rect<2>();

      //utils::id_t * indices = ac3.template raw_rect_ptr<2>(dr, sr, bo);
      utils::id_t * indices = (utils::id_t *)(ac3.ptr(itr.p));

      size_t num_indices = dr.hi[1] - dr.lo[1] + 1;

      adj.num_indices = num_indices;

      storage->init_connectivity(adj.from_domain, adj.to_domain, adj.from_dim,
        adj.to_dim, offsets, num_offsets, indices, num_indices, _read);

      ++region;
    } // for
#ifdef ENABLE_CALIPER
CALI_MARK_END("FleCSI_Execution data_client_handle_adjacency_t");
CALI_MARK_BEGIN("FleCSI_Execution data_client_handle_index_subspace_t");
#endif

    for(size_t i{0}; i < h.num_index_subspaces; ++i) {
      data_client_handle_index_subspace_t & iss = h.handle_index_subspaces[i];

      Legion::PhysicalRegion pr = regions[region];
      Legion::LogicalRegion lr = pr.get_logical_region();
      Legion::IndexSpace is = lr.get_index_space();
      Legion::Domain d = runtime->get_index_space_domain(context, is);
      const Legion::UnsafeFieldAccessor<utils::id_t,2,
      Legion::coord_t,
      Realm::AffineAccessor<utils::id_t, 2, Legion::coord_t>>
      ac(regions[region], iss.index_fid, sizeof(utils::id_t));
      Legion::Domain::DomainPointIterator itr(d);
      /*auto ac = regions[region]
                  .get_field_accessor(iss.index_fid)
                  .template typeify<utils::id_t>();
*/
//      Legion::Domain d = runtime->get_index_space_domain(context, is);

      dr = d.get_rect<2>();

      utils::id_t * ids = (utils::id_t *)(ac.ptr(itr.p));

      size_t num_indices = dr.hi[1] - dr.lo[1] + 1;

      storage->init_index_subspace(iss.index_space, iss.index_subspace,
        iss.domain, iss.dim, ids, num_indices, _read);

      ++region;
    }

    if(!_read) {
      h.initialize_storage();
    }

#ifdef ENABLE_CALIPER
CALI_MARK_END("FleCSI_Execution data_client_handle_index_subspace_t");
#endif
  }

  template<typename T, size_t PERMISSIONS>
  typename std::enable_if_t<
    std::is_base_of<topology::set_topology_base_t, T>::value>
  handle(data_client_handle_u<T, PERMISSIONS> & h) {
    auto & context_ = context_t::instance();

    auto storage = h.set_storage(new typename T::storage_t);

    //------------------------------------------------------------------------//
    // Mapping entity data from Legion and initializing set storage.
    //------------------------------------------------------------------------//

    bool _read{PERMISSIONS == ro || PERMISSIONS == rw};
#ifdef ENABLE_CALIPER
CALI_MARK_BEGIN("FleCSI_Execution data_client_handle1");
#endif

    for(size_t i{0}; i < h.num_handle_entities; ++i) {
      data_client_handle_entity_t & ent = h.handle_entities[i];

      Legion::PhysicalRegion pr = regions[region];
      Legion::LogicalRegion lr = pr.get_logical_region();
      Legion::IndexSpace is = lr.get_index_space();

      auto ac = pr.get_field_accessor(ent.fid);
      Legion::Domain domain = runtime->get_index_space_domain(context, is);
      LegionRuntime::Arrays::Rect<1> r = domain.get_rect<1>();
      LegionRuntime::Arrays::Rect<1> sr;
      LegionRuntime::Accessor::ByteOffset bo[1];

      auto ents_raw =
        static_cast<uint8_t *>(ac.template raw_rect_ptr<1>(r, sr, bo));
      auto ents = reinterpret_cast<topology::set_entity_t *>(ents_raw);

      size_t num_ents = sr.hi[0] - sr.lo[0] + 1;

      storage->init_entities(ent.index_space, ents, ent.size, num_ents, _read);

      ++region;
    } // for
#ifdef ENABLE_CALIPER
CALI_MARK_END("FleCSI_Execution data_client_handle1");
#endif
  } // handle

  //-----------------------------------------------------------------------//
  // If this is not a data handle, then simply skip it.
  //-----------------------------------------------------------------------//
  template<typename T>
  static typename std::enable_if_t<
    !std::is_base_of<dense_accessor_base_t, T>::value &&
    !std::is_base_of<data_client_handle_base_t, T>::value>
  handle(T &) {} // handle

  template<typename T,
    size_t EXCLUSIVE_PERMISSIONS,
    size_t SHARED_PERMISSIONS,
    size_t GHOST_PERMISSIONS>
  void handle(ragged_accessor<T,
    EXCLUSIVE_PERMISSIONS,
    SHARED_PERMISSIONS,
    GHOST_PERMISSIONS> & a) {
    auto & h = a.handle;

    constexpr size_t num_regions = 3;

    using value_t = T;
    using sparse_field_data_t = context_t::sparse_field_data_t;
    using offset_t = data::sparse_data_offset_t;

    sparse_field_data_t * md;

    {
      Legion::PhysicalRegion pr = regions[region];

      Legion::LogicalRegion lr = pr.get_logical_region();
      Legion::IndexSpace is = lr.get_index_space();

      auto ac =
        pr.get_field_accessor(h.fid).template typeify<sparse_field_data_t>();

      Legion::Domain domain = runtime->get_index_space_domain(context, is);

      LegionRuntime::Arrays::Rect<2> dr = domain.get_rect<2>();
      LegionRuntime::Arrays::Rect<2> sr;
      LegionRuntime::Accessor::ByteOffset bo[2];
      md = ac.template raw_rect_ptr<2>(dr, sr, bo);
      h.metadata = md;
      h.reserve = md->reserve;

      h.init(md->num_exclusive, md->num_shared, md->num_ghost);
    }

    ++region;

    context_t & context_ = context_t::instance();
    // auto &md = context_.sparse_metadata();
    //     h.metadata =& context_.sparse_metadata();;
    //     h.reserve= h.metadata->reserve;
    //     h.init( h.metadata->num_exclusive, h.metadata->num_shared,
    //			 h.metadata->num_ghost);

    Legion::PhysicalRegion offsets_prs[num_regions];
    offset_t * offsets_data[num_regions];
    size_t offsets_sizes[num_regions];

    // Get sizes, physical regions, and raw rect buffer for each of ex/sh/gh
    for(size_t r = 0; r < num_regions; ++r) {
      offsets_prs[r] = regions[region + r];
      Legion::LogicalRegion lr = offsets_prs[r].get_logical_region();
      Legion::IndexSpace is = lr.get_index_space();

      auto ac =
        offsets_prs[r].get_field_accessor(h.fid).template typeify<offset_t>();

      Legion::Domain domain = runtime->get_index_space_domain(context, is);

      LegionRuntime::Arrays::Rect<2> dr = domain.get_rect<2>();
      LegionRuntime::Arrays::Rect<2> sr;
      LegionRuntime::Accessor::ByteOffset bo[2];
      offsets_data[r] = ac.template raw_rect_ptr<2>(dr, sr, bo);
      offsets_sizes[r] = sr.hi[1] - sr.lo[1] + 1;
      h.offsets_size += offsets_sizes[r];
    } // for

#ifndef MAPPER_COMPACTION
    h.offsets = new offset_t[h.offsets_size];

    size_t pos = 0;

    assert(md->initialized);

    for(size_t r{0}; r < num_regions; ++r) {
      std::memcpy(
        h.offsets + pos, offsets_data[r], offsets_sizes[r] * sizeof(offset_t));
      pos += offsets_sizes[r];
    }

#else
    assert(md->initialized);

    Legion::LogicalRegion lr_s = regions[region].get_logical_region();
    Legion::IndexSpace is_s = lr_s.get_index_space();
    auto ac =
      regions[region].get_field_accessor(h.fid).template typeify<offset_t>();
    Legion::Domain domain_s = runtime->get_index_space_domain(context, is_s);
    LegionRuntime::Arrays::Rect<2> dr = domain_s.get_rect<2>();
    LegionRuntime::Arrays::Rect<2> sr;
    LegionRuntime::Accessor::ByteOffset bo[2];
    h.offsets = ac.template raw_rect_ptr<2>(dr, sr, bo);

#endif

    region += num_regions;

    Legion::PhysicalRegion entries_prs[num_regions];
    value_t * entries_data[num_regions];
    size_t entries_sizes[num_regions];

    // Get sizes, physical regions, and raw rect buffer for each of ex/sh/gh
    for(size_t r = 0; r < num_regions; ++r) {
      entries_prs[r] = regions[region + r];
      Legion::LogicalRegion lr = entries_prs[r].get_logical_region();
      Legion::IndexSpace is = lr.get_index_space();

      auto ac =
        entries_prs[r].get_field_accessor(h.fid).template typeify<value_t>();

      Legion::Domain domain = runtime->get_index_space_domain(context, is);

      LegionRuntime::Arrays::Rect<2> dr = domain.get_rect<2>();
      LegionRuntime::Arrays::Rect<2> sr;
      LegionRuntime::Accessor::ByteOffset bo[2];
      h.entries_data[r] = entries_data[r] =
        ac.template raw_rect_ptr<2>(dr, sr, bo);
      entries_sizes[r] = sr.hi[1] - sr.lo[1] + 1;
      h.entries_size += entries_sizes[r];
    } // for

#ifndef MAPPER_COMPACTION
    value_t * entries = new value_t[h.entries_size];

    pos = 0;

    for(size_t r{0}; r < num_regions; ++r) {
      std::memcpy(
        entries + pos, entries_data[r], entries_sizes[r] * sizeof(value_t));
      pos += entries_sizes[r];
    }

    h.entries = entries;
#else
    h.entries = reinterpret_cast<value_t *>(h.entries_data[0]);
#endif
    region += num_regions;
  } // handle

  template<typename T,
    size_t EXCLUSIVE_PERMISSIONS,
    size_t SHARED_PERMISSIONS,
    size_t GHOST_PERMISSIONS>
  void handle(sparse_accessor<T,
    EXCLUSIVE_PERMISSIONS,
    SHARED_PERMISSIONS,
    GHOST_PERMISSIONS> & a) {
    using base_t = typename sparse_accessor<T, EXCLUSIVE_PERMISSIONS,
      SHARED_PERMISSIONS, GHOST_PERMISSIONS>::base_t;
    handle(static_cast<base_t &>(a));
  } // handle

  template<typename T>
  void handle(ragged_mutator<T> & m) {
    auto & h = m.h_;

    constexpr size_t num_regions = 3;

    using value_t = T;
    using sparse_field_data_t = context_t::sparse_field_data_t;
    using offset_t = data::sparse_data_offset_t;

    sparse_field_data_t * md;

    {
      Legion::PhysicalRegion pr = regions[region];

      Legion::LogicalRegion lr = pr.get_logical_region();
      Legion::IndexSpace is = lr.get_index_space();

      auto ac =
        pr.get_field_accessor(h.fid).template typeify<sparse_field_data_t>();

      Legion::Domain domain = runtime->get_index_space_domain(context, is);

      LegionRuntime::Arrays::Rect<2> dr = domain.get_rect<2>();
      LegionRuntime::Arrays::Rect<2> sr;
      LegionRuntime::Accessor::ByteOffset bo[2];
      md = ac.template raw_rect_ptr<2>(dr, sr, bo);

      h.metadata = md;
      h.reserve = md->reserve;

      h.init(md->num_exclusive, md->num_shared,
        md->num_ghost); //, md->max_entries_per_index, h.slots);
    }

    ++region;

    context_t & context_ = context_t::instance();
    // auto &md = context_.sparse_metadata();
    //     h.metadata=&context_.sparse_metadata();
    // auto md = h.metadata;
    //     h.reserve=h.metadata->reserve;
    //     h.init(h.metadata->num_exclusive, h.metadata->num_shared,
    //			h.metadata->num_ghost);
    Legion::PhysicalRegion offsets_prs[num_regions];
    offset_t * offsets_data[num_regions];
    size_t offsets_sizes[num_regions];

    // Get sizes, physical regions, and raw rect buffer for each of ex/sh/gh
    for(size_t r = 0; r < num_regions; ++r) {
      offsets_prs[r] = regions[region + r];
      Legion::LogicalRegion lr = offsets_prs[r].get_logical_region();
      Legion::IndexSpace is = lr.get_index_space();

      auto ac =
        offsets_prs[r].get_field_accessor(h.fid).template typeify<offset_t>();

      Legion::Domain domain = runtime->get_index_space_domain(context, is);

      LegionRuntime::Arrays::Rect<2> dr = domain.get_rect<2>();
      LegionRuntime::Arrays::Rect<2> sr;
      LegionRuntime::Accessor::ByteOffset bo[2];
      h.offsets_data[r] = offsets_data[r] =
        ac.template raw_rect_ptr<2>(dr, sr, bo);
      offsets_sizes[r] = sr.hi[1] - sr.lo[1] + 1;
      h.offsets_size += offsets_sizes[r];
    } // for

#ifndef MAPPER_COMPACTION
    h.offsets = new offset_t[h.offsets_size];

    size_t pos = 0;

    if(md->initialized) {
      for(size_t r{0}; r < num_regions; ++r) {
        std::memcpy(h.offsets + pos, offsets_data[r],
          offsets_sizes[r] * sizeof(offset_t));
        pos += offsets_sizes[r];
      }
    }
    else {
      size_t n = md->num_shared + md->num_ghost;

      for(size_t i = 0; i < n; ++i) {
        h.offsets[md->num_exclusive + i].set_offset(
          h.reserve + i * md->max_entries_per_index);
      }
    }
#else

    Legion::LogicalRegion lr_s = regions[region].get_logical_region();
    Legion::IndexSpace is_s = lr_s.get_index_space();
    auto ac =
      regions[region].get_field_accessor(h.fid).template typeify<offset_t>();
    Legion::Domain domain_s = runtime->get_index_space_domain(context, is_s);
    LegionRuntime::Arrays::Rect<2> dr = domain_s.get_rect<2>();
    LegionRuntime::Arrays::Rect<2> sr;
    LegionRuntime::Accessor::ByteOffset bo[2];
    h.offsets = ac.template raw_rect_ptr<2>(dr, sr, bo);

    if(!md->initialized) {
      size_t n = md->num_shared + md->num_ghost;

      for(size_t i = 0; i < n; ++i) {
        h.offsets[md->num_exclusive + i].set_offset(
          h.reserve + i * md->max_entries_per_index);
      }
    }

#endif

    region += num_regions;

    Legion::PhysicalRegion entries_prs[num_regions];
    value_t * entries_data[num_regions];
    size_t entries_sizes[num_regions];

    // Get sizes, physical regions, and raw rect buffer for each of ex/sh/gh
    for(size_t r = 0; r < num_regions; ++r) {
      entries_prs[r] = regions[region + r];
      Legion::LogicalRegion lr = entries_prs[r].get_logical_region();
      Legion::IndexSpace is = lr.get_index_space();

      auto ac =
        entries_prs[r].get_field_accessor(h.fid).template typeify<value_t>();

      Legion::Domain domain = runtime->get_index_space_domain(context, is);

      LegionRuntime::Arrays::Rect<2> dr = domain.get_rect<2>();
      LegionRuntime::Arrays::Rect<2> sr;
      LegionRuntime::Accessor::ByteOffset bo[2];
      h.entries_data[r] = entries_data[r] =
        ac.template raw_rect_ptr<2>(dr, sr, bo);
      entries_sizes[r] = sr.hi[1] - sr.lo[1] + 1;
      h.entries_size += entries_sizes[r];
    } // for

#ifndef MAPPER_COMPACTION
    value_t * entries = new value_t[h.entries_size];

    std::memcpy(
      entries, entries_data[0], md->num_exclusive_filled * sizeof(value_t));

    pos = entries_sizes[0];

    for(size_t r{1}; r < num_regions; ++r) {
      std::memcpy(
        entries + pos, entries_data[r], entries_sizes[r] * sizeof(value_t));
      pos += entries_sizes[r];
    }

    h.entries = reinterpret_cast<uint8_t *>(entries);
    h.entries_ = entries;
#else
    h.entries = reinterpret_cast<uint8_t *>(h.entries_data[0]);
    h.entries_ = reinterpret_cast<value_t *>(h.entries_data[0]);
#endif
    region += num_regions;

    h.offsets_ = h.offsets;
  } // handle

  template<typename T>
  void handle(sparse_mutator<T> & m) {
    using base_t = typename sparse_mutator<T>::base_t;
    handle(static_cast<base_t &>(m));
  }

  /*!
   Handle individual list items
   */
  template<typename T,
    std::size_t N,
    template<typename, std::size_t>
    typename Container,
    typename =
      std::enable_if_t<std::is_base_of<data::data_reference_base_t, T>::value>>
  void handle(Container<T, N> & list) {
    for(auto & item : list)
      handle(item);
  }

  Legion::Runtime * runtime;
  Legion::Context & context;
  const std::vector<Legion::PhysicalRegion> & regions;
  size_t region;
  const std::vector<Legion::Future> & futures;
  size_t future_id;
}; // struct init_handles_t

} // namespace execution
} // namespace flecsi<|MERGE_RESOLUTION|>--- conflicted
+++ resolved
@@ -314,11 +314,7 @@
       Legion::Domain d = runtime->get_index_space_domain(context, is);
       //Legion::Domain::DomainPointIterator itr(d);
       dr = d.get_rect<2>();
-<<<<<<< HEAD
       Legion::Domain::DomainPointIterator itr(d);
-=======
-			Legion::Domain::DomainPointIterator itr(d);
->>>>>>> e680c4ae
 
 //      auto ents_raw =
 //        static_cast<uint8_t *>(ac.template raw_rect_ptr<2>(dr, sr, bo));
