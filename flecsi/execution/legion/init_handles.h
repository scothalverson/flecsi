/*~--------------------------------------------------------------------------~*
*  @@@@@@@@  @@           @@@@@@   @@@@@@@@ @@
* /@@/////  /@@          @@////@@ @@////// /@@
* /@@       /@@  @@@@@  @@    // /@@       /@@
* /@@@@@@@  /@@ @@///@@/@@       /@@@@@@@@@/@@
* /@@////   /@@/@@@@@@@/@@       ////////@@/@@
* /@@       /@@/@@//// //@@    @@       /@@/@@
* /@@       @@@//@@@@@@ //@@@@@@  @@@@@@@@ /@@
* //       ///  //////   //////  ////////  //
*
* Copyright (c) 2016 Los Alamos National Laboratory, LLC
* All rights reserved
*~--------------------------------------------------------------------------~*/

#ifndef flecsi_execution_legion_init_handles_h
#define flecsi_execution_legion_init_handles_h

//----------------------------------------------------------------------------//
//! @file
//! @date Initial file creation: May 24, 2017
//----------------------------------------------------------------------------//

#include <vector>
#include <type_traits>

#include "legion.h"
#include "arrays.h"

#include "flecsi/data/common/privilege.h"
#include "flecsi/utils/tuple_walker.h"
#include "flecsi/data/data_client_handle.h"
#include "flecsi/topology/mesh_types.h"

namespace flecsi {
namespace execution {

//----------------------------------------------------------------------------//
//! The init_handles_t type can be called to walk task args after task 
//! launch. This allows us to map physical regions to internal handle
//! buffers/accessors.
//!
//! @ingroup execution
//----------------------------------------------------------------------------//

struct init_handles_t : public utils::tuple_walker__<init_handles_t>
{

  //--------------------------------------------------------------------------//
  //! Construct an init_handles_t instance.
  //!
  //! @param runtime The Legion task runtime.
  //! @param context The Legion task runtime context.
  //--------------------------------------------------------------------------//

  init_handles_t(
    Legion::Runtime* runtime,
    Legion::Context& context,
    const std::vector<Legion::PhysicalRegion>& regions
  )
  :
    runtime(runtime),
    context(context),
    regions(regions),
    region(0)
  {
  } // init_handles

  template<
    typename T,
    size_t EXCLUSIVE_PERMISSIONS,
    size_t SHARED_PERMISSIONS,
    size_t GHOST_PERMISSIONS
  >
  void
  handle(
    data_handle__<
      T,
      EXCLUSIVE_PERMISSIONS,
      SHARED_PERMISSIONS,
      GHOST_PERMISSIONS
    > & h
  )
  {
  constexpr size_t num_regions = 3;

  h.context = context;
  h.runtime = runtime;

  Legion::PhysicalRegion prs[num_regions];
  T * data[num_regions];
  size_t sizes[num_regions];
  h.combined_size = 0;

  size_t permissions[] = {
    EXCLUSIVE_PERMISSIONS,
    SHARED_PERMISSIONS,
    GHOST_PERMISSIONS
  };

  // Get sizes, physical regions, and raw rect buffer for each of ex/sh/gh
  for(size_t r = 0; r < num_regions; ++r) {
    if(permissions[r] == 0) {
      data[r] = nullptr;
      sizes[r] = 0;
      prs[r] = Legion::PhysicalRegion();
    }
    else {
      prs[r] = regions[region + r];
      Legion::LogicalRegion lr = prs[r].get_logical_region();
      Legion::IndexSpace is = lr.get_index_space();

      auto ac = prs[r].get_field_accessor(h.fid).template typeify<T>();

      Legion::Domain domain = 
        runtime->get_index_space_domain(context, is); 

<<<<<<< HEAD
     if (!h.global && !h.color){
        LegionRuntime::Arrays::Rect<2> dr = domain.get_rect<2>();
        LegionRuntime::Arrays::Rect<2> sr;
        LegionRuntime::Accessor::ByteOffset bo[2];
        data[r] = ac.template raw_rect_ptr<2>(dr, sr, bo);
        data[r] += bo[1];
        sizes[r] = sr.hi[1] - sr.lo[1] + 1;
        h.combined_size += sizes[r];
      }else{
        LegionRuntime::Arrays::Rect<1> dr = domain.get_rect<1>();
        LegionRuntime::Arrays::Rect<1> sr;
        LegionRuntime::Accessor::ByteOffset bo[2];
        data[r] = ac.template raw_rect_ptr<1>(dr, sr, bo);
        data[r] += bo[1];
        sizes[r] = sr.hi[1] - sr.lo[1] + 1;
        h.combined_size += sizes[r];      
        h.combined_data = data[r];
        h.exclusive_priv = EXCLUSIVE_PERMISSIONS;
        h.exclusive_buf = data[r];
        h.exclusive_size = sizes[r];
        h.exclusive_pr = prs[r];
      }//if
=======
      LegionRuntime::Arrays::Rect<2> dr = domain.get_rect<2>();
      LegionRuntime::Arrays::Rect<2> sr;
      LegionRuntime::Accessor::ByteOffset bo[2];
      data[r] = ac.template raw_rect_ptr<2>(dr, sr, bo);
      //data[r] += bo[1];
      sizes[r] = sr.hi[1] - sr.lo[1] + 1;
      h.combined_size += sizes[r];
>>>>>>> 53a6357b
    } // if
  } // for

  //region += num_regions;

  if (!h.global && !h.color){
  #ifndef MAPPER_COMPACTION
    // Create the concatenated buffer E+S+G
    h.combined_data = new T[h.combined_size];

    // Set additional fields needed by the data handle/accessor
    // and copy into the combined buffer. Note that exclusive_data, etc.
    // aliases the combined buffer for its respective region.
    size_t pos = 0;

    for(size_t r = 0; r<num_regions; ++r) {
      switch(r) {
        case 0: // Exclusive
          h.exclusive_size = sizes[r];
          h.exclusive_pr = prs[r];
          h.exclusive_data = h.exclusive_size == 0 ? 
            nullptr : h.combined_data + pos;
          h.exclusive_buf = data[r];
          h.exclusive_priv = EXCLUSIVE_PERMISSIONS;
          break;
        case 1: // Shared
          h.shared_size = sizes[r];
          h.shared_pr = prs[r];
          h.shared_data = h.shared_size == 0 ? 
            nullptr : h.combined_data + pos;
          h.shared_buf = data[r];
          h.shared_priv = SHARED_PERMISSIONS;
          break;
        case 2: // Ghost
          h.ghost_size = sizes[r];
          h.ghost_pr = prs[r];
          h.ghost_data = h.ghost_size == 0 ? 
            nullptr : h.combined_data + pos;
          h.ghost_buf = data[r];
          h.ghost_priv = GHOST_PERMISSIONS;
          break;
        default:
          assert(false);
      } // switch

      std::memcpy(h.combined_data + pos, data[r], sizes[r] * sizeof(T));
      pos += sizes[r];
    } // for
  #else
    {
    Legion::LogicalRegion lr = regions[region].get_logical_region();
    Legion::IndexSpace is = lr.get_index_space();

    //we need to get Rect for the parent index space in purpose to loop over
    //compacted physical instance
    Legion::IndexPartition parent_ip =
      runtime->get_parent_index_partition(is);
    Legion::IndexSpace parent_is =
      runtime->get_parent_index_space(parent_ip);

    Legion::Domain parent_dom =
      runtime->get_index_space_domain(context, parent_is);
    LegionRuntime::Arrays::Rect<2> parent_rect = parent_dom.get_rect<2>();

    LegionRuntime::Arrays::Rect<2> sr;
    LegionRuntime::Accessor::ByteOffset bo[2];

    //get an accessor to the first element in exclusive LR:
    auto ac = prs[0].get_field_accessor(h.fid).template typeify<T>();
    h.combined_data = ac.template raw_rect_ptr<2>(parent_rect, sr, bo);
    //h.combined_data += bo[1];
    } // scope

    size_t pos = 0;
    for(size_t r = 0; r < num_regions; ++r) {
      switch(r) {
        case 0: // Exclusive
          h.exclusive_size = sizes[r];
          h.exclusive_pr = prs[r];
          h.exclusive_data = h.exclusive_size == 0 ?
            nullptr : h.combined_data;
          h.exclusive_buf = data[r];
          h.exclusive_priv = EXCLUSIVE_PERMISSIONS;
          break;
        case 1: // Shared
          h.shared_size = sizes[r];
          h.shared_pr = prs[r];
          h.shared_data = h.shared_size == 0 ?
            nullptr : h.combined_data + pos;
          h.shared_buf = data[r];
          h.shared_priv = SHARED_PERMISSIONS;
          break;
        case 2: // Ghost
          h.ghost_size = sizes[r];
          h.ghost_pr = prs[r];
          h.ghost_data = h.ghost_size == 0 ?
            nullptr : h.combined_data + pos;
          h.ghost_buf = data[r];
          h.ghost_priv = GHOST_PERMISSIONS;
          break;
        default:
          assert(false);
      } // switch

      pos +=sizes[r];
    } // for
  #endif
  }//if (!h.global && !h.color)

  region += num_regions;

  } // handle

  template<
    typename T,
    size_t PERMISSIONS
  >
  void
  handle(
    data_client_handle__<T, PERMISSIONS> & h
  )
  {
    auto& context_ = context_t::instance();

    auto storage = h.set_storage(new typename T::storage_t);

    //------------------------------------------------------------------------//
    // Mapping entity data from Legion and initializing mesh storage.
    //------------------------------------------------------------------------//

    std::unordered_map<size_t, size_t> region_map;

    for(size_t i{0}; i<h.num_handle_entities; ++i) {
      data_client_handle_entity_t & ent = h.handle_entities[i];

      const size_t index_space = ent.index_space;
      const size_t dim = ent.dim;
      const size_t domain = ent.domain;

      region_map[index_space] = region;

      Legion::LogicalRegion lr = regions[region].get_logical_region();
      Legion::IndexSpace is = lr.get_index_space();

      auto ac = regions[region].get_field_accessor(ent.fid);

      Legion::Domain d = 
        runtime->get_index_space_domain(context, is); 

      LegionRuntime::Arrays::Rect<2> dr = d.get_rect<2>();
      LegionRuntime::Arrays::Rect<2> sr;
      LegionRuntime::Accessor::ByteOffset bo[2];

      auto ents_raw =
        static_cast<uint8_t*>(ac.template raw_rect_ptr<2>(dr, sr, bo));
      //ents_raw += bo[1] * ent.size;
      //ents_raw += bo[1];
      auto ents = reinterpret_cast<topology::mesh_entity_base_*>(ents_raw);

      size_t num_ents = sr.hi[1] - sr.lo[1] + 1;

      bool read = PERMISSIONS == dro || PERMISSIONS == drw;
      storage->init_entities(ent.domain, ent.dim, ents, ent.size,
        num_ents, ent.num_exclusive, ent.num_shared, ent.num_ghost, read);

      ++region;
    } // for

    h.initialize_storage();

    //------------------------------------------------------------------------//
    // Mapping adjacency data from Legion and initializing mesh storage.
    //------------------------------------------------------------------------//

    for(size_t i = 0; i < h.num_handle_adjacencies; ++i) {
      data_client_handle_adjacency_t & adj = h.handle_adjacencies[i];

      const size_t adj_index_space = adj.adj_index_space;
      const size_t from_index_space = adj.from_index_space;
      const size_t to_index_space = adj.to_index_space;

      Legion::PhysicalRegion pr = regions[region_map[from_index_space]];
      Legion::LogicalRegion lr = pr.get_logical_region();
      Legion::IndexSpace is = lr.get_index_space();

      auto ac = pr.get_field_accessor(adj.offset_fid).
        template typeify<LegionRuntime::Arrays::Point<2>>();

      Legion::Domain d = 
        runtime->get_index_space_domain(context, is); 

      LegionRuntime::Arrays::Rect<2> dr = d.get_rect<2>();
      LegionRuntime::Arrays::Rect<2> sr;
      LegionRuntime::Accessor::ByteOffset bo[2];

      LegionRuntime::Arrays::Point<2> * offsets =
        ac.template raw_rect_ptr<2>(dr, sr, bo);
      //offsets += bo[1];

      size_t num_offsets = sr.hi[1] - sr.lo[1] + 1;

      // Store these for translation to CRS
      adj.offsets_buf = offsets;
      adj.num_offsets = num_offsets;

      lr = regions[region].get_logical_region();
      is = lr.get_index_space();

      auto ac3 = regions[region].get_field_accessor(adj.index_fid).template
        typeify<uint64_t>();

      d = runtime->get_index_space_domain(context, is); 

      dr = d.get_rect<2>();

      uint64_t * indices = ac3.template raw_rect_ptr<2>(dr, sr, bo);
      //indices += bo[1];

      size_t num_indices = sr.hi[1] - sr.lo[1] + 1;

      adj.indices_buf = indices;
      adj.num_indices = num_indices;

      // TODO: fix
      if((PERMISSIONS == dro) || (PERMISSIONS == drw)) {
        storage->init_connectivity(all, adj.from_domain, adj.to_domain,
        adj.from_dim, adj.to_dim, offsets, indices, num_offsets);
      } // if

      ++region;
    } // for
  } // handle

  //-----------------------------------------------------------------------//
  // If this is not a data handle, then simply skip it.
  //-----------------------------------------------------------------------//

  template<
    typename T
  >
  static
  typename std::enable_if_t<!std::is_base_of<data_handle_base_t, T>::value>
  handle(
    T &
  )
  {
  } // handle

  Legion::Runtime * runtime;
  Legion::Context & context;
  const std::vector<Legion::PhysicalRegion> & regions;
  size_t region;
}; // struct init_handles_t

} // namespace execution 
} // namespace flecsi

#endif // flecsi_execution_legion_init_handles_h

/*~-------------------------------------------------------------------------~-*
 * Formatting options for vim.
 * vim: set tabstop=2 shiftwidth=2 expandtab :
 *~-------------------------------------------------------------------------~-*/<|MERGE_RESOLUTION|>--- conflicted
+++ resolved
@@ -108,19 +108,18 @@
       prs[r] = regions[region + r];
       Legion::LogicalRegion lr = prs[r].get_logical_region();
       Legion::IndexSpace is = lr.get_index_space();
-
+  
       auto ac = prs[r].get_field_accessor(h.fid).template typeify<T>();
 
       Legion::Domain domain = 
         runtime->get_index_space_domain(context, is); 
 
-<<<<<<< HEAD
-     if (!h.global && !h.color){
+      if (!h.global && !h.color){
         LegionRuntime::Arrays::Rect<2> dr = domain.get_rect<2>();
         LegionRuntime::Arrays::Rect<2> sr;
         LegionRuntime::Accessor::ByteOffset bo[2];
         data[r] = ac.template raw_rect_ptr<2>(dr, sr, bo);
-        data[r] += bo[1];
+        //data[r] += bo[1];
         sizes[r] = sr.hi[1] - sr.lo[1] + 1;
         h.combined_size += sizes[r];
       }else{
@@ -128,24 +127,15 @@
         LegionRuntime::Arrays::Rect<1> sr;
         LegionRuntime::Accessor::ByteOffset bo[2];
         data[r] = ac.template raw_rect_ptr<1>(dr, sr, bo);
-        data[r] += bo[1];
+       // data[r] += bo[1];
         sizes[r] = sr.hi[1] - sr.lo[1] + 1;
-        h.combined_size += sizes[r];      
+        h.combined_size += sizes[r];
         h.combined_data = data[r];
         h.exclusive_priv = EXCLUSIVE_PERMISSIONS;
         h.exclusive_buf = data[r];
         h.exclusive_size = sizes[r];
         h.exclusive_pr = prs[r];
       }//if
-=======
-      LegionRuntime::Arrays::Rect<2> dr = domain.get_rect<2>();
-      LegionRuntime::Arrays::Rect<2> sr;
-      LegionRuntime::Accessor::ByteOffset bo[2];
-      data[r] = ac.template raw_rect_ptr<2>(dr, sr, bo);
-      //data[r] += bo[1];
-      sizes[r] = sr.hi[1] - sr.lo[1] + 1;
-      h.combined_size += sizes[r];
->>>>>>> 53a6357b
     } // if
   } // for
 
