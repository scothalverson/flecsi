--- conflicted
+++ resolved
@@ -176,12 +176,7 @@
 
     Legion::Runtime * runtime;
     Legion::Context & context;
-<<<<<<< HEAD
     const std::vector<Legion::PhysicalRegion> & regions;
-    size_t region;
-=======
-    const std::vector<LegionRuntime::HighLevel::PhysicalRegion> & regions;
->>>>>>> aeca09ce
   }; // struct init_handles_t
 
 } // namespace execution 
