--- conflicted
+++ resolved
@@ -172,31 +172,26 @@
   size_t* num_owners = (size_t*)malloc(sizeof(size_t) * num_handles);
   args_deserializer.deserialize((void*)num_owners, sizeof(size_t) * num_handles);
 
-<<<<<<< HEAD
   for(size_t index_space = 0; index_space < num_handles; ++index_space){
-    ism[index_space].pbarrier_as_master = pbarriers_as_master[index_space];
-  }
+    ism[index_space].pbarrier_as_owner_ptr = &pbarriers_as_master[index_space];
+  }
+
+  std::vector<std::vector<Legion::PhaseBarrier>> ghost_owners_pbarriers(num_handles);
 
   // FIXME again assuming handles are 0, 1, 2, ..
   for (size_t handle_idx = 0; handle_idx < num_handles; handle_idx++) {
-    ism[handle_idx].ghost_owners_pbarriers.resize(num_owners[handle_idx]);
-    args_deserializer.deserialize((void*)&ism[handle_idx].ghost_owners_pbarriers[0], sizeof(Legion::PhaseBarrier) * num_owners[handle_idx]);
-=======
-  context_.set_pbarriers_as_owners(pbarriers_as_master);
-
-  // FIXME free and clear after driver
-  std::vector<std::vector<Legion::PhaseBarrier>> ghost_owners_pbarriers(num_handles);
-
-  // FIXME again assuming handles are 0, 1, 2, ..
-  for (size_t handle_idx = 0; handle_idx < num_handles; handle_idx++) {
-    ghost_owners_pbarriers[handle_idx].resize(num_owners[handle_idx]);
+    size_t n = num_owners[handle_idx];
+
+    ghost_owners_pbarriers[handle_idx].resize(n);
     args_deserializer.deserialize((void*)&ghost_owners_pbarriers[handle_idx][0],
-        sizeof(Legion::PhaseBarrier) * num_owners[handle_idx]);
-    std::vector<Legion::PhaseBarrier*> ghost_owners_pbarriers_ptrs;
-    for (size_t owner = 0; owner < ghost_owners_pbarriers[handle_idx].size(); owner++)
-      ghost_owners_pbarriers_ptrs.push_back(&ghost_owners_pbarriers[handle_idx][owner]);
-    context_.push_ghost_owners_pbarriers(ghost_owners_pbarriers_ptrs);
->>>>>>> 7d333391
+        sizeof(Legion::PhaseBarrier) * n);
+    
+    ism[handle_idx].ghost_owners_pbarriers_ptrs.resize(n);
+
+    for(size_t owner = 0; owner < n; ++owner){
+      ism[handle_idx].ghost_owners_pbarriers_ptrs[owner] = 
+        &ghost_owners_pbarriers[handle_idx][owner];
+    }
   }
 
   size_t num_fields;
