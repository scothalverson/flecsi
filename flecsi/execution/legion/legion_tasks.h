/*
    @@@@@@@@  @@           @@@@@@   @@@@@@@@ @@
   /@@/////  /@@          @@////@@ @@////// /@@
   /@@       /@@  @@@@@  @@    // /@@       /@@
   /@@@@@@@  /@@ @@///@@/@@       /@@@@@@@@@/@@
   /@@////   /@@/@@@@@@@/@@       ////////@@/@@
   /@@       /@@/@@//// //@@    @@       /@@/@@
   /@@       @@@//@@@@@@ //@@@@@@  @@@@@@@@ /@@
   //       ///  //////   //////  ////////  //

   Copyright (c) 2016, Los Alamos National Security, LLC
   All rights reserved.
                                                                              */
#pragma once

/*! @file */

#include <flecsi-config.h>

#if !defined(FLECSI_ENABLE_LEGION)
#error FLECSI_ENABLE_LEGION not defined! This file depends on Legion!
#endif

#include <legion.h>
#include <legion_stl.h>
#include <legion_utilities.h>

#include <flecsi/execution/legion/helper.h>
#include <flecsi/execution/legion/internal_task.h>

#define PRIMARY_PART 0
#define GHOST_PART 1
#define EXCLUSIVE_PART 0
#define SHARED_PART 1
#define SUBRECT_PART 0
#define OWNER_COLOR_TAG 1

using legion_map = Legion::STL::map<LegionRuntime::Arrays::coord_t,
  LegionRuntime::Arrays::coord_t>;
using subrect_map = Legion::STL::map<size_t, LegionRuntime::Arrays::Rect<2>>;

clog_register_tag(legion_tasks);

namespace flecsi {
namespace execution {

/*!
 This is the color-specific initialization function to be defined by the
 FleCSI specialization layer. This symbol will be undefined in the compiled
 library, and is intended as a place holder for the specializations's
 initialization function that will resolve the missing symbol.

 The color-specific initialization function is the second of the two
 control points that are exposed to the specialization. This function is
 responsible for populating specialization-specific data structures.

 @param argc The number of arguments in argv (passed from the command line).
 @param argv The list of arguments (passed from the command line).

 @ingroup legion-execution
*/

#if defined(FLECSI_ENABLE_SPECIALIZATION_SPMD_INIT)
void specialization_spmd_init(int argc, char ** argv);
#endif // FLECSI_ENABLE_SPECIALIZATION_SPMD_INIT

/*!
 @def __flecsi_internal_legion_task

 This macro simplifies pure Legion task definitions by filling in the
 boiler-plate function arguments.

 @param task_name   The plain-text task name.
 @param return_type The return type of the task.

 @ingroup legion-execution
*/

#define __flecsi_internal_legion_task(task_name, return_type)                  \
  /* MACRO IMPLEMENTATION */                                                   \
                                                                               \
  /* Legion task template */                                                   \
  inline return_type task_name(const Legion::Task * task,                      \
    const std::vector<Legion::PhysicalRegion> & regions, Legion::Context ctx,  \
    Legion::Runtime * runtime)

/*!
 Onwer pos correction task corrects the owner position reference/pointer in
 the ghost partition by reading from old location in primary position.

 @ingroup legion-execution
 */

__flecsi_internal_legion_task(owner_pos_correction_task, void) {

  {
    clog_tag_guard(legion_tasks);
    clog(trace) << "Executing owner pos correction task " << std::endl;
  }

  clog_assert(
    regions.size() >= 1, "owner_pos_correction_task called with no regions");
  clog_assert(task->regions.size() >= 1,
    "owner_pos_correction_task called with no regions");

  for(int region_idx = 0; region_idx < regions.size(); region_idx++)
    clog_assert(task->regions[region_idx].privilege_fields.size() == 1,
      "owner_pos_correction_task called with wrong number of fields");

  using generic_type = LegionRuntime::Accessor::AccessorType::Generic;
  legion_map owner_map = task->futures[0].get_result<legion_map>();

  auto ghost_owner_pos_fid = Legion::FieldID(internal_field::ghost_owner_pos);

  LegionRuntime::Accessor::RegionAccessor<generic_type,
    LegionRuntime::Arrays::Point<2>>
    ghost_ref_acc = regions[0]
                      .get_field_accessor(ghost_owner_pos_fid)
                      .typeify<LegionRuntime::Arrays::Point<2>>();
  Legion::Domain ghost_domain = runtime->get_index_space_domain(
    ctx, regions[0].get_logical_region().get_index_space());
  LegionRuntime::Arrays::Rect<2> ghost_rect = ghost_domain.get_rect<2>();

  if(owner_map.size() > 0) {

    std::vector<LegionRuntime::Accessor::RegionAccessor<generic_type,
      LegionRuntime::Arrays::Point<2>>>
      owners_refs_accs;
    std::vector<LegionRuntime::Arrays::Rect<2>> owners_rects;
    for(int owner_idx = 0; owner_idx < owner_map.size(); owner_idx++) {
      owners_refs_accs.push_back(regions[1 + owner_idx]
                                   .get_field_accessor(ghost_owner_pos_fid)
                                   .typeify<LegionRuntime::Arrays::Point<2>>());
      Legion::Domain owner_domain = runtime->get_index_space_domain(
        ctx, regions[1 + owner_idx].get_logical_region().get_index_space());
      owners_rects.push_back(owner_domain.get_rect<2>());
    }

    for(LegionRuntime::Arrays::GenericPointInRectIterator<2> itr(ghost_rect);
        itr; itr++) {
      auto ghost_ptr = Legion::DomainPoint::from_point<2>(itr.p);
      LegionRuntime::Arrays::Point<2> old_location =
        ghost_ref_acc.read(ghost_ptr);

      {
        clog_tag_guard(legion_tasks);
        clog(trace) << "points to " << old_location.x[0] << ","
                    << old_location.x[1] << " local mirror is "
                    << ghost_ptr.point_data[0] << "," << ghost_ptr.point_data[1]
                    << " nbr " << owner_map[old_location.x[0]] << " range "
                    << owners_rects[owner_map[old_location.x[0]]].lo[0] << ":"
                    << owners_rects[owner_map[old_location.x[0]]].lo[1] << ","
                    << owners_rects[owner_map[old_location.x[0]]].hi[1]
                    << std::endl;
      } // scope

      clog_assert(
        old_location.x[0] == owners_rects[owner_map[old_location.x[0]]].lo[0],
        "ghost dependency closure error in specialization_driver()");
      clog_assert(
        old_location.x[1] >= owners_rects[owner_map[old_location.x[0]]].lo[1],
        "ghost owner position error in specialization_driver()");
      clog_assert(
        old_location.x[1] <= owners_rects[owner_map[old_location.x[0]]].hi[1],
        "ghost owner position error in specialization_driver()");

      // NOTE: We stored a forward pointer in old shared location to new
      // location
      LegionRuntime::Arrays::Point<2> new_location =
        owners_refs_accs[owner_map[old_location.x[0]]].read(
          Legion::DomainPoint::from_point<2>(old_location));
      ghost_ref_acc.write(ghost_ptr, new_location);

      {
        clog_tag_guard(legion_tasks);
        clog(trace) << ghost_ptr.point_data[0] << "," << ghost_ptr.point_data[1]
                    << " points to " << new_location.x[0] << ","
                    << new_location.x[1] << std::endl;
      } // scope

    } // for itr
  } // if we have owners

} // owner_pos_correction_task

/*!
 Interprocess communication to pass control to MPI runtime.

 @ingroup legion-execution
 */

__flecsi_internal_legion_task(handoff_to_mpi_task, void) {
  context_t::instance().handoff_to_mpi();
} // handoff_to_mpi_task

/*!
 Interprocess communication to wait for control to pass back to the Legion
 runtime.

 @ingroup legion-execution
 */

__flecsi_internal_legion_task(wait_on_mpi_task, void) {
  context_t::instance().wait_on_mpi();
} // wait_on_mpi_task

/*!
 Interprocess communication to unset mpi execute state.

 @ingroup legion-execution
*/

__flecsi_internal_legion_task(unset_call_mpi_task, void) {
  context_t::instance().set_mpi_state(false);
} // unset_call_mpi_task

/*!
 Compaction task writes new location in old location.

 @ingroup legion-execution
 */

__flecsi_internal_legion_task(owner_pos_compaction_task, void) {
  const int my_color = task->index_point.point_data[0];

  {
    clog_tag_guard(legion_tasks);
    clog(trace) << "Executing compaction task " << my_color << std::endl;
  }

  // Add additional setup.
  context_t & context_ = context_t::instance();

  const std::map<size_t, flecsi::coloring::index_coloring_t> coloring_map =
    context_.coloring_map();

  auto ghost_owner_pos_fid = Legion::FieldID(internal_field::ghost_owner_pos);

  {
    clog_tag_guard(legion_tasks);

    // In old position of shared, write compacted location
    // In compacted position of ghost, write the reference/pointer
    // to pre-compacted shared
    // ghost reference/pointer will need to communicate with other ranks in
    // spmd_task() to obtain corrected pointer
    size_t region_idx = 0;
    for(auto idx_space : coloring_map) {

      Legion::IndexSpace ispace =
        regions[region_idx].get_logical_region().get_index_space();
      LegionRuntime::Accessor::RegionAccessor<
        LegionRuntime::Accessor::AccessorType::Generic,
        LegionRuntime::Arrays::Point<2>>
        acc_ref = regions[region_idx]
                    .get_field_accessor(ghost_owner_pos_fid)
                    .typeify<LegionRuntime::Arrays::Point<2>>();

      Legion::Domain domain = runtime->get_index_space_domain(ctx, ispace);
      LegionRuntime::Arrays::Rect<2> rect = domain.get_rect<2>();
      LegionRuntime::Arrays::GenericPointInRectIterator<2> expanded_itr(rect);

      for(auto exclusive_itr = idx_space.second.exclusive.begin();
          exclusive_itr != idx_space.second.exclusive.end(); ++exclusive_itr) {
        clog(trace) << my_color << " key " << idx_space.first << " exclusive "
                    << " " << *exclusive_itr << std::endl;
        expanded_itr++;
      } // exclusive_itr

      for(auto shared_itr = idx_space.second.shared.begin();
          shared_itr != idx_space.second.shared.end(); ++shared_itr) {
        const flecsi::coloring::entity_info_t shared = *shared_itr;
        const LegionRuntime::Arrays::Point<2> reference =
          LegionRuntime::Arrays::make_point(shared.rank, shared.offset);
        // reference is the old location, expanded_itr.p is the new location
        acc_ref.write(
          Legion::DomainPoint::from_point<2>(reference), expanded_itr.p);

        clog(trace) << my_color << " key " << idx_space.first << " shared was "
                    << " " << *shared_itr << " now at " << expanded_itr.p
                    << std::endl;

        expanded_itr++;
      } // shared_itr

      for(auto ghost_itr = idx_space.second.ghost.begin();
          ghost_itr != idx_space.second.ghost.end(); ++ghost_itr) {
        const flecsi::coloring::entity_info_t ghost = *ghost_itr;
        const LegionRuntime::Arrays::Point<2> reference =
          LegionRuntime::Arrays::make_point(ghost.rank, ghost.offset);
        // reference is where we used to point, expanded_itr.p is where ghost
        // is now
        acc_ref.write(
          Legion::DomainPoint::from_point<2>(expanded_itr.p), reference);
        clog(trace) << "color " << my_color << " key " << idx_space.first
                    << " ghost "
                    << " " << *ghost_itr <<
          //" now at " << expanded_itr.p <<
          std::endl;
        expanded_itr++;
      } // ghost_itr
      region_idx++;
    } // for idx_space
  } // clog_tag_guard

} // owner_pos_compaction_task

/*!
 Ghost copy task writes data from shared into ghost

 @ingroup legion-execution
 */

__flecsi_internal_legion_task(ghost_copy_task, void) {
  using offset_t = data::sparse_data_offset_t;

  const int my_color = runtime->find_local_MPI_rank();

  context_t & context = context_t::instance();

  struct args_t {
    size_t data_client_hash;
    size_t index_space;
    size_t owner;
    bool sparse;
    size_t reserve;
    size_t max_entries_per_index;
  };
  args_t args = *(args_t *)task->args;

  if(args.sparse) {
    clog_assert(regions.size() == 4, "ghost_copy_task requires 4 regions");
    clog_assert(
      task->regions.size() == 4, "ghost_copy_task requires 4 regions");
  }
  else {
    clog_assert(regions.size() == 2, "ghost_copy_task requires 2 regions");
    clog_assert(
      task->regions.size() == 2, "ghost_copy_task requires 2 regions");
  }

  clog_assert((task->regions[1].privilege_fields.size() -
                task->regions[0].privilege_fields.size()) == 1,
    "ghost region additionally requires ghost_owner_pos_fid");

  legion_map owner_map = task->futures[0].get_result<legion_map>();

  for(auto itr = owner_map.begin(); itr != owner_map.end(); itr++) {
    clog_tag_guard(legion_tasks);
    clog(trace) << "my_color= " << my_color << " gid " << itr->first
                << " maps to lid " << itr->second << " current owner lid is "
                << args.owner << std::endl;
  }

  auto ghost_owner_pos_fid =
    LegionRuntime::HighLevel::FieldID(internal_field::ghost_owner_pos);

  auto position_ref_acc = regions[1]
                            .get_field_accessor(ghost_owner_pos_fid)
                            .typeify<LegionRuntime::Arrays::Point<2>>();

  Legion::Domain owner_domain = runtime->get_index_space_domain(
    ctx, regions[0].get_logical_region().get_index_space());
  Legion::Domain ghost_domain = runtime->get_index_space_domain(
    ctx, regions[1].get_logical_region().get_index_space());

  LegionRuntime::Arrays::Rect<2> owner_rect = owner_domain.get_rect<2>();
  LegionRuntime::Arrays::Rect<2> ghost_rect = ghost_domain.get_rect<2>();
  LegionRuntime::Arrays::Rect<2> owner_sub_rect;
  LegionRuntime::Arrays::Rect<2> ghost_sub_rect;
  LegionRuntime::Accessor::ByteOffset byte_offset[2];

  LegionRuntime::Arrays::Point<2> * position_ref_data =
    reinterpret_cast<LegionRuntime::Arrays::Point<2> *>(
      position_ref_acc.template raw_rect_ptr<2>(
        ghost_rect, ghost_sub_rect, byte_offset));
  size_t position_max = ghost_rect.hi[1] - ghost_rect.lo[1] + 1;

  // For each field, copy data from shared to ghost
  for(auto fid : task->regions[0].privilege_fields) {
    // Look up field info in context
    auto iitr =
      context.field_info_map().find({args.data_client_hash, args.index_space});
    clog_assert(iitr != context.field_info_map().end(), "invalid index space");
    auto fitr = iitr->second.find(fid);
    clog_assert(fitr != iitr->second.end(), "invalid fid");
    const context_t::field_info_t & field_info = fitr->second;

    if(args.sparse) {
      Legion::Domain owner_domain2 = runtime->get_index_space_domain(
        ctx, regions[2].get_logical_region().get_index_space());
      Legion::Domain ghost_domain2 = runtime->get_index_space_domain(
        ctx, regions[3].get_logical_region().get_index_space());

      LegionRuntime::Arrays::Rect<2> owner_rect2 = owner_domain2.get_rect<2>();
      LegionRuntime::Arrays::Rect<2> ghost_rect2 = ghost_domain2.get_rect<2>();
      LegionRuntime::Arrays::Rect<2> owner_sub_rect2;
      LegionRuntime::Arrays::Rect<2> ghost_sub_rect2;
      LegionRuntime::Accessor::ByteOffset byte_offset2[2];
      LegionRuntime::Accessor::ByteOffset byte_offset3[2];

      auto acc_shared_offsets = regions[0].get_field_accessor(fid);
      auto acc_ghost_offsets = regions[1].get_field_accessor(fid);

      auto acc_shared_entries = regions[2].get_field_accessor(fid);
      auto acc_ghost_entries = regions[3].get_field_accessor(fid);

      offset_t * shared_offsets = reinterpret_cast<offset_t *>(
        acc_shared_offsets.template raw_rect_ptr<2>(
          owner_rect, owner_sub_rect, byte_offset));

      offset_t * ghost_offsets =
        reinterpret_cast<offset_t *>(acc_ghost_offsets.template raw_rect_ptr<2>(
          ghost_rect, ghost_sub_rect, byte_offset));

      uint8_t * shared_entries =
        reinterpret_cast<uint8_t *>(acc_shared_entries.template raw_rect_ptr<2>(
          owner_rect2, owner_sub_rect2, byte_offset2));

      uint8_t * ghost_entries =
        reinterpret_cast<uint8_t *>(acc_ghost_entries.template raw_rect_ptr<2>(
          ghost_rect2, ghost_sub_rect2, byte_offset3));

<<<<<<< HEAD
      for(size_t ghost_pt = 0; ghost_pt < position_max; ghost_pt++) {
=======
      size_t size = field_info.size + sizeof(size_t);

      size_t chunk = size * args.max_entries_per_index;

      for (size_t ghost_pt = 0; ghost_pt < position_max; ghost_pt++) {
>>>>>>> ba1204fb
        LegionRuntime::Arrays::Point<2> ghost_ref = position_ref_data[ghost_pt];

        {
          clog_tag_guard(legion_tasks);
          clog(trace) << my_color << " copy from position " << ghost_ref.x[0]
                      << "," << ghost_ref.x[1] << std::endl;
        }

        if(owner_map[ghost_ref.x[0]] == args.owner) {
          size_t owner_offset = ghost_ref.x[1] - owner_sub_rect.lo[1];

          offset_t * owner_copy_ptr = shared_offsets + owner_offset;

          size_t ghost_offset = ghost_pt;

          offset_t * ghost_copy_ptr = ghost_offsets + ghost_offset;

          ghost_copy_ptr->set_count(owner_copy_ptr->count());

<<<<<<< HEAD
          size_t chunk =
            (field_info.size + sizeof(size_t)) * args.max_entries_per_index;

          size_t shared_offset =
            args.reserve * (field_info.size + sizeof(size_t));

          std::memcpy(ghost_entries + ghost_offset * chunk,
            shared_entries + shared_offset + owner_offset * chunk, chunk);
=======
          std::memcpy(ghost_entries + ghost_copy_ptr->start() * size,
            shared_entries + owner_copy_ptr->start() * size,
            chunk);
>>>>>>> ba1204fb
        } // if
      } // for ghost_pt
    }
    else {
      auto acc_shared = regions[0].get_field_accessor(fid);
      auto acc_ghost = regions[1].get_field_accessor(fid);

      uint8_t * data_shared =
        reinterpret_cast<uint8_t *>(acc_shared.template raw_rect_ptr<2>(
          owner_rect, owner_sub_rect, byte_offset));

      {
        clog_tag_guard(legion_tasks);
        clog(trace) << "my_color = " << my_color
                    << " owner lid = " << args.owner
                    << " owner rect = " << owner_rect.lo[0] << ","
                    << owner_rect.lo[1] << " to " << owner_rect.hi[0] << ","
                    << owner_rect.hi[1] << std::endl;
      }

      uint8_t * ghost_data =
        reinterpret_cast<uint8_t *>(acc_ghost.template raw_rect_ptr<2>(
          ghost_rect, ghost_sub_rect, byte_offset));

      for(size_t ghost_pt = 0; ghost_pt < position_max; ghost_pt++) {
        LegionRuntime::Arrays::Point<2> ghost_ref = position_ref_data[ghost_pt];

        {
          clog_tag_guard(legion_tasks);
          clog(trace) << my_color << " copy from position " << ghost_ref.x[0]
                      << "," << ghost_ref.x[1] << std::endl;
        }

        if(owner_map[ghost_ref.x[0]] == args.owner) {
          size_t owner_offset = ghost_ref.x[1] - owner_sub_rect.lo[1];
          uint8_t * owner_copy_ptr =
            data_shared + owner_offset * field_info.size;
          size_t ghost_offset = ghost_pt;
          uint8_t * ghost_copy_ptr =
            ghost_data + ghost_offset * field_info.size;
          std::memcpy(ghost_copy_ptr, owner_copy_ptr, field_info.size);
        } // if
      } // for ghost_pt
    }
  } // for fid
} // ghost_copy_task

/*!
 Owners subregions task returns subrects required from every neighbor

 @ingroup legion-execution
 */

__flecsi_internal_legion_task(owners_subregions_task, subrect_map) {
  const int my_color = runtime->find_local_MPI_rank();
  // clog(error) << "rank " << my_color << " owners_subregions_task" <<
  // std::endl;

  clog_assert(regions.size() == 1, "owners_subregions_task requires 1 region");
  clog_assert(
    task->regions.size() == 1, "owners_subregions_task requires 1 region");
  clog_assert(task->regions[0].privilege_fields.size() == 1,
    "owners_subregions_task only requires ghost_owner_pos_fid");

  legion_map owner_map = task->futures[0].get_result<legion_map>();

  auto ghost_owner_pos_fid =
    LegionRuntime::HighLevel::FieldID(internal_field::ghost_owner_pos);

  auto position_ref_acc = regions[0]
                            .get_field_accessor(ghost_owner_pos_fid)
                            .typeify<LegionRuntime::Arrays::Point<2>>();

  Legion::Domain ghost_domain = runtime->get_index_space_domain(
    ctx, regions[0].get_logical_region().get_index_space());

  LegionRuntime::Arrays::Rect<2> ghost_rect = ghost_domain.get_rect<2>();
  LegionRuntime::Arrays::Rect<2> ghost_sub_rect;
  LegionRuntime::Accessor::ByteOffset byte_offset[2];

  LegionRuntime::Arrays::Point<2> * position_ref_data =
    reinterpret_cast<LegionRuntime::Arrays::Point<2> *>(
      position_ref_acc.template raw_rect_ptr<2>(
        ghost_rect, ghost_sub_rect, byte_offset));
  size_t position_max = ghost_rect.hi[1] - ghost_rect.lo[1] + 1;

  subrect_map lid_to_subrect_map;

  for(size_t ghost_pt = 0; ghost_pt < position_max; ghost_pt++) {
    LegionRuntime::Arrays::Point<2> ghost_ref = position_ref_data[ghost_pt];

    size_t lid = owner_map[ghost_ref.x[0]];

    auto itr = lid_to_subrect_map.find(lid);
    if(itr == lid_to_subrect_map.end()) {
      LegionRuntime::Arrays::Rect<2> new_rect(ghost_ref, ghost_ref);
      lid_to_subrect_map[lid] = new_rect;
    }
    else {
      if(ghost_ref.x[1] < lid_to_subrect_map[lid].lo[1]) {
        LegionRuntime::Arrays::Rect<2> new_rect(
          ghost_ref, lid_to_subrect_map[lid].hi);
        lid_to_subrect_map[lid] = new_rect;
      }
      else if(ghost_ref.x[1] > lid_to_subrect_map[lid].hi[1]) {
        LegionRuntime::Arrays::Rect<2> new_rect(
          lid_to_subrect_map[lid].lo, ghost_ref);
        lid_to_subrect_map[lid] = new_rect;
      }
    } // if itr == end

  } // for ghost_pt

  return lid_to_subrect_map;
} // owners_subregions

#undef __flecsi_internal_legion_task

/*!
  FIXME DEOCUMENTATION
 */
struct MaxReductionOp {
  static const Legion::ReductionOpID redop_id = (size_t(1) << 20) - 4095;

  typedef double LHS;
  typedef double RHS;
  static const double identity;

  template<bool EXCLUSIVE>
  static void apply(LHS & lhs, RHS rhs);

  template<bool EXCLUSIVE>
  static void fold(RHS & rhs1, RHS rhs2);
};

/*!
  FIXME DEOCUMENTATION
 */
struct MinReductionOp {
  static const Legion::ReductionOpID redop_id = (size_t(1) << 20) - 4096;

  typedef double LHS;
  typedef double RHS;
  static const double identity;

  template<bool EXCLUSIVE>
  static void apply(LHS & lhs, RHS rhs);

  template<bool EXCLUSIVE>
  static void fold(RHS & rhs1, RHS rhs2);
};

} // namespace execution
} // namespace flecsi<|MERGE_RESOLUTION|>--- conflicted
+++ resolved
@@ -421,15 +421,11 @@
         reinterpret_cast<uint8_t *>(acc_ghost_entries.template raw_rect_ptr<2>(
           ghost_rect2, ghost_sub_rect2, byte_offset3));
 
-<<<<<<< HEAD
-      for(size_t ghost_pt = 0; ghost_pt < position_max; ghost_pt++) {
-=======
       size_t size = field_info.size + sizeof(size_t);
 
       size_t chunk = size * args.max_entries_per_index;
 
       for (size_t ghost_pt = 0; ghost_pt < position_max; ghost_pt++) {
->>>>>>> ba1204fb
         LegionRuntime::Arrays::Point<2> ghost_ref = position_ref_data[ghost_pt];
 
         {
@@ -449,20 +445,9 @@
 
           ghost_copy_ptr->set_count(owner_copy_ptr->count());
 
-<<<<<<< HEAD
-          size_t chunk =
-            (field_info.size + sizeof(size_t)) * args.max_entries_per_index;
-
-          size_t shared_offset =
-            args.reserve * (field_info.size + sizeof(size_t));
-
-          std::memcpy(ghost_entries + ghost_offset * chunk,
-            shared_entries + shared_offset + owner_offset * chunk, chunk);
-=======
           std::memcpy(ghost_entries + ghost_copy_ptr->start() * size,
             shared_entries + owner_copy_ptr->start() * size,
             chunk);
->>>>>>> ba1204fb
         } // if
       } // for ghost_pt
     }
