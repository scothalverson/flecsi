/*
    @@@@@@@@  @@           @@@@@@   @@@@@@@@ @@
   /@@/////  /@@          @@////@@ @@////// /@@
   /@@       /@@  @@@@@  @@    // /@@       /@@
   /@@@@@@@  /@@ @@///@@/@@       /@@@@@@@@@/@@
   /@@////   /@@/@@@@@@@/@@       ////////@@/@@
   /@@       /@@/@@//// //@@    @@       /@@/@@
   /@@       @@@//@@@@@@ //@@@@@@  @@@@@@@@ /@@
   //       ///  //////   //////  ////////  //

   Copyright (c) 2016, Los Alamos National Security, LLC
   All rights reserved.
                                                                              */
#pragma once

/*! @file */

#include <flecsi-config.h>

#if !defined(FLECSI_ENABLE_LEGION)
#error FLECSI_ENABLE_LEGION not defined! This file depends on Legion!
#endif

#include <legion.h>
#include <legion_stl.h>
#include <legion_utilities.h>

#include <flecsi/execution/execution.h>
#include <flecsi/execution/legion/helper.h>
#include <flecsi/execution/legion/internal_task.h>

#define PRIMARY_PART 0
#define GHOST_PART 1
#define EXCLUSIVE_PART 0
#define SHARED_PART 1
#define SUBRECT_PART 0
#define OWNER_COLOR_TAG 1
#define EXCLUSIVE_OWNER 0
#define SHARED_OWNER 1
#define PRIMARY_ACCESS 0
#define GHOST_ACCESS 1

using legion_map = Legion::STL::
    map<LegionRuntime::Arrays::coord_t, LegionRuntime::Arrays::coord_t>;
using subrect_map = Legion::STL::map<size_t, LegionRuntime::Arrays::Rect<2>>;

clog_register_tag(legion_tasks);

namespace flecsi {
namespace execution {

/*!
 This is the color-specific initialization function to be defined by the
 FleCSI specialization layer. This symbol will be undefined in the compiled
 library, and is intended as a place holder for the specializations's
 initialization function that will resolve the missing symbol.

 The color-specific initialization function is the second of the two
 control points that are exposed to the specialization. This function is
 responsible for populating specialization-specific data structures.

 @param argc The number of arguments in argv (passed from the command line).
 @param argv The list of arguments (passed from the command line).

 @ingroup legion-execution
*/

#if defined(FLECSI_ENABLE_SPECIALIZATION_SPMD_INIT)
void specialization_spmd_init(int argc, char ** argv);
#endif // FLECSI_ENABLE_SPECIALIZATION_SPMD_INIT

/*!
 @def __flecsi_internal_legion_task

 This macro simplifies pure Legion task definitions by filling in the
 boiler-plate function arguments.

 @param task_name   The plain-text task name.
 @param return_type The return type of the task.

 @ingroup legion-execution
*/

#define __flecsi_internal_legion_task(task_name, return_type)                  \
  /* MACRO IMPLEMENTATION */                                                   \
                                                                               \
  /* Legion task template */                                                   \
  inline return_type task_name(                                                \
      const Legion::Task * task,                                               \
      const std::vector<Legion::PhysicalRegion> & regions,                     \
      Legion::Context ctx, Legion::Runtime * runtime)

/*!
 Onwer pos correction task corrects the owner position reference/pointer in
 the ghost partition by reading from old location in primary position.

 @ingroup legion-execution
 */

__flecsi_internal_legion_task(owner_pos_correction_task, void) {

  {
    clog_tag_guard(legion_tasks);
    clog(trace) << "Executing owner pos correction task " << std::endl;
  }

  clog_assert((regions.size() % 2) == 0,
      "owner_pos_correction_task needs a multiple of 2 regions");
  clog_assert(
      (task->regions.size() % 2) == 0,
      "owner_pos_correction_task needs a multiple of 2 regions");
  for (int region_idx = 0; region_idx < regions.size(); region_idx++)
    clog_assert(
        task->regions[region_idx].privilege_fields.size() == 1,
        "owner_pos_correction_task called with wrong number of fields");

  context_t & context_ = context_t::instance();
  const std::map<size_t, flecsi::coloring::index_coloring_t> coloring_map =
      context_.coloring_map();

  using generic_type = LegionRuntime::Accessor::AccessorType::Generic;

  auto ghost_owner_pos_fid = Legion::FieldID(internal_field::ghost_owner_pos);

  size_t region_idx = 0;
  for (auto idx_space : coloring_map) {
    LegionRuntime::Accessor::RegionAccessor<
        generic_type, LegionRuntime::Arrays::Point<2>> ghost_ref_acc =
            regions[region_idx].get_field_accessor(ghost_owner_pos_fid)
            .typeify<LegionRuntime::Arrays::Point<2>>();
    Legion::Domain ghost_domain = runtime->get_index_space_domain(
        ctx, regions[region_idx].get_logical_region().get_index_space());
    LegionRuntime::Arrays::Rect<2> ghost_rect = ghost_domain.get_rect<2>();

    region_idx++;

    LegionRuntime::Accessor::RegionAccessor<
        generic_type, LegionRuntime::Arrays::Point<2>> owner_ref_acc =
            regions[region_idx].get_field_accessor(ghost_owner_pos_fid)
            .typeify<LegionRuntime::Arrays::Point<2>>();
    Legion::Domain owner_domain = runtime->get_index_space_domain(
        ctx, regions[region_idx].get_logical_region().get_index_space());

    region_idx++;

    for (LegionRuntime::Arrays::GenericPointInRectIterator<2> itr(ghost_rect);
         itr; itr++) {
      auto ghost_ptr = Legion::DomainPoint::from_point<2>(itr.p);
      LegionRuntime::Arrays::Point<2> old_location =
          ghost_ref_acc.read(ghost_ptr);

      {
        clog_tag_guard(legion_tasks);
        clog(trace) << "points to " << old_location.x[0] << ","
                    << old_location.x[1] << " local mirror is "
                    << ghost_ptr.point_data[0] << "," << ghost_ptr.point_data[1]
                    << std::endl;
      } // scope

      // NOTE: We stored a forward pointer in old shared location to new
      // location
      LegionRuntime::Arrays::Point<2> new_location =
          owner_ref_acc.read(
              Legion::DomainPoint::from_point<2>(old_location));
      ghost_ref_acc.write(ghost_ptr, new_location);

      {
        clog_tag_guard(legion_tasks);
        clog(trace) << ghost_ptr.point_data[0] << "," << ghost_ptr.point_data[1]
                    << " points to " << new_location.x[0] << ","
                    << new_location.x[1] << std::endl;
      } // scope

    } // for itr

  }  // idx_space

} // owner_pos_correction_task

/*!
 Interprocess communication to pass control to MPI runtime.

 @ingroup legion-execution
 */

__flecsi_internal_legion_task(handoff_to_mpi_task, void) {
  context_t::instance().handoff_to_mpi();
} // handoff_to_mpi_task

/*!
 Interprocess communication to wait for control to pass back to the Legion
 runtime.

 @ingroup legion-execution
 */

__flecsi_internal_legion_task(wait_on_mpi_task, void) {
  context_t::instance().wait_on_mpi();
} // wait_on_mpi_task

/*!
 Interprocess communication to unset mpi execute state.

 @ingroup legion-execution
*/

__flecsi_internal_legion_task(unset_call_mpi_task, void) {
  context_t::instance().set_mpi_state(false);
} // unset_call_mpi_task

/*!
 Compaction task writes new location in old location.

 @ingroup legion-execution
 */

__flecsi_internal_legion_task(owner_pos_compaction_task, void) {
  const int my_color = task->index_point.point_data[0];

  {
    clog_tag_guard(legion_tasks);
    clog(trace) << "Executing compaction task " << my_color << std::endl;
  }

  // Add additional setup.
  context_t & context_ = context_t::instance();

  const std::map<size_t, flecsi::coloring::index_coloring_t> coloring_map =
      context_.coloring_map();

  auto ghost_owner_pos_fid = Legion::FieldID(internal_field::ghost_owner_pos);

  {
    clog_tag_guard(legion_tasks);

    // In old position of shared, write compacted location
    // In compacted position of ghost, write the reference/pointer
    // to pre-compacted shared
    // ghost reference/pointer will need to communicate with other ranks in
    // correction_task to obtain corrected pointer
    size_t region_idx = 0;
    for (auto idx_space : coloring_map) {

      Legion::IndexSpace ispace =
          regions[region_idx].get_logical_region().get_index_space();
      LegionRuntime::Accessor::RegionAccessor<
          LegionRuntime::Accessor::AccessorType::Generic,
          LegionRuntime::Arrays::Point<2>>
          acc_ref = regions[region_idx]
                        .get_field_accessor(ghost_owner_pos_fid)
                        .typeify<LegionRuntime::Arrays::Point<2>>();

      Legion::Domain domain = runtime->get_index_space_domain(ctx, ispace);
      LegionRuntime::Arrays::Rect<2> rect = domain.get_rect<2>();
      LegionRuntime::Arrays::GenericPointInRectIterator<2> expanded_itr(rect);

      for (auto exclusive_itr = idx_space.second.exclusive.begin();
           exclusive_itr != idx_space.second.exclusive.end(); ++exclusive_itr) {
        clog(trace) << my_color << " key " << idx_space.first << " exclusive "
                    << " " << *exclusive_itr << std::endl;
        expanded_itr++;
      } // exclusive_itr

      for (auto shared_itr = idx_space.second.shared.begin();
           shared_itr != idx_space.second.shared.end(); ++shared_itr) {
        const flecsi::coloring::entity_info_t shared = *shared_itr;
        const LegionRuntime::Arrays::Point<2> reference =
            LegionRuntime::Arrays::make_point(shared.rank, shared.offset);
        // reference is the old location, expanded_itr.p is the new location
        acc_ref.write(
            Legion::DomainPoint::from_point<2>(reference), expanded_itr.p);

        clog(trace) << my_color << " key " << idx_space.first << " shared was "
                    << " " << *shared_itr << " now at " << expanded_itr.p
                    << std::endl;

        expanded_itr++;
      } // shared_itr

      for (auto ghost_itr = idx_space.second.ghost.begin();
           ghost_itr != idx_space.second.ghost.end(); ++ghost_itr) {
        const flecsi::coloring::entity_info_t ghost = *ghost_itr;
        const LegionRuntime::Arrays::Point<2> reference =
            LegionRuntime::Arrays::make_point(ghost.rank, ghost.offset);
        // reference is where we used to point, expanded_itr.p is where ghost
        // is now
        acc_ref.write(
            Legion::DomainPoint::from_point<2>(expanded_itr.p), reference);
        clog(trace) << "color " << my_color << " key " << idx_space.first
                    << " ghost "
                    << " " << *ghost_itr <<
            //" now at " << expanded_itr.p <<
            std::endl;
        expanded_itr++;
      } // ghost_itr
      region_idx++;
    } // for idx_space
  } // clog_tag_guard

} // owner_pos_compaction_task

/*!
 Ghost copy task writes data from shared into ghost

 @ingroup legion-execution
 */

__flecsi_internal_legion_task(ghost_copy_task, void) {
<<<<<<< HEAD
=======
  using offset_t = data::sparse_data_offset_t;
>>>>>>> a5df2232

  const int my_color = runtime->find_local_MPI_rank();

  context_t & context = context_t::instance();

  struct args_t {
    size_t data_client_hash;
    size_t index_space;
<<<<<<< HEAD
=======
    size_t owner;
    bool sparse;
    size_t reserve;
    size_t max_entries_per_index;
>>>>>>> a5df2232
  };
  args_t args = *(args_t *)task->args;

  if(args.sparse){
    clog_assert(regions.size() == 4, "ghost_copy_task requires 4 regions");
    clog_assert(task->regions.size() == 4, "ghost_copy_task requires 4 regions");
  }
  else{
    clog_assert(regions.size() == 2, "ghost_copy_task requires 2 regions");
    clog_assert(task->regions.size() == 2, "ghost_copy_task requires 2 regions");
  }

  clog_assert(
      (task->regions[1].privilege_fields.size() -
       task->regions[0].privilege_fields.size()) == 1,
      "ghost region additionally requires ghost_owner_pos_fid");

<<<<<<< HEAD
=======

  legion_map owner_map = task->futures[0].get_result<legion_map>();

  for (auto itr = owner_map.begin(); itr != owner_map.end(); itr++) {
    clog_tag_guard(legion_tasks);
    clog(trace) << "my_color= " << my_color << " gid " << itr->first
                << " maps to lid " << itr->second << " current owner lid is "
                << args.owner << std::endl;
  }

>>>>>>> a5df2232
  auto ghost_owner_pos_fid =
      LegionRuntime::HighLevel::FieldID(internal_field::ghost_owner_pos);

  auto position_ref_acc = regions[1]
                              .get_field_accessor(ghost_owner_pos_fid)
                              .typeify<LegionRuntime::Arrays::Point<2>>();

  Legion::Domain owner_domain = runtime->get_index_space_domain(
      ctx, regions[0].get_logical_region().get_index_space());
  Legion::Domain ghost_domain = runtime->get_index_space_domain(
      ctx, regions[1].get_logical_region().get_index_space());

  //for (Legion::Domain::DomainPointIterator itr(owner_domain); itr; itr++)
  //  std::cout << "owner has " << itr.p[0] << "," << itr.p[1]  << std::endl;

  // For each field, copy data from shared to ghost
  for (auto fid : task->regions[0].privilege_fields) {
    // Look up field info in context
    auto iitr = context.field_info_map().find(
        {args.data_client_hash, args.index_space});
    clog_assert(iitr != context.field_info_map().end(), "invalid index space");
    auto fitr = iitr->second.find(fid);
    clog_assert(fitr != iitr->second.end(), "invalid fid");
    const context_t::field_info_t & field_info = fitr->second;
  //  std::cout << "SIZE " << field_info.size <<
     //   " vs " << sizeof(size_t) << " vs " << sizeof(uint64_t) << std::endl;

<<<<<<< HEAD
    for (Legion::Domain::DomainPointIterator itr(ghost_domain); itr; itr++) {
      auto ghost_ptr = Legion::DomainPoint::from_point<2>(itr.p);
      LegionRuntime::Arrays::Point<2> owner_location = position_ref_acc.read(ghost_ptr);
    //  std::cout << itr.p[0] << "," << itr.p[1] << " points to "
    //      << owner_location.x[0] << "," << owner_location.x[1] << std::endl;
      auto owner_ptr = Legion::DomainPoint::from_point<2>(owner_location);
      // FIXME: hack until gather copies are implemented
      switch (field_info.size) {
      case 1:
        {
          auto owner_acc = regions[0].get_field_accessor(fid).typeify<uint8_t>();
          auto ghost_acc = regions[1].get_field_accessor(fid).typeify<uint8_t>();
          ghost_acc.write(ghost_ptr, owner_acc.read(owner_ptr));
        }
          break;
      case 2:
      {
          auto owner_acc = regions[0].get_field_accessor(fid).typeify<uint16_t>();
          auto ghost_acc = regions[1].get_field_accessor(fid).typeify<uint16_t>();
          ghost_acc.write(ghost_ptr, owner_acc.read(owner_ptr));
      }
          break;
      case 4:
      {
          auto owner_acc = regions[0].get_field_accessor(fid).typeify<uint32_t>();
          auto ghost_acc = regions[1].get_field_accessor(fid).typeify<uint32_t>();
          ghost_acc.write(ghost_ptr, owner_acc.read(owner_ptr));
         // std::cout << " read4 " << owner_acc.read(owner_ptr) << std::endl;
      }
          break;
      case 8:
      {
          auto owner_acc = regions[0].get_field_accessor(fid).typeify<size_t>();
          auto ghost_acc = regions[1].get_field_accessor(fid).typeify<size_t>();
          ghost_acc.write(ghost_ptr, owner_acc.read(owner_ptr));
          auto rloc = owner_ptr.point_data;
          auto gloc = ghost_ptr.point_data;
         // std::cout << " read8 " << owner_acc.read(owner_ptr) <<
         //     " from " << rloc[0] << "," << rloc[1] <<
         //     " to " << gloc[0] << "'" << gloc[1] << std::endl;
=======
    if(args.sparse){
      Legion::Domain owner_domain2 = runtime->get_index_space_domain(
          ctx, regions[2].get_logical_region().get_index_space());
      Legion::Domain ghost_domain2 = runtime->get_index_space_domain(
          ctx, regions[3].get_logical_region().get_index_space());

      LegionRuntime::Arrays::Rect<2> owner_rect2 = owner_domain2.get_rect<2>();
      LegionRuntime::Arrays::Rect<2> ghost_rect2 = ghost_domain2.get_rect<2>();
      LegionRuntime::Arrays::Rect<2> owner_sub_rect2;
      LegionRuntime::Arrays::Rect<2> ghost_sub_rect2;
      LegionRuntime::Accessor::ByteOffset byte_offset2[2];
      LegionRuntime::Accessor::ByteOffset byte_offset3[2];

      auto acc_shared_offsets = regions[0].get_field_accessor(fid);
      auto acc_ghost_offsets = regions[1].get_field_accessor(fid);

      auto acc_shared_entries = regions[2].get_field_accessor(fid);
      auto acc_ghost_entries = regions[3].get_field_accessor(fid);

      offset_t * shared_offsets =
          reinterpret_cast<offset_t *>(acc_shared_offsets.template raw_rect_ptr<2>(
              owner_rect, owner_sub_rect, byte_offset));

      offset_t * ghost_offsets =
          reinterpret_cast<offset_t *>(acc_ghost_offsets.template raw_rect_ptr<2>(
              ghost_rect, ghost_sub_rect, byte_offset));

      uint8_t * shared_entries =
          reinterpret_cast<uint8_t *>(acc_shared_entries.template raw_rect_ptr<2>(
              owner_rect2, owner_sub_rect2, byte_offset2));

      uint8_t * ghost_entries =
          reinterpret_cast<uint8_t *>(acc_ghost_entries.template raw_rect_ptr<2>(
              ghost_rect2, ghost_sub_rect2, byte_offset3));

      size_t size = field_info.size + sizeof(size_t);

      size_t chunk = size * args.max_entries_per_index;

      for (size_t ghost_pt = 0; ghost_pt < position_max; ghost_pt++) {
        LegionRuntime::Arrays::Point<2> ghost_ref = position_ref_data[ghost_pt];

        {
          clog_tag_guard(legion_tasks);
          clog(trace) << my_color << " copy from position " << ghost_ref.x[0]
                      << "," << ghost_ref.x[1] << std::endl;
        }

        if (owner_map[ghost_ref.x[0]] == args.owner) {
          size_t owner_offset = ghost_ref.x[1] - owner_sub_rect.lo[1];

          offset_t * owner_copy_ptr = shared_offsets + owner_offset;
          
          size_t ghost_offset = ghost_pt;

          offset_t * ghost_copy_ptr = ghost_offsets + ghost_offset;

          ghost_copy_ptr->set_count(owner_copy_ptr->count());

          std::memcpy(ghost_entries + ghost_copy_ptr->start() * size,
            shared_entries + owner_copy_ptr->start() * size,
            chunk);
        } // if
      } // for ghost_pt
    }
    else{
      auto acc_shared = regions[0].get_field_accessor(fid);
      auto acc_ghost = regions[1].get_field_accessor(fid);

      uint8_t * data_shared =
          reinterpret_cast<uint8_t *>(acc_shared.template raw_rect_ptr<2>(
              owner_rect, owner_sub_rect, byte_offset));

      {
        clog_tag_guard(legion_tasks);
        clog(trace) << "my_color = " << my_color << " owner lid = " << args.owner
                    << " owner rect = " << owner_rect.lo[0] << ","
                    << owner_rect.lo[1] << " to " << owner_rect.hi[0] << ","
                    << owner_rect.hi[1] << std::endl;
>>>>>>> a5df2232
      }
          break;
      case 12:
      {
          auto owner_acc = regions[0].get_field_accessor(fid).typeify<long double>();
          auto ghost_acc = regions[1].get_field_accessor(fid).typeify<long double>();
          ghost_acc.write(ghost_ptr, owner_acc.read(owner_ptr));
          //std::cout << " read12 " << owner_acc.read(owner_ptr) << std::endl;
      }
          break;
      default:
          clog_assert(false, "ghost_copy hack does not support data type.");
          break;
      }
    } // for itr

<<<<<<< HEAD
=======
      uint8_t * ghost_data =
          reinterpret_cast<uint8_t *>(acc_ghost.template raw_rect_ptr<2>(
              ghost_rect, ghost_sub_rect, byte_offset));

      for (size_t ghost_pt = 0; ghost_pt < position_max; ghost_pt++) {
        LegionRuntime::Arrays::Point<2> ghost_ref = position_ref_data[ghost_pt];

        {
          clog_tag_guard(legion_tasks);
          clog(trace) << my_color << " copy from position " << ghost_ref.x[0]
                      << "," << ghost_ref.x[1] << std::endl;
        }

        if (owner_map[ghost_ref.x[0]] == args.owner) {
          size_t owner_offset = ghost_ref.x[1] - owner_sub_rect.lo[1];
          uint8_t * owner_copy_ptr = data_shared + owner_offset * field_info.size;
          size_t ghost_offset = ghost_pt;
          uint8_t * ghost_copy_ptr = ghost_data + ghost_offset * field_info.size;
          std::memcpy(ghost_copy_ptr, owner_copy_ptr, field_info.size);
        } // if
      } // for ghost_pt
    }
>>>>>>> a5df2232
  } // for fid

} // ghost_copy_task

/*!
 Owners subregions task returns subrects required from every neighbor

 @ingroup legion-execution
 */

__flecsi_internal_legion_task(owners_subregions_task, subrect_map) {
  const int my_color = runtime->find_local_MPI_rank();
  // clog(error) << "rank " << my_color << " owners_subregions_task" <<
  // std::endl;

  clog_assert(regions.size() == 1, "owners_subregions_task requires 1 region");
  clog_assert(
      task->regions.size() == 1, "owners_subregions_task requires 1 region");
  clog_assert(
      task->regions[0].privilege_fields.size() == 1,
      "owners_subregions_task only requires ghost_owner_pos_fid");

  legion_map owner_map = task->futures[0].get_result<legion_map>();

  auto ghost_owner_pos_fid =
      LegionRuntime::HighLevel::FieldID(internal_field::ghost_owner_pos);

  auto position_ref_acc = regions[0]
                              .get_field_accessor(ghost_owner_pos_fid)
                              .typeify<LegionRuntime::Arrays::Point<2>>();

  Legion::Domain ghost_domain = runtime->get_index_space_domain(
      ctx, regions[0].get_logical_region().get_index_space());

  LegionRuntime::Arrays::Rect<2> ghost_rect = ghost_domain.get_rect<2>();
  LegionRuntime::Arrays::Rect<2> ghost_sub_rect;
  LegionRuntime::Accessor::ByteOffset byte_offset[2];

  LegionRuntime::Arrays::Point<2> * position_ref_data =
      reinterpret_cast<LegionRuntime::Arrays::Point<2> *>(
          position_ref_acc.template raw_rect_ptr<2>(
              ghost_rect, ghost_sub_rect, byte_offset));
  size_t position_max = ghost_rect.hi[1] - ghost_rect.lo[1] + 1;

  subrect_map lid_to_subrect_map;

  for (size_t ghost_pt = 0; ghost_pt < position_max; ghost_pt++) {
    LegionRuntime::Arrays::Point<2> ghost_ref = position_ref_data[ghost_pt];

    size_t lid = owner_map[ghost_ref.x[0]];

    auto itr = lid_to_subrect_map.find(lid);
    if (itr == lid_to_subrect_map.end()) {
      LegionRuntime::Arrays::Rect<2> new_rect(ghost_ref, ghost_ref);
      lid_to_subrect_map[lid] = new_rect;
    } else {
      if (ghost_ref.x[1] < lid_to_subrect_map[lid].lo[1]) {
        LegionRuntime::Arrays::Rect<2> new_rect(
            ghost_ref, lid_to_subrect_map[lid].hi);
        lid_to_subrect_map[lid] = new_rect;
      } else if (ghost_ref.x[1] > lid_to_subrect_map[lid].hi[1]) {
        LegionRuntime::Arrays::Rect<2> new_rect(
            lid_to_subrect_map[lid].lo, ghost_ref);
        lid_to_subrect_map[lid] = new_rect;
      }
    } // if itr == end

  } // for ghost_pt

  return lid_to_subrect_map;
} // owners_subregions

#undef __flecsi_internal_legion_task

/*!
  FIXME DEOCUMENTATION
 */
struct MaxReductionOp {
  static const Legion::ReductionOpID redop_id = max_redop_id;

  typedef double LHS;
  typedef double RHS;
  static const double identity;

  template<bool EXCLUSIVE>
  static void apply(LHS & lhs, RHS rhs);

  template<bool EXCLUSIVE>
  static void fold(RHS & rhs1, RHS rhs2);
};

/*!
  FIXME DEOCUMENTATION
 */
struct MinReductionOp {
  static const Legion::ReductionOpID redop_id = min_redop_id;

  typedef double LHS;
  typedef double RHS;
  static const double identity;

  template<bool EXCLUSIVE>
  static void apply(LHS & lhs, RHS rhs);

  template<bool EXCLUSIVE>
  static void fold(RHS & rhs1, RHS rhs2);
};

} // namespace execution
} // namespace flecsi<|MERGE_RESOLUTION|>--- conflicted
+++ resolved
@@ -306,10 +306,7 @@
  */
 
 __flecsi_internal_legion_task(ghost_copy_task, void) {
-<<<<<<< HEAD
-=======
   using offset_t = data::sparse_data_offset_t;
->>>>>>> a5df2232
 
   const int my_color = runtime->find_local_MPI_rank();
 
@@ -318,13 +315,10 @@
   struct args_t {
     size_t data_client_hash;
     size_t index_space;
-<<<<<<< HEAD
-=======
     size_t owner;
     bool sparse;
     size_t reserve;
     size_t max_entries_per_index;
->>>>>>> a5df2232
   };
   args_t args = *(args_t *)task->args;
 
@@ -342,19 +336,8 @@
        task->regions[0].privilege_fields.size()) == 1,
       "ghost region additionally requires ghost_owner_pos_fid");
 
-<<<<<<< HEAD
-=======
-
-  legion_map owner_map = task->futures[0].get_result<legion_map>();
-
-  for (auto itr = owner_map.begin(); itr != owner_map.end(); itr++) {
-    clog_tag_guard(legion_tasks);
-    clog(trace) << "my_color= " << my_color << " gid " << itr->first
-                << " maps to lid " << itr->second << " current owner lid is "
-                << args.owner << std::endl;
-  }
-
->>>>>>> a5df2232
+
+
   auto ghost_owner_pos_fid =
       LegionRuntime::HighLevel::FieldID(internal_field::ghost_owner_pos);
 
@@ -367,8 +350,6 @@
   Legion::Domain ghost_domain = runtime->get_index_space_domain(
       ctx, regions[1].get_logical_region().get_index_space());
 
-  //for (Legion::Domain::DomainPointIterator itr(owner_domain); itr; itr++)
-  //  std::cout << "owner has " << itr.p[0] << "," << itr.p[1]  << std::endl;
 
   // For each field, copy data from shared to ghost
   for (auto fid : task->regions[0].privilege_fields) {
@@ -379,51 +360,16 @@
     auto fitr = iitr->second.find(fid);
     clog_assert(fitr != iitr->second.end(), "invalid fid");
     const context_t::field_info_t & field_info = fitr->second;
-  //  std::cout << "SIZE " << field_info.size <<
-     //   " vs " << sizeof(size_t) << " vs " << sizeof(uint64_t) << std::endl;
-
-<<<<<<< HEAD
+
     for (Legion::Domain::DomainPointIterator itr(ghost_domain); itr; itr++) {
       auto ghost_ptr = Legion::DomainPoint::from_point<2>(itr.p);
       LegionRuntime::Arrays::Point<2> owner_location = position_ref_acc.read(ghost_ptr);
-    //  std::cout << itr.p[0] << "," << itr.p[1] << " points to "
-    //      << owner_location.x[0] << "," << owner_location.x[1] << std::endl;
       auto owner_ptr = Legion::DomainPoint::from_point<2>(owner_location);
-      // FIXME: hack until gather copies are implemented
-      switch (field_info.size) {
-      case 1:
-        {
-          auto owner_acc = regions[0].get_field_accessor(fid).typeify<uint8_t>();
-          auto ghost_acc = regions[1].get_field_accessor(fid).typeify<uint8_t>();
-          ghost_acc.write(ghost_ptr, owner_acc.read(owner_ptr));
-        }
-          break;
-      case 2:
-      {
-          auto owner_acc = regions[0].get_field_accessor(fid).typeify<uint16_t>();
-          auto ghost_acc = regions[1].get_field_accessor(fid).typeify<uint16_t>();
-          ghost_acc.write(ghost_ptr, owner_acc.read(owner_ptr));
-      }
-          break;
-      case 4:
-      {
-          auto owner_acc = regions[0].get_field_accessor(fid).typeify<uint32_t>();
-          auto ghost_acc = regions[1].get_field_accessor(fid).typeify<uint32_t>();
-          ghost_acc.write(ghost_ptr, owner_acc.read(owner_ptr));
-         // std::cout << " read4 " << owner_acc.read(owner_ptr) << std::endl;
-      }
-          break;
-      case 8:
-      {
-          auto owner_acc = regions[0].get_field_accessor(fid).typeify<size_t>();
-          auto ghost_acc = regions[1].get_field_accessor(fid).typeify<size_t>();
-          ghost_acc.write(ghost_ptr, owner_acc.read(owner_ptr));
-          auto rloc = owner_ptr.point_data;
-          auto gloc = ghost_ptr.point_data;
-         // std::cout << " read8 " << owner_acc.read(owner_ptr) <<
-         //     " from " << rloc[0] << "," << rloc[1] <<
-         //     " to " << gloc[0] << "'" << gloc[1] << std::endl;
-=======
+      // TOFIX TODO FIXME: hack until gather copies are implemented in Legion
+      
+      const FieldAccessor<READ_ONLY,char,1,coord_t, Realm::AffineAccessor<char,1,coord_t> > owner_acc(regions[0], fid, field_info.size);
+      const FieldAccessor<READ_WRITE,char,1,coord_t, Realm::AffineAccessor<char,1,coord_t> > ghost_acc(regions[1], fid, field_info.size);    
+
     if(args.sparse){
       Legion::Domain owner_domain2 = runtime->get_index_space_domain(
           ctx, regions[2].get_logical_region().get_index_space());
@@ -503,7 +449,6 @@
                     << " owner rect = " << owner_rect.lo[0] << ","
                     << owner_rect.lo[1] << " to " << owner_rect.hi[0] << ","
                     << owner_rect.hi[1] << std::endl;
->>>>>>> a5df2232
       }
           break;
       case 12:
@@ -520,8 +465,6 @@
       }
     } // for itr
 
-<<<<<<< HEAD
-=======
       uint8_t * ghost_data =
           reinterpret_cast<uint8_t *>(acc_ghost.template raw_rect_ptr<2>(
               ghost_rect, ghost_sub_rect, byte_offset));
@@ -544,7 +487,6 @@
         } // if
       } // for ghost_pt
     }
->>>>>>> a5df2232
   } // for fid
 
 } // ghost_copy_task
