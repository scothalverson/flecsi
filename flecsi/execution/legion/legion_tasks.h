/*
    @@@@@@@@  @@           @@@@@@   @@@@@@@@ @@
   /@@/////  /@@          @@////@@ @@////// /@@
   /@@       /@@  @@@@@  @@    // /@@       /@@
   /@@@@@@@  /@@ @@///@@/@@       /@@@@@@@@@/@@
   /@@////   /@@/@@@@@@@/@@       ////////@@/@@
   /@@       /@@/@@//// //@@    @@       /@@/@@
   /@@       @@@//@@@@@@ //@@@@@@  @@@@@@@@ /@@
   //       ///  //////   //////  ////////  //

   Copyright (c) 2016, Los Alamos National Security, LLC
   All rights reserved.
                                                                              */
#pragma once

/*! @file */

#include <flecsi-config.h>

#if !defined(FLECSI_ENABLE_LEGION)
#error FLECSI_ENABLE_LEGION not defined! This file depends on Legion!
#endif

#include <legion.h>
#include <legion_stl.h>
#include <legion_utilities.h>

#include <flecsi/execution/legion/helper.h>
#include <flecsi/execution/legion/internal_task.h>

#define PRIMARY_PART 0
#define GHOST_PART 1
#define EXCLUSIVE_PART 0
#define SHARED_PART 1
#define SUBRECT_PART 0
#define OWNER_COLOR_TAG 1

using legion_map = Legion::STL::
    map<LegionRuntime::Arrays::coord_t, LegionRuntime::Arrays::coord_t>;
using subrect_map = Legion::STL::map<size_t, LegionRuntime::Arrays::Rect<2>>;

clog_register_tag(legion_tasks);

namespace flecsi {
namespace execution {

/*!
 This is the color-specific initialization function to be defined by the
 FleCSI specialization layer. This symbol will be undefined in the compiled
 library, and is intended as a place holder for the specializations's
 initialization function that will resolve the missing symbol.

 The color-specific initialization function is the second of the two
 control points that are exposed to the specialization. This function is
 responsible for populating specialization-specific data structures.

 @param argc The number of arguments in argv (passed from the command line).
 @param argv The list of arguments (passed from the command line).

 @ingroup legion-execution
*/

#if defined(FLECSI_ENABLE_SPECIALIZATION_SPMD_INIT)
void specialization_spmd_init(int argc, char ** argv);
#endif // FLECSI_ENABLE_SPECIALIZATION_SPMD_INIT

/*!
 @def __flecsi_internal_legion_task

 This macro simplifies pure Legion task definitions by filling in the
 boiler-plate function arguments.

 @param task_name   The plain-text task name.
 @param return_type The return type of the task.

 @ingroup legion-execution
*/

#define __flecsi_internal_legion_task(task_name, return_type)                  \
  /* MACRO IMPLEMENTATION */                                                   \
                                                                               \
  /* Legion task template */                                                   \
  inline return_type task_name(                                                \
      const Legion::Task * task,                                               \
      const std::vector<Legion::PhysicalRegion> & regions,                     \
      Legion::Context ctx, Legion::Runtime * runtime)

/*!
 Onwer pos correction task corrects the owner position reference/pointer in
 the ghost partition by reading from old location in primary position.

 @ingroup legion-execution
 */

__flecsi_internal_legion_task(owner_pos_correction_task, void) {

  {
    clog_tag_guard(legion_tasks);
    clog(trace) << "Executing owner pos correction task " << std::endl;
  }

  clog_assert(
      regions.size() >= 1, "owner_pos_correction_task called with no regions");
  clog_assert(
      task->regions.size() >= 1,
      "owner_pos_correction_task called with no regions");

  for (int region_idx = 0; region_idx < regions.size(); region_idx++)
    clog_assert(
        task->regions[region_idx].privilege_fields.size() == 1,
        "owner_pos_correction_task called with wrong number of fields");

  using generic_type = LegionRuntime::Accessor::AccessorType::Generic;
  legion_map owner_map = task->futures[0].get_result<legion_map>();

  auto ghost_owner_pos_fid = Legion::FieldID(internal_field::ghost_owner_pos);

  LegionRuntime::Accessor::RegionAccessor<
      generic_type, LegionRuntime::Arrays::Point<2>>
      ghost_ref_acc = regions[0]
                          .get_field_accessor(ghost_owner_pos_fid)
                          .typeify<LegionRuntime::Arrays::Point<2>>();
  Legion::Domain ghost_domain = runtime->get_index_space_domain(
      ctx, regions[0].get_logical_region().get_index_space());
  LegionRuntime::Arrays::Rect<2> ghost_rect = ghost_domain.get_rect<2>();

  if (owner_map.size() > 0) {

    std::vector<LegionRuntime::Accessor::RegionAccessor<
        generic_type, LegionRuntime::Arrays::Point<2>>>
        owners_refs_accs;
    std::vector<LegionRuntime::Arrays::Rect<2>> owners_rects;
    for (int owner_idx = 0; owner_idx < owner_map.size(); owner_idx++) {
      owners_refs_accs.push_back(
          regions[1 + owner_idx]
              .get_field_accessor(ghost_owner_pos_fid)
              .typeify<LegionRuntime::Arrays::Point<2>>());
      Legion::Domain owner_domain = runtime->get_index_space_domain(
          ctx, regions[1 + owner_idx].get_logical_region().get_index_space());
      owners_rects.push_back(owner_domain.get_rect<2>());
    }

    for (LegionRuntime::Arrays::GenericPointInRectIterator<2> itr(ghost_rect);
         itr; itr++) {
      auto ghost_ptr = Legion::DomainPoint::from_point<2>(itr.p);
      LegionRuntime::Arrays::Point<2> old_location =
          ghost_ref_acc.read(ghost_ptr);

      {
        clog_tag_guard(legion_tasks);
        clog(trace) << "points to " << old_location.x[0] << ","
                    << old_location.x[1] << " local mirror is "
                    << ghost_ptr.point_data[0] << "," << ghost_ptr.point_data[1]
                    << " nbr " << owner_map[old_location.x[0]] << " range "
                    << owners_rects[owner_map[old_location.x[0]]].lo[0] << ":"
                    << owners_rects[owner_map[old_location.x[0]]].lo[1] << ","
                    << owners_rects[owner_map[old_location.x[0]]].hi[1]
                    << std::endl;
      } // scope

      clog_assert(
          old_location.x[0] == owners_rects[owner_map[old_location.x[0]]].lo[0],
          "ghost dependency closure error in specialization_driver()");
      clog_assert(
          old_location.x[1] >= owners_rects[owner_map[old_location.x[0]]].lo[1],
          "ghost owner position error in specialization_driver()");
      clog_assert(
          old_location.x[1] <= owners_rects[owner_map[old_location.x[0]]].hi[1],
          "ghost owner position error in specialization_driver()");

      // NOTE: We stored a forward pointer in old shared location to new
      // location
      LegionRuntime::Arrays::Point<2> new_location =
          owners_refs_accs[owner_map[old_location.x[0]]].read(
              Legion::DomainPoint::from_point<2>(old_location));
      ghost_ref_acc.write(ghost_ptr, new_location);

      {
        clog_tag_guard(legion_tasks);
        clog(trace) << ghost_ptr.point_data[0] << "," << ghost_ptr.point_data[1]
                    << " points to " << new_location.x[0] << ","
                    << new_location.x[1] << std::endl;
      } // scope

    } // for itr
  } // if we have owners

} // owner_pos_correction_task

/*!
 Interprocess communication to pass control to MPI runtime.

 @ingroup legion-execution
 */

__flecsi_internal_legion_task(handoff_to_mpi_task, void) {
  context_t::instance().handoff_to_mpi();
} // handoff_to_mpi_task

/*!
 Interprocess communication to wait for control to pass back to the Legion
 runtime.

 @ingroup legion-execution
 */

__flecsi_internal_legion_task(wait_on_mpi_task, void) {
  context_t::instance().wait_on_mpi();
} // wait_on_mpi_task

/*!
 Interprocess communication to unset mpi execute state.

 @ingroup legion-execution
*/

__flecsi_internal_legion_task(unset_call_mpi_task, void) {
  context_t::instance().set_mpi_state(false);
} // unset_call_mpi_task

/*!
 Compaction task writes new location in old location.

 @ingroup legion-execution
 */

__flecsi_internal_legion_task(owner_pos_compaction_task, void) {
  const int my_color = task->index_point.point_data[0];

  {
    clog_tag_guard(legion_tasks);
    clog(trace) << "Executing compaction task " << my_color << std::endl;
  }

  // Add additional setup.
  context_t & context_ = context_t::instance();

  const std::map<size_t, flecsi::coloring::index_coloring_t> coloring_map =
      context_.coloring_map();

  auto ghost_owner_pos_fid = Legion::FieldID(internal_field::ghost_owner_pos);

  {
    clog_tag_guard(legion_tasks);

    // In old position of shared, write compacted location
    // In compacted position of ghost, write the reference/pointer
    // to pre-compacted shared
    // ghost reference/pointer will need to communicate with other ranks in
    // spmd_task() to obtain corrected pointer
    size_t region_idx = 0;
    for (auto idx_space : coloring_map) {

      Legion::IndexSpace ispace =
          regions[region_idx].get_logical_region().get_index_space();
      LegionRuntime::Accessor::RegionAccessor<
          LegionRuntime::Accessor::AccessorType::Generic,
          LegionRuntime::Arrays::Point<2>>
          acc_ref = regions[region_idx]
                        .get_field_accessor(ghost_owner_pos_fid)
                        .typeify<LegionRuntime::Arrays::Point<2>>();

      Legion::Domain domain = runtime->get_index_space_domain(ctx, ispace);
      LegionRuntime::Arrays::Rect<2> rect = domain.get_rect<2>();
      LegionRuntime::Arrays::GenericPointInRectIterator<2> expanded_itr(rect);

      for (auto exclusive_itr = idx_space.second.exclusive.begin();
           exclusive_itr != idx_space.second.exclusive.end(); ++exclusive_itr) {
        clog(trace) << my_color << " key " << idx_space.first << " exclusive "
                    << " " << *exclusive_itr << std::endl;
        expanded_itr++;
      } // exclusive_itr

      for (auto shared_itr = idx_space.second.shared.begin();
           shared_itr != idx_space.second.shared.end(); ++shared_itr) {
        const flecsi::coloring::entity_info_t shared = *shared_itr;
        const LegionRuntime::Arrays::Point<2> reference =
            LegionRuntime::Arrays::make_point(shared.rank, shared.offset);
        // reference is the old location, expanded_itr.p is the new location
        acc_ref.write(
            Legion::DomainPoint::from_point<2>(reference), expanded_itr.p);

        clog(trace) << my_color << " key " << idx_space.first << " shared was "
                    << " " << *shared_itr << " now at " << expanded_itr.p
                    << std::endl;

        expanded_itr++;
      } // shared_itr

      for (auto ghost_itr = idx_space.second.ghost.begin();
           ghost_itr != idx_space.second.ghost.end(); ++ghost_itr) {
        const flecsi::coloring::entity_info_t ghost = *ghost_itr;
        const LegionRuntime::Arrays::Point<2> reference =
            LegionRuntime::Arrays::make_point(ghost.rank, ghost.offset);
        // reference is where we used to point, expanded_itr.p is where ghost
        // is now
        acc_ref.write(
            Legion::DomainPoint::from_point<2>(expanded_itr.p), reference);
        clog(trace) << "color " << my_color << " key " << idx_space.first
                    << " ghost "
                    << " " << *ghost_itr <<
            //" now at " << expanded_itr.p <<
            std::endl;
        expanded_itr++;
      } // ghost_itr
      region_idx++;
    } // for idx_space
  } // clog_tag_guard

} // owner_pos_compaction_task

/*!
 Ghost copy task writes data from shared into ghost

 @ingroup legion-execution
 */

__flecsi_internal_legion_task(ghost_copy_task, void) {
  const int my_color = runtime->find_local_MPI_rank();

  context_t & context = context_t::instance();

  struct args_t {
    size_t data_client_hash;
    size_t index_space;
    size_t owner;
  };
  args_t args = *(args_t *)task->args;

  clog_assert(regions.size() == 2, "ghost_copy_task requires 2 regions");
  clog_assert(task->regions.size() == 2, "ghost_copy_task requires 2 regions");
  clog_assert(
      (task->regions[1].privilege_fields.size() -
       task->regions[0].privilege_fields.size()) == 1,
      "ghost region additionally requires ghost_owner_pos_fid");

  legion_map owner_map = task->futures[0].get_result<legion_map>();

  for (auto itr = owner_map.begin(); itr != owner_map.end(); itr++) {
    clog_tag_guard(legion_tasks);
    clog(trace) << "my_color= " << my_color << " gid " << itr->first
                << " maps to lid " << itr->second << " current owner lid is "
                << args.owner << std::endl;
  }

  auto ghost_owner_pos_fid =
      LegionRuntime::HighLevel::FieldID(internal_field::ghost_owner_pos);

  auto position_ref_acc = regions[1]
                              .get_field_accessor(ghost_owner_pos_fid)
                              .typeify<LegionRuntime::Arrays::Point<2>>();

  Legion::Domain owner_domain = runtime->get_index_space_domain(
      ctx, regions[0].get_logical_region().get_index_space());
  Legion::Domain ghost_domain = runtime->get_index_space_domain(
      ctx, regions[1].get_logical_region().get_index_space());

  LegionRuntime::Arrays::Rect<2> owner_rect = owner_domain.get_rect<2>();
  LegionRuntime::Arrays::Rect<2> ghost_rect = ghost_domain.get_rect<2>();
  LegionRuntime::Arrays::Rect<2> owner_sub_rect;
  LegionRuntime::Arrays::Rect<2> ghost_sub_rect;
  LegionRuntime::Accessor::ByteOffset byte_offset[2];

  LegionRuntime::Arrays::Point<2> * position_ref_data =
      reinterpret_cast<LegionRuntime::Arrays::Point<2> *>(
          position_ref_acc.template raw_rect_ptr<2>(
              ghost_rect, ghost_sub_rect, byte_offset));
  size_t position_max = ghost_rect.hi[1] - ghost_rect.lo[1] + 1;

  // For each field, copy data from shared to ghost
  for (auto fid : task->regions[0].privilege_fields) {
    // Look up field info in context
    auto iitr = context.field_info_map().find(
        {args.data_client_hash, args.index_space});
    clog_assert(iitr != context.field_info_map().end(), "invalid index space");
    auto fitr = iitr->second.find(fid);
    clog_assert(fitr != iitr->second.end(), "invalid fid");
    const context_t::field_info_t & field_info = fitr->second;

    auto acc_shared = regions[0].get_field_accessor(fid);
    auto acc_ghost = regions[1].get_field_accessor(fid);

    uint8_t * data_shared =
        reinterpret_cast<uint8_t *>(acc_shared.template raw_rect_ptr<2>(
            owner_rect, owner_sub_rect, byte_offset));

    {
      clog_tag_guard(legion_tasks);
      clog(trace) << "my_color = " << my_color << " owner lid = " << args.owner
                  << " owner rect = " << owner_rect.lo[0] << ","
                  << owner_rect.lo[1] << " to " << owner_rect.hi[0] << ","
                  << owner_rect.hi[1] << std::endl;
    }

    uint8_t * ghost_data =
        reinterpret_cast<uint8_t *>(acc_ghost.template raw_rect_ptr<2>(
            ghost_rect, ghost_sub_rect, byte_offset));

    for (size_t ghost_pt = 0; ghost_pt < position_max; ghost_pt++) {
      LegionRuntime::Arrays::Point<2> ghost_ref = position_ref_data[ghost_pt];

      {
        clog_tag_guard(legion_tasks);
        clog(trace) << my_color << " copy from position " << ghost_ref.x[0]
                    << "," << ghost_ref.x[1] << std::endl;
      }

      if (owner_map[ghost_ref.x[0]] == args.owner) {
        size_t owner_offset = ghost_ref.x[1] - owner_sub_rect.lo[1];
        uint8_t * owner_copy_ptr = data_shared + owner_offset * field_info.size;
        size_t ghost_offset = ghost_pt;
        uint8_t * ghost_copy_ptr = ghost_data + ghost_offset * field_info.size;
        std::memcpy(ghost_copy_ptr, owner_copy_ptr, field_info.size);
      } // if
    } // for ghost_pt
  } // for fid
} // ghost_copy_task

/*!
 Owners subregions task returns subrects required from every neighbor

 @ingroup legion-execution
 */

__flecsi_internal_legion_task(owners_subregions_task, subrect_map) {
  const int my_color = runtime->find_local_MPI_rank();
  // clog(error) << "rank " << my_color << " owners_subregions_task" <<
  // std::endl;

  clog_assert(regions.size() == 1, "owners_subregions_task requires 1 region");
  clog_assert(
      task->regions.size() == 1, "owners_subregions_task requires 1 region");
  clog_assert(
      task->regions[0].privilege_fields.size() == 1,
      "owners_subregions_task only requires ghost_owner_pos_fid");

  legion_map owner_map = task->futures[0].get_result<legion_map>();

  auto ghost_owner_pos_fid =
      LegionRuntime::HighLevel::FieldID(internal_field::ghost_owner_pos);

  auto position_ref_acc = regions[0]
                              .get_field_accessor(ghost_owner_pos_fid)
                              .typeify<LegionRuntime::Arrays::Point<2>>();

  Legion::Domain ghost_domain = runtime->get_index_space_domain(
      ctx, regions[0].get_logical_region().get_index_space());

  LegionRuntime::Arrays::Rect<2> ghost_rect = ghost_domain.get_rect<2>();
  LegionRuntime::Arrays::Rect<2> ghost_sub_rect;
  LegionRuntime::Accessor::ByteOffset byte_offset[2];

  LegionRuntime::Arrays::Point<2> * position_ref_data =
      reinterpret_cast<LegionRuntime::Arrays::Point<2> *>(
          position_ref_acc.template raw_rect_ptr<2>(
              ghost_rect, ghost_sub_rect, byte_offset));
  size_t position_max = ghost_rect.hi[1] - ghost_rect.lo[1] + 1;

  subrect_map lid_to_subrect_map;

  for (size_t ghost_pt = 0; ghost_pt < position_max; ghost_pt++) {
    LegionRuntime::Arrays::Point<2> ghost_ref = position_ref_data[ghost_pt];

    size_t lid = owner_map[ghost_ref.x[0]];

    auto itr = lid_to_subrect_map.find(lid);
    if (itr == lid_to_subrect_map.end()) {
      LegionRuntime::Arrays::Rect<2> new_rect(ghost_ref, ghost_ref);
      lid_to_subrect_map[lid] = new_rect;
    } else {
      if (ghost_ref.x[1] < lid_to_subrect_map[lid].lo[1]) {
        LegionRuntime::Arrays::Rect<2> new_rect(
            ghost_ref, lid_to_subrect_map[lid].hi);
        lid_to_subrect_map[lid] = new_rect;
      } else if (ghost_ref.x[1] > lid_to_subrect_map[lid].hi[1]) {
        LegionRuntime::Arrays::Rect<2> new_rect(
            lid_to_subrect_map[lid].lo, ghost_ref);
        lid_to_subrect_map[lid] = new_rect;
      }
    } // if itr == end

  } // for ghost_pt

  return lid_to_subrect_map;
} // owners_subregions

/*!
 Fill connectivity task fills connectivity for from/to index space and
 and index launched.

 @ingroup legion-execution
 */

__flecsi_internal_legion_task(fill_connectivity_task, void) {
  using namespace std;

  using namespace Legion;
  using namespace LegionRuntime;
  using namespace Arrays;

  using namespace execution;

  clog(trace) << "fill connectivity" << std::endl;
  using tuple_t = std::tuple<size_t, size_t, size_t>;

  context_t & context = context_t::instance();

  legion_helper h(runtime, ctx);

  const tuple_t & p = *(tuple_t *)task->args;

  size_t from_index_space = std::get<0>(p);
  size_t to_index_space = std::get<1>(p);
  size_t size = std::get<2>(p);

  FieldID adjacency_fid =
      context.adjacency_fid(from_index_space, to_index_space);

  auto adjacency_offset_fid = FieldID(internal_field::adjacency_offset);

  auto adjacency_index_fid = FieldID(internal_field::adjacency_index);

  uint64_t * indices;
  h.get_buffer(regions[0], indices, adjacency_index_fid);

<<<<<<< HEAD
  LegionRuntime::Arrays::Point<2>* positions;
=======
  Point<2> * positions;
>>>>>>> a4888b83
  h.get_buffer(regions[1], positions, adjacency_fid);

  uint64_t * src_offsets;
  h.get_buffer(regions[2], src_offsets, adjacency_offset_fid);

  uint64_t * src_indices;
  h.get_buffer(regions[2], src_indices, adjacency_index_fid);

  size_t last_offset = 0;
  for (size_t i = 0; i < size; ++i) {
    size_t offset = src_offsets[i];
    size_t count = offset - last_offset;
    std::memcpy(indices, src_indices, count * sizeof(size_t));
    (*positions).x[0] = offset;
    (*positions).x[1] = count;
    indices += count;
    ++positions;
    last_offset = offset;
  }
}

#undef __flecsi_internal_legion_task

/*!
  FIXME DEOCUMENTATION
 */
struct MaxReductionOp {
  static const Legion::ReductionOpID redop_id = (size_t(1) << 20) - 4095;

  typedef double LHS;
  typedef double RHS;
  static const double identity;

  template<bool EXCLUSIVE>
  static void apply(LHS & lhs, RHS rhs);

  template<bool EXCLUSIVE>
  static void fold(RHS & rhs1, RHS rhs2);
};

/*!
  FIXME DEOCUMENTATION
 */
struct MinReductionOp {
  static const Legion::ReductionOpID redop_id = (size_t(1) << 20) - 4096;

  typedef double LHS;
  typedef double RHS;
  static const double identity;

  template<bool EXCLUSIVE>
  static void apply(LHS & lhs, RHS rhs);

  template<bool EXCLUSIVE>
  static void fold(RHS & rhs1, RHS rhs2);
};

} // namespace execution
} // namespace flecsi<|MERGE_RESOLUTION|>--- conflicted
+++ resolved
@@ -523,11 +523,7 @@
   uint64_t * indices;
   h.get_buffer(regions[0], indices, adjacency_index_fid);
 
-<<<<<<< HEAD
   LegionRuntime::Arrays::Point<2>* positions;
-=======
-  Point<2> * positions;
->>>>>>> a4888b83
   h.get_buffer(regions[1], positions, adjacency_fid);
 
   uint64_t * src_offsets;
