--- conflicted
+++ resolved
@@ -134,11 +134,7 @@
     Legion::Domain expanded_dom(Legion::Domain::from_rect<2>(expanded_bounds));
     Legion::IndexSpace expanded_is = runtime->create_index_space(ctx, expanded_dom);
     char buf[80];
-<<<<<<< HEAD
-    sprintf(buf, "expanded index space %lu", key_idx.first);
-=======
-    sprintf(buf, "expanded index space %ld", handle_idx.first);
->>>>>>> abd2b8c1
+    sprintf(buf, "expanded index space %zu", handle_idx.first);
     runtime->attach_name(expanded_is, buf);
     expanded_ispaces_map[handle_idx.first] = expanded_is;
 
@@ -157,22 +153,13 @@
         allocator.allocate_field(fi.size, fi.fid);
       }
     }
-<<<<<<< HEAD
-    sprintf(buf, "expanded field space %lu", key_idx.first);
-=======
-
-    sprintf(buf, "expanded field space %ld", handle_idx.first);
->>>>>>> abd2b8c1
+    sprintf(buf, "expanded field space %zu", handle_idx.first);
     runtime->attach_name(expanded_fs, buf);
     expanded_fspaces_map[handle_idx.first] = expanded_fs;
 
     Legion::LogicalRegion expanded_lr = runtime->create_logical_region(ctx,
         expanded_is, expanded_fs);
-<<<<<<< HEAD
-    sprintf(buf, "expanded logical region %lu", key_idx.first);
-=======
-    sprintf(buf, "expanded logical region %ld", handle_idx.first);
->>>>>>> abd2b8c1
+    sprintf(buf, "expanded logical region %zu", handle_idx.first);
     runtime->attach_name(expanded_lr, buf);
     expanded_lregions_map[handle_idx.first] = expanded_lr;
 
@@ -194,11 +181,7 @@
 
     Legion::IndexPartition color_ip = runtime->create_index_partition(ctx,
         expanded_is, color_domain, color_partitioning, true /*disjoint*/);
-<<<<<<< HEAD
-    sprintf(buf, "color partitioing %lu", key_idx.first);
-=======
-    sprintf(buf, "color partitioing %ld", handle_idx.first);
->>>>>>> abd2b8c1
+    sprintf(buf, "color partitioing %zu", handle_idx.first);
     runtime->attach_name(color_ip, buf);
     color_iparts_map[handle_idx.first] = color_ip;
   } // for handle_idx
