--- conflicted
+++ resolved
@@ -99,53 +99,8 @@
 
   auto coloring_info = context_.coloring_info_map();
 
-<<<<<<< HEAD
-  auto ghost_owner_pos_fid = 
-    Legion::FieldID(internal_field::ghost_owner_pos);
-
-  using field_info_t = context_t::field_info_t;
-
-  {
-  clog_tag_guard(runtime_driver);
-
-  for(auto idx_space: coloring_info) {
-    // Create expanded IndexSpace
-    idx_spaces.insert(idx_space.first);
-
-    // Determine max size of a color partition
-    size_t total_num_entities = 0;
-    for(auto color_idx: idx_space.second) {
-      clog(trace) << "index: " << idx_space.first << " color: " << 
-        color_idx.first << " " << color_idx.second << std::endl;
-      
-      total_num_entities = std::max(total_num_entities,
-        color_idx.second.exclusive + color_idx.second.shared + 
-        color_idx.second.ghost);
-    } // for color_idx
-    
-    clog(trace) << "total_num_entities " << total_num_entities << std::endl;
-
-    // Create expanded index space
-    LegionRuntime::Arrays::Rect<2> expanded_bounds = 
-      LegionRuntime::Arrays::Rect<2>(
-        LegionRuntime::Arrays::Point<2>::ZEROES(),
-        LegionRuntime::Arrays::make_point(num_colors,total_num_entities));
-    
-    Legion::Domain expanded_dom(Legion::Domain::from_rect<2>(expanded_bounds));
-    
-    Legion::IndexSpace expanded_is = 
-      runtime->create_index_space(ctx, expanded_dom);
-    
-    char buf[80];
-    sprintf(buf, "expanded index space %zu", idx_space.first);
-    runtime->attach_name(expanded_is, buf);
-    expanded_ispaces_map[idx_space.first] = expanded_is;
-
-    // Read user + FleCSI registered field spaces
-    Legion::FieldSpace expanded_fs = runtime->create_field_space(ctx);
-=======
+
   data::legion_data_t data(ctx, runtime, num_colors);
->>>>>>> 27b79fbc
 
   data.init_from_coloring_info_map(coloring_info);
 
