--- conflicted
+++ resolved
@@ -172,13 +172,6 @@
   } // visit
 
   /*--------------------------------------------------------------------------*
-<<<<<<< HEAD
-    Unstructured Mesh Topology
-   *--------------------------------------------------------------------------*/
-
-  template<typename MESH_POLICY, size_t PRIVILEGES>
-  void visit(topology_accessor_u<unstructured_mesh_topology_u<MESH_POLICY>, PRIVILEGES> const & accessor) {
-=======
     NTree Topology
    *--------------------------------------------------------------------------*/
 
@@ -210,7 +203,6 @@
 
   template<typename POLICY_TYPE, size_t PRIVILEGES>
   void visit(structured_mesh_accessor_u<POLICY_TYPE, PRIVILEGES> & accessor) {
->>>>>>> 9aa59a1d
   } // visit
 
   /*--------------------------------------------------------------------------*
