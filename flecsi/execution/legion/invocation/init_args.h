--- conflicted
+++ resolved
@@ -116,12 +116,6 @@
       flog_assert(flecsi_internal_hash(single) == domain_,
         "global can only be modified from within single launch task");
 
-<<<<<<< HEAD
-      Legion::LogicalRegion region =
-        context_t::instance().global_runtime_data().logical_region;
-
-=======
->>>>>>> 5a3d6921
       Legion::RegionRequirement rr(region,
         privilege_mode(get_privilege<0, PRIVILEGES>()),
         EXCLUSIVE,
