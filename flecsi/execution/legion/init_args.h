--- conflicted
+++ resolved
@@ -101,13 +101,11 @@
       > & h
     )
     {
-<<<<<<< HEAD
       if (!h.global && !h.color){
         Legion::MappingTagID tag = EXCLUSIVE_LR;
 
         Legion::RegionRequirement ex_rr(h.exclusive_lr,
-          privilege_mode(EXCLUSIVE_PERMISSIONS), EXCLUSIVE, h.color_region,
-            tag);
+          privilege_mode(EXCLUSIVE_PERMISSIONS), EXCLUSIVE, h.color_region, tag);
         ex_rr.add_field(h.fid);
         region_reqs.push_back(ex_rr);
 
@@ -120,12 +118,11 @@
           privilege_mode(GHOST_PERMISSIONS), EXCLUSIVE, h.color_region);
         gh_rr.add_field(h.fid);
         region_reqs.push_back(gh_rr);
-      }
-      else if(h.global){
-        Legion::RegionRequirement rr(h.color_region,  
-          READ_ONLY, EXCLUSIVE, h.color_region);
-        rr.add_field(h.fid);
-        region_reqs.push_back(rr);
+      }else if(h.global){
+          Legion::RegionRequirement rr(h.color_region,
+            READ_ONLY, EXCLUSIVE, h.color_region);
+          rr.add_field(h.fid);
+          region_reqs.push_back(rr);
       }//if
       else if (h.color){
         Legion::RegionRequirement rr(h.color_region,
@@ -133,25 +130,8 @@
           EXCLUSIVE, h.color_region);
         rr.add_field(h.fid);
         region_reqs.push_back(rr);
-      }
-=======
-      Legion::MappingTagID tag = EXCLUSIVE_LR;
-
-      Legion::RegionRequirement ex_rr(h.exclusive_lr,
-        privilege_mode(EXCLUSIVE_PERMISSIONS), EXCLUSIVE, h.color_region, tag);
-      ex_rr.add_field(h.fid);
-      region_reqs.push_back(ex_rr);
-
-      Legion::RegionRequirement sh_rr(h.shared_lr,
-        privilege_mode(SHARED_PERMISSIONS), EXCLUSIVE, h.color_region);
-      sh_rr.add_field(h.fid);
-      region_reqs.push_back(sh_rr);
-
-      Legion::RegionRequirement gh_rr(h.ghost_lr,
-        privilege_mode(GHOST_PERMISSIONS), EXCLUSIVE, h.color_region);
-      gh_rr.add_field(h.fid);
-      region_reqs.push_back(gh_rr);
->>>>>>> 870540b0
+      }//else if
+     
     } // handle
 
     template<
