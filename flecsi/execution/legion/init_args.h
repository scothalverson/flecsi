/*
    @@@@@@@@  @@           @@@@@@   @@@@@@@@ @@
   /@@/////  /@@          @@////@@ @@////// /@@
   /@@       /@@  @@@@@  @@    // /@@       /@@
   /@@@@@@@  /@@ @@///@@/@@       /@@@@@@@@@/@@
   /@@////   /@@/@@@@@@@/@@       ////////@@/@@
   /@@       /@@/@@//// //@@    @@       /@@/@@
   /@@       @@@//@@@@@@ //@@@@@@  @@@@@@@@ /@@
   //       ///  //////   //////  ////////  //

   Copyright (c) 2016, Los Alamos National Security, LLC
   All rights reserved.
                                                                              */
#pragma once

/*! @file */

#include <vector>

#include <flecsi-config.h>

#if !defined(FLECSI_ENABLE_LEGION)
#error FLECSI_ENABLE_LEGION not defined! This file depends on Legion!
#endif

#include <legion.h>

#include <flecsi/data/common/privilege.h>
#include <flecsi/data/data_client_handle.h>
#include <flecsi/data/dense_accessor.h>
#include <flecsi/data/global_accessor.h>
#include <flecsi/execution/common/execution_state.h>
#include <flecsi/topology/mesh_types.h>
#include <flecsi/topology/set_types.h>
#include <flecsi/utils/tuple_walker.h>

namespace flecsi {
namespace execution {

/*!
  The init_args_t type can be called to walk task args before the
  task launcher is created. This allows us to gather region requirements
  and to set state on the associated data handles \em before Legion gets
  the task arguments tuple.

  @ingroup execution
*/

struct init_args_t : public utils::tuple_walker__<init_args_t> {

  /*!
    Construct an init_args_t instance.

    @param runtime The Legion task runtime.
    @param context The Legion task runtime context.
   */

  init_args_t(Legion::Runtime *runtime, Legion::Context &context)
      : runtime(runtime), context(context) {} // init_args

  /*!
    Convert the template privileges to proper Legion privileges.

    @param mode privilege
   */

  static Legion::PrivilegeMode privilege_mode(size_t mode) {
    switch (mode) {
    case size_t(reserved):
      return NO_ACCESS;
    case size_t(ro):
      return READ_ONLY;
    case size_t(wo):
      return WRITE_DISCARD;
    case size_t(rw):
      return READ_WRITE;
    default:
      clog_fatal("invalid privilege mode");
    } // switch
    // should never get here, but this is needed
    // to avoid compiler warnings
    return NO_ACCESS;
  } // privilege_mode

  /*!
    FIXME
   */

<<<<<<< HEAD
  template<
      typename T,
      size_t EXCLUSIVE_PERMISSIONS,
      size_t SHARED_PERMISSIONS,
      size_t GHOST_PERMISSIONS>
  void handle(dense_accessor__<
              T,
              EXCLUSIVE_PERMISSIONS,
              SHARED_PERMISSIONS,
              GHOST_PERMISSIONS> & a) {
    auto & h = a.handle;

      clog_assert(
          h.state > SPECIALIZATION_TLT_INIT,
          "accessing  data "
          "handle from specialization_tlt_init is not supported");

      Legion::MappingTagID tag = EXCLUSIVE_LR;

      Legion::RegionRequirement ex_rr(
          h.exclusive_lp, 0/*projection ID*/,
          privilege_mode(EXCLUSIVE_PERMISSIONS), EXCLUSIVE,
          h.entire_region, tag);
      ex_rr.add_field(h.fid);
      region_reqs.push_back(ex_rr);

      Legion::RegionRequirement sh_rr(
          h.shared_lp, 0/*projection ID*/,
          privilege_mode(SHARED_PERMISSIONS), EXCLUSIVE,
          h.entire_region);
      sh_rr.add_field(h.fid);
      region_reqs.push_back(sh_rr);

      Legion::RegionRequirement gh_rr(
          h.ghost_lp, 0/*projection ID*/,
          privilege_mode(GHOST_PERMISSIONS), EXCLUSIVE,
          h.entire_region);
      gh_rr.add_field(h.fid);
      region_reqs.push_back(gh_rr);
 }//handle

template<
      typename T,
      size_t PERMISSIONS>
  void handle(global_accessor__<
              T,
              PERMISSIONS> & a)
  {
    auto & h = a.handle;

      // FIXME this no longer does anything under control replication
      if (h.state < SPECIALIZATION_SPMD_INIT) {
        Legion::RegionRequirement rr(
            h.entire_region,
            privilege_mode(PERMISSIONS), EXCLUSIVE,
            h.entire_region);
        rr.add_field(h.fid);
        region_reqs.push_back(rr);
      } else {
        clog_assert(
            PERMISSIONS == size_t(ro), "you are not allowed  \
            to modify global data in specialization_spmd_init or driver");
        Legion::RegionRequirement rr(
            h.entire_region, READ_ONLY, EXCLUSIVE, h.entire_region);
        rr.add_field(h.fid);
        region_reqs.push_back(rr);
      } // if
  }

  template<
      typename T,
      size_t PERMISSIONS>
  void handle(color_accessor__<
              T,
              PERMISSIONS> & a)
  {
    auto & h = a.handle;
    Legion::RegionRequirement rr(
         h.color_partition, 0/*projection ID*/, privilege_mode(PERMISSIONS),
         EXCLUSIVE, h.entire_region);
=======
  template <typename T, size_t EXCLUSIVE_PERMISSIONS, size_t SHARED_PERMISSIONS,
            size_t GHOST_PERMISSIONS>
  void handle(dense_accessor__<T, EXCLUSIVE_PERMISSIONS, SHARED_PERMISSIONS,
                               GHOST_PERMISSIONS> &a) {
    auto &h = a.handle;

    clog_assert(h.state > SPECIALIZATION_TLT_INIT,
                "accessing  data "
                "handle from specialization_tlt_init is not supported");

    Legion::MappingTagID tag = EXCLUSIVE_LR;

    Legion::RegionRequirement ex_rr(h.exclusive_lr,
                                    privilege_mode(EXCLUSIVE_PERMISSIONS),
                                    EXCLUSIVE, h.color_region, tag);
    ex_rr.add_field(h.fid);
    region_reqs.push_back(ex_rr);

    Legion::RegionRequirement sh_rr(h.shared_lr,
                                    privilege_mode(SHARED_PERMISSIONS),
                                    EXCLUSIVE, h.color_region);
    sh_rr.add_field(h.fid);
    region_reqs.push_back(sh_rr);

    Legion::RegionRequirement gh_rr(h.ghost_lr,
                                    privilege_mode(GHOST_PERMISSIONS),
                                    EXCLUSIVE, h.color_region);
    gh_rr.add_field(h.fid);
    region_reqs.push_back(gh_rr);
  } // handle

  template <typename T, size_t PERMISSIONS>
  void handle(global_accessor__<T, PERMISSIONS> &a) {
    auto &h = a.handle;

    if (h.state < SPECIALIZATION_SPMD_INIT) {
      Legion::RegionRequirement rr(h.color_region, privilege_mode(PERMISSIONS),
                                   EXCLUSIVE, h.color_region);
      rr.add_field(h.fid);
      region_reqs.push_back(rr);
    } else {
      clog_assert(PERMISSIONS == size_t(ro), "you are not allowed  \
            to modify global data in specialization_spmd_init or driver");
      Legion::RegionRequirement rr(h.color_region, READ_ONLY, EXCLUSIVE,
                                   h.color_region);
      rr.add_field(h.fid);
      region_reqs.push_back(rr);
    } // if
  }

  template <typename T, size_t PERMISSIONS>
  void handle(color_accessor__<T, PERMISSIONS> &a) {
    auto &h = a.handle;
    clog_assert(h.state > SPECIALIZATION_TLT_INIT, "accessing color data    \
         handle from specialization_tlt_init is not supported");
    Legion::RegionRequirement rr(h.color_region, privilege_mode(PERMISSIONS),
                                 EXCLUSIVE, h.color_region);
>>>>>>> eea304d0
    rr.add_field(h.fid);
    region_reqs.push_back(rr);
  } // handle

  /*!
    FIXME
   */

  template <typename T, size_t PERMISSIONS>
  typename std::enable_if_t<
      std::is_base_of<topology::mesh_topology_base_t, T>::value>
  handle(data_client_handle__<T, PERMISSIONS> &h) {

    std::unordered_map<size_t, size_t> region_map;

    for (size_t i{0}; i < h.num_handle_entities; ++i) {
      data_client_handle_entity_t &ent = h.handle_entities[i];

      region_map[ent.index_space] = region_reqs.size();

<<<<<<< HEAD
      Legion::RegionRequirement rr(
          ent.color_partition, 0 /*PROJECTION*/, privilege_mode(PERMISSIONS), EXCLUSIVE,
          ent.entire_region);
=======
      Legion::RegionRequirement rr(ent.color_region,
                                   privilege_mode(PERMISSIONS), EXCLUSIVE,
                                   ent.color_region);

      Legion::IndexSpace is = ent.exclusive_region.get_index_space();

      Legion::Domain d = runtime->get_index_space_domain(context, is);

      auto dr = d.get_rect<2>();

      ent.num_exclusive = dr.hi[1] - dr.lo[1] + 1;

      is = ent.shared_region.get_index_space();

      d = runtime->get_index_space_domain(context, is);

      dr = d.get_rect<2>();

      ent.num_shared = dr.hi[1] - dr.lo[1] + 1;

      is = ent.ghost_region.get_index_space();

      d = runtime->get_index_space_domain(context, is);

      dr = d.get_rect<2>();

      ent.num_ghost = dr.hi[1] - dr.lo[1] + 1;
>>>>>>> eea304d0

      rr.add_field(ent.fid);
      rr.add_field(ent.id_fid);
      region_reqs.push_back(rr);
    } // for

    for (size_t i{0}; i < h.num_handle_adjacencies; ++i) {
      data_client_handle_adjacency_t &adj = h.handle_adjacencies[i];

      region_reqs[region_map[adj.from_index_space]].add_field(adj.offset_fid);

<<<<<<< HEAD
      Legion::RegionRequirement adj_rr(
          adj.adj_color_partition, 0 /*PROJECTION*/, privilege_mode(PERMISSIONS), EXCLUSIVE,
          adj.adj_region);
=======
      Legion::RegionRequirement adj_rr(adj.adj_region,
                                       privilege_mode(PERMISSIONS), EXCLUSIVE,
                                       adj.adj_region);
>>>>>>> eea304d0

      adj_rr.add_field(adj.index_fid);

      region_reqs.push_back(adj_rr);
    }

    for (size_t i{0}; i < h.num_index_subspaces; ++i) {
      data_client_handle_index_subspace_t &iss = h.handle_index_subspaces[i];

      Legion::RegionRequirement iss_rr(iss.region, privilege_mode(PERMISSIONS),
                                       EXCLUSIVE, iss.region);

      iss_rr.add_field(iss.index_fid);

      region_reqs.push_back(iss_rr);
    }

  } // handle

  ///
  // Initialize arguments for future handle
  ///
  template <typename T, launch_type_t launch>
  void handle(legion_future__<T, launch> &h) {
    futures.push_back(std::make_shared<legion_future__<T, launch>>(h));
  }

  /*!
    FIXME
   */

  template <typename T, size_t PERMISSIONS>
  typename std::enable_if_t<
      std::is_base_of<topology::set_topology_base_t, T>::value>
  handle(data_client_handle__<T, PERMISSIONS> &h) {

    for (size_t i{0}; i < h.num_handle_entities; ++i) {
      data_client_handle_entity_t &ent = h.handle_entities[i];

<<<<<<< HEAD
      Legion::RegionRequirement rr(
          ent.color_partition, 0/*PROJECTION*/, privilege_mode(PERMISSIONS), EXCLUSIVE,
          ent.entire_region);
=======
      Legion::RegionRequirement rr(ent.color_region,
                                   privilege_mode(PERMISSIONS), EXCLUSIVE,
                                   ent.color_region);
>>>>>>> eea304d0
      rr.add_field(ent.fid);
      region_reqs.push_back(rr);
    } // for
  }

  //-----------------------------------------------------------------------//
  // If this is not a data handle, then simply skip it.
  //-----------------------------------------------------------------------//

  template <typename T>
  static typename std::enable_if_t<
      !std::is_base_of<dense_accessor_base_t, T>::value &&
      !std::is_base_of<data_client_handle_base_t, T>::value>
  handle(T &) {} // handle

  Legion::Runtime *runtime;
  Legion::Context &context;
  std::vector<Legion::RegionRequirement> region_reqs;
  std::vector<std::shared_ptr<future_base_t>> futures;

}; // struct init_args_t

} // namespace execution
} // namespace flecsi<|MERGE_RESOLUTION|>--- conflicted
+++ resolved
@@ -86,7 +86,6 @@
     FIXME
    */
 
-<<<<<<< HEAD
   template<
       typename T,
       size_t EXCLUSIVE_PERMISSIONS,
@@ -167,65 +166,7 @@
     Legion::RegionRequirement rr(
          h.color_partition, 0/*projection ID*/, privilege_mode(PERMISSIONS),
          EXCLUSIVE, h.entire_region);
-=======
-  template <typename T, size_t EXCLUSIVE_PERMISSIONS, size_t SHARED_PERMISSIONS,
-            size_t GHOST_PERMISSIONS>
-  void handle(dense_accessor__<T, EXCLUSIVE_PERMISSIONS, SHARED_PERMISSIONS,
-                               GHOST_PERMISSIONS> &a) {
-    auto &h = a.handle;
-
-    clog_assert(h.state > SPECIALIZATION_TLT_INIT,
-                "accessing  data "
-                "handle from specialization_tlt_init is not supported");
-
-    Legion::MappingTagID tag = EXCLUSIVE_LR;
-
-    Legion::RegionRequirement ex_rr(h.exclusive_lr,
-                                    privilege_mode(EXCLUSIVE_PERMISSIONS),
-                                    EXCLUSIVE, h.color_region, tag);
-    ex_rr.add_field(h.fid);
-    region_reqs.push_back(ex_rr);
-
-    Legion::RegionRequirement sh_rr(h.shared_lr,
-                                    privilege_mode(SHARED_PERMISSIONS),
-                                    EXCLUSIVE, h.color_region);
-    sh_rr.add_field(h.fid);
-    region_reqs.push_back(sh_rr);
-
-    Legion::RegionRequirement gh_rr(h.ghost_lr,
-                                    privilege_mode(GHOST_PERMISSIONS),
-                                    EXCLUSIVE, h.color_region);
-    gh_rr.add_field(h.fid);
-    region_reqs.push_back(gh_rr);
-  } // handle
-
-  template <typename T, size_t PERMISSIONS>
-  void handle(global_accessor__<T, PERMISSIONS> &a) {
-    auto &h = a.handle;
-
-    if (h.state < SPECIALIZATION_SPMD_INIT) {
-      Legion::RegionRequirement rr(h.color_region, privilege_mode(PERMISSIONS),
-                                   EXCLUSIVE, h.color_region);
-      rr.add_field(h.fid);
-      region_reqs.push_back(rr);
-    } else {
-      clog_assert(PERMISSIONS == size_t(ro), "you are not allowed  \
-            to modify global data in specialization_spmd_init or driver");
-      Legion::RegionRequirement rr(h.color_region, READ_ONLY, EXCLUSIVE,
-                                   h.color_region);
-      rr.add_field(h.fid);
-      region_reqs.push_back(rr);
-    } // if
-  }
-
-  template <typename T, size_t PERMISSIONS>
-  void handle(color_accessor__<T, PERMISSIONS> &a) {
-    auto &h = a.handle;
-    clog_assert(h.state > SPECIALIZATION_TLT_INIT, "accessing color data    \
-         handle from specialization_tlt_init is not supported");
-    Legion::RegionRequirement rr(h.color_region, privilege_mode(PERMISSIONS),
-                                 EXCLUSIVE, h.color_region);
->>>>>>> eea304d0
+
     rr.add_field(h.fid);
     region_reqs.push_back(rr);
   } // handle
@@ -246,39 +187,9 @@
 
       region_map[ent.index_space] = region_reqs.size();
 
-<<<<<<< HEAD
       Legion::RegionRequirement rr(
           ent.color_partition, 0 /*PROJECTION*/, privilege_mode(PERMISSIONS), EXCLUSIVE,
           ent.entire_region);
-=======
-      Legion::RegionRequirement rr(ent.color_region,
-                                   privilege_mode(PERMISSIONS), EXCLUSIVE,
-                                   ent.color_region);
-
-      Legion::IndexSpace is = ent.exclusive_region.get_index_space();
-
-      Legion::Domain d = runtime->get_index_space_domain(context, is);
-
-      auto dr = d.get_rect<2>();
-
-      ent.num_exclusive = dr.hi[1] - dr.lo[1] + 1;
-
-      is = ent.shared_region.get_index_space();
-
-      d = runtime->get_index_space_domain(context, is);
-
-      dr = d.get_rect<2>();
-
-      ent.num_shared = dr.hi[1] - dr.lo[1] + 1;
-
-      is = ent.ghost_region.get_index_space();
-
-      d = runtime->get_index_space_domain(context, is);
-
-      dr = d.get_rect<2>();
-
-      ent.num_ghost = dr.hi[1] - dr.lo[1] + 1;
->>>>>>> eea304d0
 
       rr.add_field(ent.fid);
       rr.add_field(ent.id_fid);
@@ -290,15 +201,9 @@
 
       region_reqs[region_map[adj.from_index_space]].add_field(adj.offset_fid);
 
-<<<<<<< HEAD
       Legion::RegionRequirement adj_rr(
           adj.adj_color_partition, 0 /*PROJECTION*/, privilege_mode(PERMISSIONS), EXCLUSIVE,
           adj.adj_region);
-=======
-      Legion::RegionRequirement adj_rr(adj.adj_region,
-                                       privilege_mode(PERMISSIONS), EXCLUSIVE,
-                                       adj.adj_region);
->>>>>>> eea304d0
 
       adj_rr.add_field(adj.index_fid);
 
@@ -338,15 +243,9 @@
     for (size_t i{0}; i < h.num_handle_entities; ++i) {
       data_client_handle_entity_t &ent = h.handle_entities[i];
 
-<<<<<<< HEAD
       Legion::RegionRequirement rr(
           ent.color_partition, 0/*PROJECTION*/, privilege_mode(PERMISSIONS), EXCLUSIVE,
           ent.entire_region);
-=======
-      Legion::RegionRequirement rr(ent.color_region,
-                                   privilege_mode(PERMISSIONS), EXCLUSIVE,
-                                   ent.color_region);
->>>>>>> eea304d0
       rr.add_field(ent.fid);
       region_reqs.push_back(rr);
     } // for
