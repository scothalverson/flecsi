--- conflicted
+++ resolved
@@ -93,12 +93,8 @@
       > & h
     )
     {
-<<<<<<< HEAD
  if (!h.global && !h.color){
       auto& flecsi_context = context_t::instance();
-=======
-      auto & flecsi_context = context_t::instance();
->>>>>>> 870540b0
 
       bool read_phase = false;
       bool write_phase = false;
@@ -221,14 +217,10 @@
         // Phase WRITE
         launcher.add_wait_barrier(*(h.pbarrier_as_owner_ptr));
 
-<<<<<<< HEAD
-      }
-}
-=======
         // Phase READ
         launcher.add_arrival_barrier(*(h.pbarrier_as_owner_ptr));
       } // if
->>>>>>> 870540b0
+      }//end if
     } // handle
 
     //------------------------------------------------------------------------//
