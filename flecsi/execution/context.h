/*
    @@@@@@@@  @@           @@@@@@   @@@@@@@@ @@
   /@@/////  /@@          @@////@@ @@////// /@@
   /@@       /@@  @@@@@  @@    // /@@       /@@
   /@@@@@@@  /@@ @@///@@/@@       /@@@@@@@@@/@@
   /@@////   /@@/@@@@@@@/@@       ////////@@/@@
   /@@       /@@/@@//// //@@    @@       /@@/@@
   /@@       @@@//@@@@@@ //@@@@@@  @@@@@@@@ /@@
   //       ///  //////   //////  ////////  //

   Copyright (c) 2016, Triad National Security, LLC
   All rights reserved.
                                                                              */
#pragma once

/*! @file */

#if !defined(__FLECSI_PRIVATE__)
#error Do not include this file directly!
#else
#include <flecsi/data/common/field_info.h>
#include <flecsi/execution/common/launch.h>
#include <flecsi/execution/global_object_wrapper.h>
#include <flecsi/runtime/types.h>
#include <flecsi/topology/base_topology_types.h>
#include <flecsi/utils/common.h>
#include <flecsi/utils/const_string.h>
#include <flecsi/utils/demangle.h>
#include <flecsi/utils/flog.h>
#include <flecsi/utils/hash.h>
#endif

#include <boost/program_options.hpp>

#include <cassert>
#include <cstddef>
#include <functional>
#include <map>
#include <set>
#include <type_traits>
#include <unordered_map>
#include <utility>

flog_register_tag(context);

namespace flecsi {
namespace execution {

using namespace boost::program_options;
using namespace topology;

/*!
  The context_u type provides a high-level execution context interface that
  is implemented by the given context policy.

  @tparam CONTEXT_POLICY The backend context policy.

  @ingroup execution
 */

template<class CONTEXT_POLICY>
struct context_u : public CONTEXT_POLICY {

  /*--------------------------------------------------------------------------*
    Public types.
   *--------------------------------------------------------------------------*/

  using topology_registration_function_t = std::function<void(size_t)>;
  using topology_registration_entry_t =
    std::pair<field_id_t, topology_registration_function_t>;
  using topology_registration_map_t =
    std::unordered_map<size_t, topology_registration_entry_t>;

  using field_registration_function_t = std::function<void(size_t, size_t)>;
  using field_registration_entry_t =
    std::pair<field_id_t, field_registration_function_t>;
  using field_registration_map_t =
    std::unordered_map<size_t, field_registration_entry_t>;

  /*!
    This type allows the storage of field information per storage class. The
    size_t key is the storage class.
   */

  using field_info_store_t = data::field_info_store_t;
  using field_info_map_t = std::unordered_map<size_t, field_info_store_t>;

  /*!
   this types allows storing launch_domains, key is a hash from the domain
   name, value is # of index points
   */
  using launch_domain_map_t = std::unordered_map<size_t, size_t>;

  /*--------------------------------------------------------------------------*
    Deleted contructor and assignment interfaces.
   *--------------------------------------------------------------------------*/

  context_u(const context_u &) = delete;
  context_u & operator=(const context_u &) = delete;
  context_u(context_u &&) = delete;
  context_u & operator=(context_u &&) = delete;

  /*!
    Meyer's singleton instance.
   */

  static context_u & instance() {
    static context_u context;
    return context;
  } // instance

  /*--------------------------------------------------------------------------*
    Runtime interface.
   *--------------------------------------------------------------------------*/

  /*!
    Start the FleCSI runtime.

    @param argc The number of command-line arguments.
    @param argv The command-line arguments in a char **.

    @return An integer with \em 0 being success, and any other value
            being failure.
   */

  int start(int argc, char ** argv, variables_map & vm) {
    return CONTEXT_POLICY::start(argc, argv, vm);
  } // start

  /*!
    Return the current process id.
   */

  size_t process() const {
    return CONTEXT_POLICY::process();
  }

  /*!
    Return the number of processes.
   */

  size_t processes() const {
    return CONTEXT_POLICY::processes();
  }

  /*!
    Return the number of threads per process.
   */

  size_t threads_per_process() const {
    return CONTEXT_POLICY::threads_per_process();
  } // threads_per_process

  /*!
    Return the number of execution instances with which the runtime was
    invoked. In this context a \em thread is defined as an instance of
    execution, and does not imply any other properties. This interface can be
    used to determine the full subscription of the execution instances of the
    running process that invokded the FleCSI runtime.
   */

  size_t threads() const {
    return CONTEXT_POLICY::threads();
  } // threads

  /*!
    Return the current task depth within the execution hierarchy. The
    top-level task has depth \em 0. This interface is primarily intended
    for FleCSI developers to use in enforcing runtime constraints.
   */

  static size_t task_depth() {
    return CONTEXT_POLICY::task_depth();
  } // task_level

  /*!
    Get the color of this process.
   */

  size_t color() const {
    return CONTEXT_POLICY::color();
  } // color

  /*!
    Get the number of colors.
   */

  size_t colors() const {
    return CONTEXT_POLICY::colors();
  } // colors

  using top_level_action_t = std::function<int(int, char **)>;

  /*!
    Set the top-level action.
   */

  bool register_top_level_action(top_level_action_t tla) {
    top_level_action_ = tla;
    return true;
  } // register_top_level_action

  /*!
    Return the top-level action.
   */

  top_level_action_t & top_level_action() {
    return top_level_action_;
  } // top_level_action

  /*!
    Return the exit status of the FleCSI runtime.
   */

  int & exit_status() {
    return exit_status_;
  }

  /*--------------------------------------------------------------------------*
    Reduction interface.
   *--------------------------------------------------------------------------*/

  bool register_reduction_operation(size_t key,
    const std::function<void()> & callback) {
    reduction_registry_[key] = callback;
    return true;
  } // register_reduction_operation

  std::map<size_t, std::function<void()>> & reduction_registry() {
    return reduction_registry_;
  } // reduction_registry

  /*--------------------------------------------------------------------------*
    Global object interface.
   *--------------------------------------------------------------------------*/

  /*!
    Add a global object to the context. Global objects cannot be added
    from within a task. Attempts to do so will generate a runtime error.

    The intent of the global object interface is to allow users
    to use normal C++ inheritance patterns (with virtual functions)
    for \b globally-constant objects within the FleCSI task system.
    That said, this interface should be used with care, e.g., it is
    expensive to add global objects because it requires synchronization
    across runtime threads. Additionally, this interface also uses simple
    type erasure so that all added global objects can be stored in a
    single unordered map. Therefore, the user is responsible for
    correctly specifying the OBJECT_TYPE parameter to this method,
    and to the \ref get_global_object method.

    In normal usage, the user should call this method with a derived
    type, and the \ref get_global_object method should be called with
    a base type (assuming a common base type for all global objects
    added within the NAMESPACE).

    @tparam NAMESPACE   A unique hash that identifies the object.
    @tparam OBJECT_TYPE The C++ type of the object.

    @param index The index of the global object within the given namespace.
    @param args  A variadic argument list to be passed to the constructor
                 of the global object.

    @return A pointer to the newly allocated object.

    @note The global object instance will automatically be deleted by
          the runtime at shutdown.
   */

  template<size_t NAMESPACE, typename OBJECT_TYPE, typename... ARGS>
  OBJECT_TYPE * add_global_object(size_t index, ARGS &&... args) {
    size_t KEY = NAMESPACE ^ index;

    flog_assert(
      task_depth() == 0, "you cannot add global objects from within a task");

    flog_assert(
      global_object_registry_.find(KEY) == global_object_registry_.end(),
      "global key already exists");

    auto ptr = new OBJECT_TYPE(std::forward<ARGS>(args)...);

    flog(internal) << "Adding global object" << std::endl
                   << "\tindex: " << index << std::endl
                   << "\thash: " << NAMESPACE << std::endl
                   << "\ttype: " << utils::demangle(typeid(OBJECT_TYPE).name())
                   << std::endl
                   << "\taddress: " << ptr << std::endl;

    std::get<0>(global_object_registry_[KEY]) =
      reinterpret_cast<uintptr_t>(ptr);

    using wrapper_t = global_object_wrapper_u<OBJECT_TYPE>;
    std::get<1>(global_object_registry_[KEY]) = &wrapper_t::cleanup;

    return ptr;
  } // add_global_object

  /*!
    Get a global object instance.

    @tparam NAMESPACE   A unique hash that identifies the object.
    @tparam OBJECT_TYPE The C++ type of the object.

    @param index The index of the global object within the given namespace.

    @return A pointer to the object.
   */

  template<size_t NAMESPACE, typename OBJECT_TYPE>
  OBJECT_TYPE * get_global_object(size_t index) {
    size_t KEY = NAMESPACE ^ index;
    flog_assert(
      global_object_registry_.find(KEY) != global_object_registry_.end(),
      "key does not exist");

    auto ptr = reinterpret_cast<OBJECT_TYPE *>(
      std::get<0>(global_object_registry_[KEY]));

    flog(internal) << "Getting global object" << std::endl
                   << "\tindex: " << index << std::endl
                   << "\thash: " << NAMESPACE << std::endl
                   << "\ttype: " << utils::demangle(typeid(OBJECT_TYPE).name())
                   << std::endl
                   << "\taddress: " << ptr << std::endl;

    return ptr;
  } // get_global_object

  /*--------------------------------------------------------------------------*
    Function interface.
   *--------------------------------------------------------------------------*/

  /*!
    Register a funtion with the runtime. Internally, this interface is
    used both for user-defined functions, and for task registration for MPI.

    @tparam KEY       A hash key identifying the function.
    @tparam RETURN    The return type of the function.
    @tparam ARG_TUPLE A std::tuple of the function argument types.
    @tparam FUNCTION  A pointer to the function.

    @return a boolean indicating the succes or failure of the registration.
   */

  template<size_t KEY,
    typename RETURN,
    typename ARG_TUPLE,
    RETURN (*FUNCTION)(ARG_TUPLE)>
  bool register_function() {
    flog_assert(function_registry_.find(KEY) == function_registry_.end(),
      "function has already been registered");

    // clang-format off
    flog(internal) << "Registering function" << std::endl <<
      "\thash: " << KEY << std::endl <<
      "\taddress: " << reinterpret_cast<std::size_t>(FUNCTION) << std::endl <<
      "\treturn type: " <<
        utils::demangle(typeid(RETURN).name()) << std::endl <<
      "\ttuple type: " <<
        utils::demangle(typeid(ARG_TUPLE).name()) << std::endl;
    // clang-format on

    function_registry_[KEY] = reinterpret_cast<void *>(FUNCTION);
    return true;
  } // register_function

  /*--------------------------------------------------------------------------*
    Topology interface.
   *--------------------------------------------------------------------------*/

  /*!
    Return the topology registry.
   */

  std::unordered_map<size_t, topology_registration_map_t> &
  topology_registry() {
    return topology_callback_registry_;
  } // topology_registry

  /*!
    Return a boolean indicating whether or not the given instance of
    a data topology has had its internal fields registered with the
    data model.

    @param topology_type_identifier Topology type identifier.
    @param instance_identifier      Instance identifier.
   */

  bool topology_fields_registered(size_t type_key, size_t instance_key) {
    return !registered_topology_fields_
              .insert(std::make_pair(type_key, instance_key))
              .second;
  } // topology_fields_registered

  /*--------------------------------------------------------------------------*
    Field interface.
   *--------------------------------------------------------------------------*/

  /*!
    Register field information.

    @param topology_type_identifier Topology type identifier.
    @param storage_class            Storage class identifier.
    @param field_info               Field information.
   */

  void add_field_info(size_t topology_type_identifier,
    size_t storage_class,
    const data::field_info_t & field_info) {
    flog(internal) << "Registering field info (context)" << std::endl
                   << "\ttopology type identifier: " << topology_type_identifier
                   << std::endl
                   << "\tstorage class: " << storage_class << std::endl;
    topology_field_info_map_[topology_type_identifier][storage_class]
      .add_field_info(field_info);
  } // add_field_information

  /*!
    Return the stored field info for the given topology type and storage class.

    @param topology_type_identifier Topology type identifier.
    @param storage_class            Storage class identifier.
   */

  field_info_store_t const &
  get_field_info_store(size_t topology_type_identifier, size_t storage_class) {
    return topology_field_info_map_[topology_type_identifier][storage_class];
  } // get_field_info_store

  /*!
    Return the stored field info for the given topology type and storage class.
    Const version.

    @param topology_type_identifier Topology type identifier.
    @param storage_class            Storage class identifier.
   */

  field_info_store_t const & get_field_info_store(
    size_t topology_type_identifier,
    size_t storage_class) const {

    flog(internal) << "Type identifier: " << topology_type_identifier
                   << std::endl;

    auto const & tita = topology_field_info_map_.find(topology_type_identifier);
    flog_assert(tita != topology_field_info_map_.end(),
      "topology lookup failed for " << topology_type_identifier);

    auto const & sita = tita->second.find(storage_class);
    flog_assert(sita != tita->second.end(),
      "storage class lookup failed for " << storage_class);

    return sita->second;
  } // get_field_info_store

  /*--------------------------------------------------------------------------*
    Task Launch iterface.
   *--------------------------------------------------------------------------*/

  /*!
    Register launch domains

    @param key      Domain key
    @param launch   Launch type (single, index)
    @param size     Launch domain size
   */
<<<<<<< HEAD
  void register_domain(size_t key, launch_type_t launch, size_t size) {
    launch_domain_map_[key] = {launch, size};
=======
  void register_index_domain(size_t key, size_t size) {
    launch_domain_map_[key] = size;
>>>>>>> 13736e0c
  }

  /*!
    Returns domain information from the domain key
   */
<<<<<<< HEAD
  launch_domain_t & get_domain(size_t key) {
=======
  size_t get_domain(size_t key) {
>>>>>>> 13736e0c
    return launch_domain_map_[key];
  }

private:
  /*--------------------------------------------------------------------------*
    Singleton.
   *--------------------------------------------------------------------------*/

  context_u() : CONTEXT_POLICY() {}

  ~context_u() {
    // Cleanup the global objects
    for(auto & go : global_object_registry_) {
      std::get<1>(go.second)(std::get<0>(go.second));
    } // for
  } // ~context_u

  /*
    Clear the runtime state of the context.

    Notes:
      - This does not clear objects that cannot be serialized, e.g.,
        std::function objects.
   */

  void clear();

  /*--------------------------------------------------------------------------*
    Basic runtime data members.
   *--------------------------------------------------------------------------*/

  int exit_status_ = 0;
  top_level_action_t top_level_action_ = {};

  /*--------------------------------------------------------------------------*
    Reduction data members.
   *--------------------------------------------------------------------------*/

  std::map<size_t, std::function<void()>> reduction_registry_;

  /*--------------------------------------------------------------------------*
    Global object data members.
   *--------------------------------------------------------------------------*/

  using global_object_data_t =
    std::pair<uintptr_t, std::function<void(uintptr_t)>>;

  std::unordered_map<size_t, global_object_data_t> global_object_registry_;

  /*--------------------------------------------------------------------------*
    Function data members.
   *--------------------------------------------------------------------------*/

  std::unordered_map<size_t, void *> function_registry_;

  /*--------------------------------------------------------------------------*
    Topology data members.
   *--------------------------------------------------------------------------*/

  // FIXME: I don't think this is necessary anymore.
  std::unordered_map<size_t, topology_registration_map_t>
    topology_callback_registry_;

  std::set<std::pair<size_t, size_t>> registered_topology_fields_;

  /*--------------------------------------------------------------------------*
    Field data members.
   *--------------------------------------------------------------------------*/

  /*!
    This type allows storage of runtime field information per topology type.
    The size_t key is the topology type hash.
   */

  std::unordered_map<size_t, field_info_map_t> topology_field_info_map_;

  /*--------------------------------------------------------------------------*
    Launch data members.
   *--------------------------------------------------------------------------*/

  launch_domain_map_t launch_domain_map_;

#if 0
  // handle state
  using data_reference_map_t = std::unordered_map<size_t, data_reference_state_t>;
  std::unordered_map<std::pair<size_t, size_t>, std::unordered_map<size_t, data_reference_map_t>>

  std::unordered_map<std::pair<size_t, size_t>, std::unordered_map<std::pair<size_t, size_t>, data_reference_state_t>>;
#endif
}; // struct context_u

template<class CONTEXT_POLICY>
void context_u<CONTEXT_POLICY>::clear() {

  
  CONTEXT_POLICY::clear();
} // clear

} // namespace execution
} // namespace flecsi

// This include file defines the FLECSI_RUNTIME_CONTEXT_POLICY used below.

#include <flecsi/runtime/context_policy.h>

namespace flecsi {
namespace execution {

/*!
  The context_t type is the high-level interface to the FleCSI execution
  context.

  @ingroup execution
 */

using context_t = context_u<FLECSI_RUNTIME_CONTEXT_POLICY>;

} // namespace execution
} // namespace flecsi<|MERGE_RESOLUTION|>--- conflicted
+++ resolved
@@ -465,23 +465,14 @@
     @param launch   Launch type (single, index)
     @param size     Launch domain size
    */
-<<<<<<< HEAD
-  void register_domain(size_t key, launch_type_t launch, size_t size) {
-    launch_domain_map_[key] = {launch, size};
-=======
   void register_index_domain(size_t key, size_t size) {
     launch_domain_map_[key] = size;
->>>>>>> 13736e0c
   }
 
   /*!
     Returns domain information from the domain key
    */
-<<<<<<< HEAD
-  launch_domain_t & get_domain(size_t key) {
-=======
   size_t get_domain(size_t key) {
->>>>>>> 13736e0c
     return launch_domain_map_[key];
   }
 
@@ -576,7 +567,7 @@
 template<class CONTEXT_POLICY>
 void context_u<CONTEXT_POLICY>::clear() {
 
-  
+
   CONTEXT_POLICY::clear();
 } // clear
 
