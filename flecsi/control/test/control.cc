/*~-------------------------------------------------------------------------~~*
 * Copyright (c) 2014 Los Alamos National Security, LLC
 * All rights reserved.
 *~-------------------------------------------------------------------------~~*/

#include <bitset>
#include <tuple>

#include <cinchtest.h>
#include <flecsi/control/control.h>
#include <flecsi/control/phase_walker.h>

// FIXME: typeify needs to move into common.h in utils.
template<typename T, T M>
struct typeify {
  using TYPE = T;
  static constexpr T value = M;
};

template<size_t PHASE>
using phase_ = typeify<size_t, PHASE>;

/*----------------------------------------------------------------------------*
 * Define simulation phases. This is considered part of the specializeation.
 *----------------------------------------------------------------------------*/

enum simulation_phases_t : size_t {
  initialize,
  advance,
  analyze,
  io,
  mesh,
  finalize
}; // enum simulation_phases_t

/*----------------------------------------------------------------------------*
 * Define action attributes. This is considered part of the specialization.
 *----------------------------------------------------------------------------*/

enum action_attributes_t : size_t {
  time_advance_half = 0x01,
  time_advance_whole = 0x02,
  updated_eos_at_faces = 0x04
}; // enum action_attributes_t

/*----------------------------------------------------------------------------*
 * Node policy (part of specialization).
 *----------------------------------------------------------------------------*/

struct node_policy_t {

  using bitset_t = std::bitset<8>;
  using action_t = std::function<int(int, char **)>;

  node_policy_t(action_t const & action = {}, bitset_t const & bitset = {})
    : action_(action), bitset_(bitset) {}

  bool initialize(node_policy_t const & node) {
    action_ = node.action_;
    bitset_ = node.bitset_;
    return true;
  } // initialize

  action_t const & action() const { return action_; }
  action_t & action() { return action_; }

  bitset_t const & bitset() const { return bitset_; }
  bitset_t & bitset() { return bitset_; }

private:

  action_t action_;
  bitset_t bitset_;

}; // struct node_policy_t

inline std::ostream &
operator << (std::ostream & stream, node_policy_t const & node) {
  stream << "action: " << &node.action() << std::endl;
  stream << "bitset: " << node.bitset() << std::endl;
  return stream;
} // operator <<

/*----------------------------------------------------------------------------*
 * Control policy.
 *----------------------------------------------------------------------------*/

using namespace flecsi::control;

using control_t = control__<node_policy_t>;
using phase_walker_t = phase_walker__<control_t>;
using phase_writer_t = phase_writer__<control_t>;

<<<<<<< HEAD
int action_a(int argc, char ** argv) {
  usleep(200000);
  std::cout << "target_a" << std::endl;
  return 0;
} // action_a

int action_b(int argc, char ** argv) {
  usleep(200000);
  std::cout << "target_b" << std::endl;
  return 0;
} // action_a
=======
using graphviz_t = flecsi::utils::graphviz_t;

size_t step{0};
>>>>>>> 519d0fc7

// Fixme: This needs to go into the control context somehow.
bool evolve_control() {
  return step++ < 1;
} // evolve_control

/*----------------------------------------------------------------------------*
 * Define the phases and sub cycles.
 *----------------------------------------------------------------------------*/

using evolve = cycle__<
  evolve_control, // stopping predicate
  phase_<advance>,
  phase_<analyze>,
  phase_<io>,
  phase_<mesh>
>;

using phases = std::tuple<
  phase_<initialize>,
  evolve,
  phase_<finalize>
>;

/*----------------------------------------------------------------------------*
 * Convenience
 *----------------------------------------------------------------------------*/

#define define_action(name) \
  int action_##name(int argc, char ** argv) { \
    usleep(200000); \
    std::cout << "target_" << #name << std::endl; \
  }

define_action(a)
define_action(b)
define_action(c)
define_action(d)
define_action(e)
define_action(f)
define_action(g)
define_action(h)
define_action(p)
define_action(m)

#define register_action(phase, name, action)                                   \
  bool name##_registered = control_t::instance().phase_map(                    \
    phase, EXPAND_AND_STRINGIFY(phase)).                                       \
    initialize_node({                                                          \
      flecsi::utils::const_string_t{EXPAND_AND_STRINGIFY(name)}.hash(),        \
      EXPAND_AND_STRINGIFY(name),                                              \
      action, 0 });

#define add_dependency(phase, to, from)                                        \
  bool registered_##to##from = control_t::instance().phase_map(phase).         \
    add_edge(flecsi::utils::const_string_t{EXPAND_AND_STRINGIFY(to)}.hash(),   \
      flecsi::utils::const_string_t{EXPAND_AND_STRINGIFY(from)}.hash())

/*----------------------------------------------------------------------------*
 * These define the control point actions and DAG dependencies.
 *----------------------------------------------------------------------------*/

register_action(initialize, a, action_a);

register_action(advance, b, action_b);
register_action(advance, c, action_c);
register_action(advance, d, action_d);
register_action(advance, e, action_e);

register_action(io, g, action_g);
register_action(mesh, h, action_h);

register_action(analyze, p, action_p);

#define M 1
#if M
register_action(advance, m, action_m);
#endif

add_dependency(advance, c, b);
add_dependency(advance, b, d);

#if M
add_dependency(advance, m, d);
add_dependency(advance, e, m);
#endif

add_dependency(advance, e, d);

register_action(finalize, f, action_f);

/*----------------------------------------------------------------------------*
 * Run the test...
 *----------------------------------------------------------------------------*/

TEST(control, testname) {

  // fake command-line arguments
  int argc = 1;
  char ** argv;
  argv = new char *[1];
  argv[0] = new char[1024];
  strcpy(argv[0], "control");

  control_t::instance().init();

  phase_walker_t phase_walker(argc, &argv[0]);
  phase_walker.template walk_types<phases>();

  graphviz_t gv;

  phase_writer_t phase_writer(gv);
  phase_writer.template walk_types<phases>();

  gv.write("control.gv");
} // TEST<|MERGE_RESOLUTION|>--- conflicted
+++ resolved
@@ -91,23 +91,11 @@
 using phase_walker_t = phase_walker__<control_t>;
 using phase_writer_t = phase_writer__<control_t>;
 
-<<<<<<< HEAD
-int action_a(int argc, char ** argv) {
-  usleep(200000);
-  std::cout << "target_a" << std::endl;
-  return 0;
-} // action_a
-
-int action_b(int argc, char ** argv) {
-  usleep(200000);
-  std::cout << "target_b" << std::endl;
-  return 0;
-} // action_a
-=======
+#if defined(FLECSI_ENABLE_GRAPHVIZ)
 using graphviz_t = flecsi::utils::graphviz_t;
+#endif
 
 size_t step{0};
->>>>>>> 519d0fc7
 
 // Fixme: This needs to go into the control context somehow.
 bool evolve_control() {
@@ -136,10 +124,11 @@
  * Convenience
  *----------------------------------------------------------------------------*/
 
-#define define_action(name) \
-  int action_##name(int argc, char ** argv) { \
-    usleep(200000); \
-    std::cout << "target_" << #name << std::endl; \
+#define define_action(name) 																    \
+  int action_##name(int argc, char ** argv) { 											 \
+    usleep(200000); 																			    \
+    std::cout << "target_" << #name << std::endl; 								       \
+	 return 0; 																						 \
   }
 
 define_action(a)
@@ -217,10 +206,13 @@
   phase_walker_t phase_walker(argc, &argv[0]);
   phase_walker.template walk_types<phases>();
 
+#if defined(FLECSI_ENABLE_GRAPHVIZ)
   graphviz_t gv;
 
   phase_writer_t phase_writer(gv);
   phase_writer.template walk_types<phases>();
 
   gv.write("control.gv");
+#endif
+
 } // TEST