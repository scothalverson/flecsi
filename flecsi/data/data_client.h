--- conflicted
+++ resolved
@@ -16,11 +16,7 @@
 /*! @file */
 
 #include <flecsi/utils/common.h>
-<<<<<<< HEAD
- 
-=======
 
->>>>>>> 5ee127f5
 namespace flecsi {
 namespace data {
 
