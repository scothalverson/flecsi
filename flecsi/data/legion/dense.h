/*~--------------------------------------------------------------------------~*
 *  @@@@@@@@  @@           @@@@@@   @@@@@@@@ @@
 * /@@/////  /@@          @@////@@ @@////// /@@
 * /@@       /@@  @@@@@  @@    // /@@       /@@
 * /@@@@@@@  /@@ @@///@@/@@       /@@@@@@@@@/@@
 * /@@////   /@@/@@@@@@@/@@       ////////@@/@@
 * /@@       /@@/@@//// //@@    @@       /@@/@@
 * /@@       @@@//@@@@@@ //@@@@@@  @@@@@@@@ /@@
 * //       ///  //////   //////  ////////  //
 *
 * Copyright (c) 2016 Los Alamos National Laboratory, LLC
 * All rights reserved
 *~--------------------------------------------------------------------------~*/

#ifndef flecsi_legion_dense_h
#define flecsi_legion_dense_h

//----------------------------------------------------------------------------//
// POLICY_NAMESPACE must be defined before including storage_type.h!!!
// Using this approach allows us to have only one storage_type_t
// definintion that can be used by all data policies -> code reuse...
#define POLICY_NAMESPACE legion
#include "flecsi/data/storage_type.h"
#undef POLICY_NAMESPACE
//----------------------------------------------------------------------------//

#include "flecsi/data/data_client.h"
#include "flecsi/data/data_handle.h"
#include "flecsi/data/storage.h"
#include "flecsi/utils/const_string.h"
#include "flecsi/utils/index_space.h"
#include "flecsi/execution/context.h"

///
// \file legion/dense.h
// \authors bergen
// \date Initial file creation: Apr 7, 2016
///

namespace flecsi {
namespace data {
namespace legion {

//+=+=+=+=+=+=+=+=+=+=+=+=+=+=+=+=+=+=+=+=+=+=+=+=+=+=+=+=+=+=+=+=+=+=+=+=+=+=//
// Helper type definitions.
//+=+=+=+=+=+=+=+=+=+=+=+=+=+=+=+=+=+=+=+=+=+=+=+=+=+=+=+=+=+=+=+=+=+=+=+=+=+=//

//----------------------------------------------------------------------------//
// Dense handle.
//----------------------------------------------------------------------------//

///
// \brief dense_handle_t provides logically array-based access to data
//        variables that have been registered in the data model.
//
// \tparam T The type of the data variable. If this type is not
//           consistent with the type used to register the data, bad things
//           can happen. However, it can be useful to reinterpret the type,
//           e.g., when writing raw bytes. This class is part of the
//           low-level \e flecsi interface, so it is assumed that you
//           know what you are doing...
// \tparam MD The meta data type.
///
template<
  typename T,
  size_t EP,
  size_t SP,
  size_t GP,
  typename MD
>
struct dense_handle_t : public data_handle__<T, EP, SP, GP>
{
  using base = data_handle__<T, EP, SP, GP>;

  //--------------------------------------------------------------------------//
  // Type definitions.
  //--------------------------------------------------------------------------//

  using meta_data_t = MD;
  using user_meta_data_t = typename meta_data_t::user_meta_data_t;

  //--------------------------------------------------------------------------//
  // Constructors.
  //--------------------------------------------------------------------------//

  dense_handle_t() {}
  
  ///
  // Constructor.
  //
  // \param label The c_str() version of the utils:const_string_t used for
  //              this data variable's hash.
  // \param size The size of the associated index space.
  // \param data A pointer to the raw data.
  // \param meta_data A reference to the user-defined meta data.
  ///
  /*
  dense_handle_t(const std::string & label, const size_t size,
    T * data, const user_meta_data_t & meta_data)
    : label_(label), base::exclusive_size(size), base::exclusive_data(data), meta_data_(meta_data)
    {}
  */

  ///
  // Copy constructor.
  ///
  template<size_t EP2, size_t SP2, size_t GP2>
  dense_handle_t(const dense_handle_t<T, EP2, SP2, GP2, MD> & a)
    : label_(a.label_),
      meta_data_(a.meta_data_)
    {
      base::copy_data(a);
      legion_data_handle_policy_t::copy(a);
    }

  //--------------------------------------------------------------------------//
  // Member data interface.
  //--------------------------------------------------------------------------//

  ///
  // \brief Return a std::string containing the label of the data variable
  //        reference by this handle.
  ///
  const std::string &
  label() const
  {
    return label_;
  } // label

  ///
  // \brief Return the index space size of the data variable
  //        referenced by this handle.
  ///
  size_t
  size() const
  {
    return base::exclusive_size;
  } // size

  ///
  // \brief Return the user meta data for this data variable.
  ///
  const user_meta_data_t &
  meta_data() const
  {
    return meta_data_;
  } // meta_data

  //--------------------------------------------------------------------------//
  // Operators.
  //--------------------------------------------------------------------------//

  ///
  // \brief Provide logical array-based access to the data for this
  //        data variable.  This is the const operator version.
  //
  // \tparam E A complex index type.
  //
  // This version of the operator is provided to support use with
  // \e flecsi mesh entity types \ref mesh_entity_base_t.
  ///
  template<typename E>
  const T &
  operator [] (
    E * e
  ) const
  {
    return this->operator[](e->template id<0>());
  } // operator []

  ///
  // \brief Provide logical array-based access to the data for this
  //        data variable.  This is the const operator version.
  //
  // \tparam E A complex index type.
  //
  // This version of the operator is provided to support use with
  // \e flecsi mesh entity types \ref mesh_entity_base_t.
  ///
  template<typename E>
  T &
  operator [] (
    E * e
  )
  {
    return this->operator[](e->template id<0>());
  } // operator []

  ///
  // \brief Provide logical array-based access to the data for this
  //        data variable.  This is the const operator version.
  //
  // \param index The index of the data variable to return.
  ///
  const T &
  operator [] (
    size_t index
  ) const
  {
    assert(index < base::exclusive_size && "index out of range");
    return base::exclusive_data[index];
  } // operator []

  ///
  // \brief Provide logical array-based access to the data for this
  //        data variable.  This is the const operator version.
  //
  // \param index The index of the data variable to return.
  ///
  T &
  operator [] (
    size_t index
  )
  {
    assert(index < base::exclusive_size && "index out of range");
    return base::exclusive_data[index];
  } // operator []

  ///
  // \brief Provide logical array-based access to the data for this
  //        data variable.  This is the const operator version.
  //
  // \tparam E A complex index type.
  //
  // This version of the operator is provided to support use with
  // \e flecsi mesh entity types \ref mesh_entity_base_t.
  ///
  template<typename E>
  const T &
  operator () (
    E * e
  ) const
  {
    return this->operator()(e->template id<0>());
  } // operator ()

  ///
  // \brief Provide logical array-based access to the data for this
  //        data variable.  This is the const operator version.
  //
  // \tparam E A complex index type.
  //
  // This version of the operator is provided to support use with
  // \e flecsi mesh entity types \ref mesh_entity_base_t.
  ///
  template<typename E>
  T &
  operator () (
    E * e
  )
  {
    return this->operator()(e->template id<0>());
  } // operator ()

  ///
  // \brief Provide logical array-based access to the data for this
  //        data variable.  This is the const operator version.
  //
  // \param index The index of the data variable to return.
  ///
  const T &
  operator () (
    size_t index
  ) const
  {
    assert(index < base::exclusive_size && "index out of range");
    return base::exclusive_data[index];
  } // operator ()

  ///
  // \brief Provide logical array-based access to the data for this
  //        data variable.  This is the const operator version.
  //
  // \param index The index of the data variable to return.
  ///
  T &
  operator () (
    size_t index
  )
  {
    assert(index < base::exclusive_size && "index out of range");
    return base::exclusive_data[index];
  } // operator ()

  ///
  // \brief Test to see if this handle is empty
  //
  // \return true if registered.
  ///
  operator bool() const
  {
    return base::exclusive_data != nullptr;
  } // operator bool

  template<typename, size_t, size_t, size_t, typename>
  friend class dense_handle_t;

private:

  std::string label_ = "";
  const user_meta_data_t & meta_data_ = {};
}; // struct dense_handle_t

//+=+=+=+=+=+=+=+=+=+=+=+=+=+=+=+=+=+=+=+=+=+=+=+=+=+=+=+=+=+=+=+=+=+=+=+=+=+=//
// Main type definition.
//+=+=+=+=+=+=+=+=+=+=+=+=+=+=+=+=+=+=+=+=+=+=+=+=+=+=+=+=+=+=+=+=+=+=+=+=+=+=//

//----------------------------------------------------------------------------//
// Dense storage type.
//----------------------------------------------------------------------------//

///
// FIXME: Dense storage type.
///
template<typename DS, typename MD>
struct storage_type_t<dense, DS, MD>
{
  //--------------------------------------------------------------------------//
  // Type definitions.
  //--------------------------------------------------------------------------//

  using data_store_t = DS;
  using meta_data_t = MD;

  template<
    typename T,
    size_t EP,
    size_t SP,
    size_t GP
  >
  using handle_t = dense_handle_t<T, EP, SP, GP, MD>;

  //--------------------------------------------------------------------------//
  // Data handles.
  //--------------------------------------------------------------------------//

  ///
  //
  ///
  template<
    typename T,
    size_t NS,
    typename Predicate
  >
  static
  decltype(auto)
  get_handles(
    const data_client_t & data_client,
    data_store_t & data_store,
    size_t version,
    Predicate && predicate,
    bool sorted
  )
  {

  }

  template<
    typename T,
    typename Predicate
  >
  static
  decltype(auto)
  get_handles(
    const data_client_t & data_client,
    data_store_t & data_store,
    size_t version,
    Predicate && predicate,
    bool sorted
  )
  {
    
  }

  template<
    typename T,
    size_t NS
  >
  static
  decltype(auto)
  get_handles(
    const data_client_t & data_client,
    data_store_t & data_store,
    size_t version,
    bool sorted
  )
  {
    
  }

  template<
    typename T
  >
  static
  decltype(auto)
  get_handles(
    const data_client_t & data_client,
    data_store_t & data_store,
    size_t version,
    bool sorted
  )
  {

  }

  ///
  //
  ///
  template<
    typename T,
    size_t NS,
    typename DATA_CLIENT_TYPE
  >
  static
  handle_t<T, 0, 0, 0>
  get_handle(
    const data_client_t & data_client,
    data_store_t & data_store,
    const utils::const_string_t & key,
    size_t version
  )
  {
    handle_t<T, 0, 0, 0> h;

    auto& context = execution::context_t::instance();
    
    auto& field_info = 
      context.get_field_info(typeid(DATA_CLIENT_TYPE).hash_code(),
      key.hash() ^ NS);

    size_t index_space = field_info.index_space;
    auto& ism = context.index_space_data_map();

<<<<<<< HEAD
    h.exclusive_lr = ism[index_space].exclusive_lr;
    h.shared_lr = ism[index_space].shared_lr;
    h.ghost_lr = ism[index_space].ghost_lr;
    h.pbarrier_as_master = ism[index_space].pbarrier_as_master;
    h.ghost_owners_pbarriers = 
      ism[index_space].ghost_owners_pbarriers;
    h.color_region = ism[index_space].color_region;
    h.primary_ghost_ip = ism[index_space].primary_ghost_ip;
    h.excl_shared_ip = ism[index_space].excl_shared_ip;
=======
    h.exclusive_lr = context.get_exclusive_lr(index_space);
    h.shared_lr = context.get_shared_lr(index_space);
    h.ghost_lr = context.get_ghost_lr(index_space);
    h.pbarrier_as_owner_ptr = context.get_pbarrier_as_owner_ptr(index_space);
    h.ghost_owners_pbarriers_ptrs =
      context.get_ghost_owners_pbarriers_ptrs(index_space);
    h.color_region = context.get_color_region(index_space);
    h.primary_ghost_ip = context.get_primary_ghost_ip(index_space);
    h.excl_shared_ip = context.get_excl_shared_ip(index_space);
>>>>>>> 7d333391
    h.fid = field_info.fid;

    return h;
  } // get_handle

}; // struct storage_type_t

} // namespace legion
} // namespace data
} // namespace flecsi

#endif // flecsi_legion_dense_h

/*~-------------------------------------------------------------------------~-*
 * Formatting options
 * vim: set tabstop=2 shiftwidth=2 expandtab :
 *~-------------------------------------------------------------------------~-*/<|MERGE_RESOLUTION|>--- conflicted
+++ resolved
@@ -431,27 +431,15 @@
     size_t index_space = field_info.index_space;
     auto& ism = context.index_space_data_map();
 
-<<<<<<< HEAD
     h.exclusive_lr = ism[index_space].exclusive_lr;
     h.shared_lr = ism[index_space].shared_lr;
     h.ghost_lr = ism[index_space].ghost_lr;
-    h.pbarrier_as_master = ism[index_space].pbarrier_as_master;
-    h.ghost_owners_pbarriers = 
-      ism[index_space].ghost_owners_pbarriers;
+    h.pbarrier_as_owner_ptr = ism[index_space].pbarrier_as_owner_ptr;
+    h.ghost_owners_pbarriers_ptrs = 
+      ism[index_space].ghost_owners_pbarriers_ptrs;
     h.color_region = ism[index_space].color_region;
     h.primary_ghost_ip = ism[index_space].primary_ghost_ip;
     h.excl_shared_ip = ism[index_space].excl_shared_ip;
-=======
-    h.exclusive_lr = context.get_exclusive_lr(index_space);
-    h.shared_lr = context.get_shared_lr(index_space);
-    h.ghost_lr = context.get_ghost_lr(index_space);
-    h.pbarrier_as_owner_ptr = context.get_pbarrier_as_owner_ptr(index_space);
-    h.ghost_owners_pbarriers_ptrs =
-      context.get_ghost_owners_pbarriers_ptrs(index_space);
-    h.color_region = context.get_color_region(index_space);
-    h.primary_ghost_ip = context.get_primary_ghost_ip(index_space);
-    h.excl_shared_ip = context.get_excl_shared_ip(index_space);
->>>>>>> 7d333391
     h.fid = field_info.fid;
 
     return h;
