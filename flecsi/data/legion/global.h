--- conflicted
+++ resolved
@@ -63,65 +63,6 @@
   using handle_t = global_handle_t<T>;
 
   //--------------------------------------------------------------------------//
-<<<<<<< HEAD
-  // Data registration.
-  //--------------------------------------------------------------------------//
-
-  ///
-  // \tparam T Data type to register.
-  // \tparam NS Namespace.
-  // \tparam Args Variadic arguments that are passed to
-  //              metadata initialization.
-  //
-  // \param data_store A reference for accessing the low-level data.
-  // \param key A const string instance containing the variable name.
-  // \param runtime_namespace The runtime namespace to be used.
-  // \param The number of variable versions for this datum.
-  ///
-  template<
-    typename T,
-    size_t NS,
-    typename ... Args
-  >
-  static
-  handle_t<T>
-  register_data(
-    const data_client_t & data_client,
-    data_store_t & data_store,
-    const utils::const_string_t & key,
-    size_t versions,
-    Args && ... args
-  )
-  {
-    return {};
-  } // register_data
-
-  //--------------------------------------------------------------------------//
-  // Data accessors.
-  //--------------------------------------------------------------------------//
-
-  ///
-  //
-  ///
-  template<
-    typename T,
-    size_t NS
-  >
-  static
-  accessor_t<T>
-  get_accessor(
-    const data_client_t & data_client,
-    data_store_t & data_store,
-    const utils::const_string_t & key,
-    size_t version
-  )
-  {
-    return {};
-  } // get_accessor
-
-  //--------------------------------------------------------------------------//
-=======
->>>>>>> 6c396d97
   // Data handles.
   //--------------------------------------------------------------------------//
 
