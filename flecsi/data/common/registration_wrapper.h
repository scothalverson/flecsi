/*
    @@@@@@@@  @@           @@@@@@   @@@@@@@@ @@
   /@@/////  /@@          @@////@@ @@////// /@@
   /@@       /@@  @@@@@  @@    // /@@       /@@
   /@@@@@@@  /@@ @@///@@/@@       /@@@@@@@@@/@@
   /@@////   /@@/@@@@@@@/@@       ////////@@/@@
   /@@       /@@/@@//// //@@    @@       /@@/@@
   /@@       @@@//@@@@@@ //@@@@@@  @@@@@@@@ /@@
   //       ///  //////   //////  ////////  //

   Copyright (c) 2016, Los Alamos National Security, LLC
   All rights reserved.
                                                                              */
#pragma once

/*! @file */

#include <cinchlog.h>
#include <string>
#include <tuple>

#include <flecsi/data/data_constants.h>
#include <flecsi/data/storage.h>
#include <flecsi/execution/context.h>
#include <flecsi/execution/internal_index_space.h>
#include <flecsi/runtime/types.h>
#include <flecsi/topology/color_topology.h>
#include <flecsi/topology/global_topology.h>
#include <flecsi/topology/mesh_topology.h>
#include <flecsi/topology/set_topology.h>
#include <flecsi/utils/common.h>
#include <flecsi/utils/hash.h>

#include <ristra-utils/utils/const_string.h>
#include <ristra-utils/utils/demangle.h>
#include <ristra-utils/utils/tuple_walker.h>

clog_register_tag(registration);

namespace flecsi {
namespace data {

/*!

*/
template<typename DATA_CLIENT_TYPE,
  size_t STORAGE_CLASS,
  typename DATA_TYPE,
  size_t NAMESPACE_HASH,
  size_t NAME_HASH,
  size_t VERSIONS,
  size_t INDEX_SPACE>
struct field_registration_wrapper__ {

  //--------------------------------------------------------------------------//
  //!
  //--------------------------------------------------------------------------//

  static void register_callback(size_t key, field_id_t fid) {
    execution::context_t::field_info_t fi;

    fi.data_client_hash =
      typeid(typename DATA_CLIENT_TYPE::type_identifier_t).hash_code();

    fi.storage_class = STORAGE_CLASS;
    fi.size = sizeof(DATA_TYPE);
    fi.namespace_hash = NAMESPACE_HASH;
    fi.name_hash = NAME_HASH;
    fi.versions = VERSIONS;
    fi.index_space = INDEX_SPACE;
    fi.fid = fid;
    fi.key = key;

    execution::context_t::instance().register_field_info(fi);
  } // register_callback

}; // class field_registration_wrapper__

//----------------------------------------------------------------------------//
//!
//----------------------------------------------------------------------------//

template<typename DATA_CLIENT_TYPE, size_t NAMESPACE_HASH, size_t NAME_HASH>
struct client_registration_wrapper__ {}; // class client_registration_wrapper__

//----------------------------------------------------------------------------//
//!
//----------------------------------------------------------------------------//

template<typename POLICY_TYPE, size_t NAMESPACE_HASH, size_t NAME_HASH>
struct client_registration_wrapper__<
  flecsi::topology::mesh_topology__<POLICY_TYPE>,
  NAMESPACE_HASH,
  NAME_HASH> {
  using CLIENT_TYPE = typename flecsi::topology::mesh_topology__<POLICY_TYPE>;

  //--------------------------------------------------------------------------//
  //!
  //--------------------------------------------------------------------------//

  struct entity_walker_t
<<<<<<< HEAD
    : public flecsi::utils::tuple_walker__<entity_walker_t> {
=======
      : public ristra::utils::tuple_walker__<entity_walker_t> {
>>>>>>> 0d0d3bf1

    template<typename T, T V>
    T value(topology::typeify<T, V>) {
      return V;
    }

    template<typename TUPLE_ENTRY_TYPE>
    void handle_type() {
      using INDEX_TYPE = typename std::tuple_element<0, TUPLE_ENTRY_TYPE>::type;
      using DOMAIN_TYPE =
        typename std::tuple_element<1, TUPLE_ENTRY_TYPE>::type;
      using ENTITY_TYPE =
        typename std::tuple_element<2, TUPLE_ENTRY_TYPE>::type;

      constexpr size_t entity_hash =
        utils::hash::client_entity_hash<NAMESPACE_HASH, NAME_HASH,
          INDEX_TYPE::value, DOMAIN_TYPE::value, ENTITY_TYPE::dimension>();

      using wrapper_t = field_registration_wrapper__<CLIENT_TYPE,
        flecsi::data::dense, ENTITY_TYPE, entity_hash, 0, 1, INDEX_TYPE::value>;

      const size_t type_key =
        typeid(typename CLIENT_TYPE::type_identifier_t).hash_code();

<<<<<<< HEAD
      const size_t field_key = utils::hash::client_internal_field_hash<
        utils::const_string_t("__flecsi_internal_entity_data__").hash(),
        INDEX_TYPE::value>();

      {
        clog_tag_guard(registration);
        clog(info) << "registering field for type id: "
                   << flecsi::utils::demangle(
                        typeid(typename CLIENT_TYPE::type_identifier_t).name())
                   << " index: " << INDEX_TYPE::value
                   << " namespace: " << NAMESPACE_HASH << " name: " << NAME_HASH
                   << std::endl;
=======
      using ristra::utils::const_string_t;
      const size_t field_key =
        utils::hash::client_internal_field_hash<
          const_string_t("__flecsi_internal_entity_data__").hash(),
          NAMESPACE_HASH, NAME_HASH, INDEX_TYPE::value
        >();

      {
      clog_tag_guard(registration);
      clog(info) << "registering field for type id: " <<
        ristra::utils::demangle(
          typeid(typename CLIENT_TYPE::type_identifier_t).name()
        ) << std::endl <<
        " index: " << INDEX_TYPE::value << std::endl <<
        " namespace: " << NAMESPACE_HASH << std::endl <<
        " name: " << NAME_HASH << std::endl;
      clog(info) << "new key: " <<
        utils::hash::client_internal_field_hash<
          const_string_t("__flecsi_internal_entity_data__").hash(),
          NAMESPACE_HASH, NAME_HASH, INDEX_TYPE::value>() << std::endl;
>>>>>>> 0d0d3bf1
      } // scope

      storage_t::instance().register_field(
        type_key, field_key, wrapper_t::register_callback);

      using id_wrapper_t = field_registration_wrapper__<CLIENT_TYPE,
        flecsi::data::dense, utils::id_t, entity_hash, 0, 1, INDEX_TYPE::value>;

<<<<<<< HEAD
      const size_t id_key = utils::hash::client_internal_field_hash<
        utils::const_string_t("__flecsi_internal_entity_id__").hash(),
        INDEX_TYPE::value>();
=======
      const size_t id_key =
        utils::hash::client_internal_field_hash<
          const_string_t("__flecsi_internal_entity_id__").hash(),
          NAMESPACE_HASH, NAME_HASH, INDEX_TYPE::value
        >();
>>>>>>> 0d0d3bf1

      storage_t::instance().register_field(
        type_key, id_key, id_wrapper_t::register_callback);

    } // handle_type

  }; // struct entity_walker_t

  struct connectivity_walker__
<<<<<<< HEAD
    : public flecsi::utils::tuple_walker__<connectivity_walker__> {
=======
      : public ristra::utils::tuple_walker__<connectivity_walker__> {
>>>>>>> 0d0d3bf1

    template<typename T, T V>
    T value(topology::typeify<T, V>) {
      return V;
    }

    template<typename TUPLE_ENTRY_TYPE>
    void handle_type() {
      using INDEX_TYPE = typename std::tuple_element<0, TUPLE_ENTRY_TYPE>::type;
      using DOMAIN_TYPE =
        typename std::tuple_element<1, TUPLE_ENTRY_TYPE>::type;
      using FROM_ENTITY_TYPE =
        typename std::tuple_element<2, TUPLE_ENTRY_TYPE>::type;
      using TO_ENTITY_TYPE =
        typename std::tuple_element<3, TUPLE_ENTRY_TYPE>::type;

      using entity_types_t = typename POLICY_TYPE::entity_types;

      constexpr size_t from_index_space =
        topology::find_index_space__<std::tuple_size<entity_types_t>::value,
          entity_types_t, FROM_ENTITY_TYPE>::find();

      constexpr size_t to_index_space =
        topology::find_index_space__<std::tuple_size<entity_types_t>::value,
          entity_types_t, TO_ENTITY_TYPE>::find();

      constexpr size_t adjacency_hash =
        utils::hash::client_adjacency_hash<NAMESPACE_HASH, NAME_HASH,
          INDEX_TYPE::value,
          DOMAIN_TYPE::value, // from and to domains are the same
          DOMAIN_TYPE::value, // for connectivity information
          FROM_ENTITY_TYPE::dimension, TO_ENTITY_TYPE::dimension>();

      using index_wrapper_t =
        field_registration_wrapper__<CLIENT_TYPE, flecsi::data::dense,
          utils::id_t, adjacency_hash, 0, 1, INDEX_TYPE::value>;

      const size_t type_key =
        typeid(typename CLIENT_TYPE::type_identifier_t).hash_code();

<<<<<<< HEAD
      const size_t index_key = utils::hash::client_internal_field_hash<
        utils::const_string_t("__flecsi_internal_adjacency_index__").hash(),
        INDEX_TYPE::value>();
=======
      using ristra::utils::const_string_t;
      const size_t index_key =
        utils::hash::client_internal_field_hash<
          const_string_t("__flecsi_internal_adjacency_index__").hash(),
          NAMESPACE_HASH,
          NAME_HASH,
          INDEX_TYPE::value
        >();
>>>>>>> 0d0d3bf1
      int ispace = INDEX_TYPE::value;
      storage_t::instance().register_field(
        type_key, index_key, index_wrapper_t::register_callback);

      using offset_wrapper_t =
        field_registration_wrapper__<CLIENT_TYPE, flecsi::data::dense,
          utils::offset_t, adjacency_hash, 0, 1, from_index_space>;

      // This field resides in the main entities (BLIS) index space, but
      // is unique to an adjacency, so it is registered using the
      // adjacency hash.
<<<<<<< HEAD
      const size_t offset_key = utils::hash::client_internal_field_hash<
        utils::const_string_t("__flecsi_internal_adjacency_offset__").hash(),
        INDEX_TYPE::value>();
=======
      const size_t offset_key =
        utils::hash::client_internal_field_hash<
          const_string_t("__flecsi_internal_adjacency_offset__").hash(),
          NAMESPACE_HASH,
          NAME_HASH,
          INDEX_TYPE::value
        >();
>>>>>>> 0d0d3bf1

      storage_t::instance().register_field(
        type_key, offset_key, offset_wrapper_t::register_callback);
    } // handle_type

  }; // struct connectivity_walker__

  struct binding_walker__
<<<<<<< HEAD
    : public flecsi::utils::tuple_walker__<binding_walker__> {
=======
      : public ristra::utils::tuple_walker__<binding_walker__> {
>>>>>>> 0d0d3bf1

    template<typename TUPLE_ENTRY_TYPE>
    void handle_type() {
      using INDEX_TYPE = typename std::tuple_element<0, TUPLE_ENTRY_TYPE>::type;
      using FROM_DOMAIN_TYPE =
        typename std::tuple_element<1, TUPLE_ENTRY_TYPE>::type;
      using TO_DOMAIN_TYPE =
        typename std::tuple_element<2, TUPLE_ENTRY_TYPE>::type;
      using FROM_ENTITY_TYPE =
        typename std::tuple_element<3, TUPLE_ENTRY_TYPE>::type;
      using TO_ENTITY_TYPE =
        typename std::tuple_element<4, TUPLE_ENTRY_TYPE>::type;

      using entity_types_t = typename POLICY_TYPE::entity_types;

      constexpr size_t from_index_space =
        topology::find_index_space__<std::tuple_size<entity_types_t>::value,
          entity_types_t, FROM_ENTITY_TYPE>::find();

      constexpr size_t to_index_space =
        topology::find_index_space__<std::tuple_size<entity_types_t>::value,
          entity_types_t, TO_ENTITY_TYPE>::find();

      constexpr size_t adjacency_hash =
        utils::hash::client_adjacency_hash<NAMESPACE_HASH, NAME_HASH,
          INDEX_TYPE::value, FROM_DOMAIN_TYPE::value, TO_DOMAIN_TYPE::value,
          FROM_ENTITY_TYPE::dimension, TO_ENTITY_TYPE::dimension>();

      using index_wrapper_t =
        field_registration_wrapper__<CLIENT_TYPE, flecsi::data::dense,
          utils::id_t, adjacency_hash, 0, 1, INDEX_TYPE::value>;

      const size_t type_key =
        typeid(typename CLIENT_TYPE::type_identifier_t).hash_code();

<<<<<<< HEAD
      const size_t index_key = utils::hash::client_internal_field_hash<
        utils::const_string_t("__flecsi_internal_adjacency_index__").hash(),
        INDEX_TYPE::value>();
=======
      using ristra::utils::const_string_t;
      const size_t index_key =
        utils::hash::client_internal_field_hash<
          const_string_t("__flecsi_internal_adjacency_index__").hash(),
          NAMESPACE_HASH,
          NAME_HASH,
          INDEX_TYPE::value
        >();
>>>>>>> 0d0d3bf1
      int ispace = INDEX_TYPE::value;
      storage_t::instance().register_field(
        type_key, index_key, index_wrapper_t::register_callback);

      using offset_wrapper_t =
        field_registration_wrapper__<CLIENT_TYPE, flecsi::data::dense,
          utils::offset_t, adjacency_hash, 0, 1, from_index_space>;

      // This field resides in the main entities (BLIS) index space, but
      // is unique to an adjacency, so it is registered using the
      // adjacency hash.
<<<<<<< HEAD
      const size_t offset_key = utils::hash::client_internal_field_hash<
        utils::const_string_t("__flecsi_internal_adjacency_offset__").hash(),
        INDEX_TYPE::value>();
=======
      const size_t offset_key =
        utils::hash::client_internal_field_hash<
          const_string_t("__flecsi_internal_adjacency_offset__").hash(),
          NAMESPACE_HASH,
          NAME_HASH,
          INDEX_TYPE::value
        >();
>>>>>>> 0d0d3bf1

      storage_t::instance().register_field(
        type_key, offset_key, offset_wrapper_t::register_callback);

    } // handle_type

  }; // struct binding_walker__

  struct index_subspaces_walker__
<<<<<<< HEAD
    : public flecsi::utils::tuple_walker__<index_subspaces_walker__> {
=======
      : public ristra::utils::tuple_walker__<index_subspaces_walker__> {
>>>>>>> 0d0d3bf1

    template<typename TUPLE_ENTRY_TYPE>
    void handle_type() {
      using INDEX_TYPE = typename std::tuple_element<0, TUPLE_ENTRY_TYPE>::type;
      using INDEX_SUBSPACE_TYPE =
        typename std::tuple_element<1, TUPLE_ENTRY_TYPE>::type;

      constexpr size_t index_subspace_hash =
        utils::hash::client_index_subspace_hash<NAMESPACE_HASH, NAME_HASH,
          INDEX_TYPE::value, INDEX_SUBSPACE_TYPE::value>();

      using wrapper_t =
        field_registration_wrapper__<CLIENT_TYPE, flecsi::data::subspace,
          utils::id_t, index_subspace_hash, 0, 1, INDEX_TYPE::value>;

      const size_t type_key =
        typeid(typename CLIENT_TYPE::type_identifier_t).hash_code();

<<<<<<< HEAD
      const size_t field_key = utils::hash::client_internal_field_hash<
        utils::const_string_t("__flecsi_internal_index_subspace_index__")
          .hash(),
        INDEX_SUBSPACE_TYPE::value>();
=======
      using ristra::utils::const_string_t;
      const size_t field_key =
        utils::hash::client_internal_field_hash<
          const_string_t("__flecsi_internal_index_subspace_index__").hash(),
          NAMESPACE_HASH,
          NAME_HASH,
          INDEX_SUBSPACE_TYPE::value
        >();
>>>>>>> 0d0d3bf1

      storage_t::instance().register_field(
        type_key, field_key, wrapper_t::register_callback);

    } // handle_type

  }; // struct index_subspaces_walker__

  //--------------------------------------------------------------------------//
  //!
  //--------------------------------------------------------------------------//

  static void register_callback(field_id_t fid) {
    using entity_types_t = typename POLICY_TYPE::entity_types;
    using connectivities = typename POLICY_TYPE::connectivities;
    using bindings = typename POLICY_TYPE::bindings;

    auto & storage = storage_t::instance();

    const size_t type_hash =
      typeid(typename CLIENT_TYPE::type_identifier_t).hash_code();
    const size_t instance_hash =
      utils::hash::client_hash<NAMESPACE_HASH, NAME_HASH>();
    auto const & field_registry = storage.field_registry();

    // Only register field attributes if this is the first time
    // that we have seen this type.
    if(storage.register_client_fields(type_hash, instance_hash)) {
      entity_walker_t entity_walker;
      entity_walker.template walk_types<entity_types_t>();

      connectivity_walker__ connectivity_walker;
      connectivity_walker.template walk_types<connectivities>();

      binding_walker__ binding_walker;
      binding_walker.template walk_types<bindings>();

      using index_subspaces =
        typename topology::get_index_subspaces__<POLICY_TYPE>::type;

      index_subspaces_walker__ index_subspaces_walker;
      index_subspaces_walker.template walk_types<index_subspaces>();
    } // if

  } // register_callback

}; // class client_registration_wrapper__

//----------------------------------------------------------------------------//
//!
//----------------------------------------------------------------------------//

template<typename POLICY_TYPE, size_t NAMESPACE_HASH, size_t NAME_HASH>
struct client_registration_wrapper__<
  flecsi::topology::set_topology__<POLICY_TYPE>,
  NAMESPACE_HASH,
  NAME_HASH> {
  using CLIENT_TYPE = typename flecsi::topology::set_topology__<POLICY_TYPE>;

  //--------------------------------------------------------------------------//
  //!
  //--------------------------------------------------------------------------//

  struct entity_walker_t
<<<<<<< HEAD
    : public flecsi::utils::tuple_walker__<entity_walker_t> {
=======
      : public ristra::utils::tuple_walker__<entity_walker_t> {
>>>>>>> 0d0d3bf1

    template<typename T, T V>
    T value(topology::typeify<T, V>) {
      return V;
    }

    template<typename TUPLE_ENTRY_TYPE>
    void handle_type() {
      using INDEX_TYPE = typename std::tuple_element<0, TUPLE_ENTRY_TYPE>::type;
      using ENTITY_TYPE =
        typename std::tuple_element<1, TUPLE_ENTRY_TYPE>::type;

<<<<<<< HEAD
      constexpr size_t entity_hash =
        utils::hash::client_entity_hash<NAMESPACE_HASH, NAME_HASH,
          INDEX_TYPE::value, 0, 0>();

      using wrapper_t = field_registration_wrapper__<CLIENT_TYPE,
        flecsi::data::local, ENTITY_TYPE, entity_hash, 0, 1, INDEX_TYPE::value>;
=======
      constexpr size_t entity_hash = utils::hash::client_entity_hash<
        NAMESPACE_HASH, NAME_HASH, INDEX_TYPE::value, 0, 0>();

      using wrapper_t = field_registration_wrapper__<
        CLIENT_TYPE, flecsi::data::local, ENTITY_TYPE, entity_hash, 0, 1,
        INDEX_TYPE::value>;
>>>>>>> 0d0d3bf1

      const size_t type_key =
        typeid(typename CLIENT_TYPE::type_identifier_t).hash_code();

      using ristra::utils::const_string_t;
      const size_t field_key = utils::hash::client_internal_field_hash<
<<<<<<< HEAD
        utils::const_string_t("__flecsi_internal_entity_data__").hash(),
        INDEX_TYPE::value>();
=======
          const_string_t("__flecsi_internal_entity_data__").hash(),
          NAMESPACE_HASH, NAME_HASH, INDEX_TYPE::value
        >();
>>>>>>> 0d0d3bf1

      storage_t::instance().register_field(
        type_key, field_key, wrapper_t::register_callback);

      const size_t active_key = utils::hash::client_internal_field_hash<
<<<<<<< HEAD
        utils::const_string_t("__flecsi_internal_active_entity_data__").hash(),
        INDEX_TYPE::value>();
=======
          const_string_t("__flecsi_internal_active_entity_data__").hash(),
          NAMESPACE_HASH, NAME_HASH, INDEX_TYPE::value
        >();
>>>>>>> 0d0d3bf1

      storage_t::instance().register_field(
        type_key, active_key, wrapper_t::register_callback);

      const size_t migrate_key = utils::hash::client_internal_field_hash<
<<<<<<< HEAD
        utils::const_string_t("__flecsi_internal_migrate_entity_data__").hash(),
        INDEX_TYPE::value>();
=======
          const_string_t("__flecsi_internal_migrate_entity_data__").hash(),
          NAMESPACE_HASH, NAME_HASH, INDEX_TYPE::value
        >();
>>>>>>> 0d0d3bf1

      storage_t::instance().register_field(
        type_key, migrate_key, wrapper_t::register_callback);

    } // handle_type

  }; // struct binding_walker__

  //--------------------------------------------------------------------------//
  //!
  //--------------------------------------------------------------------------//

  static void register_callback(field_id_t fid) {
    using entity_types_t = typename POLICY_TYPE::entity_types;

    auto & storage = storage_t::instance();

    const size_t type_key =
      typeid(typename CLIENT_TYPE::type_identifier_t).hash_code();
    auto const & field_registry = storage.field_registry();

    entity_walker_t entity_walker;
    entity_walker.template walk_types<entity_types_t>();
  } // register_callback

}; // class client_registration_wrapper__

//----------------------------------------------------------------------------//
//!
//----------------------------------------------------------------------------//

template<size_t NAMESPACE_HASH, size_t NAME_HASH>
struct client_registration_wrapper__<flecsi::topology::global_topology__,
  NAMESPACE_HASH,
  NAME_HASH> {

  using CLIENT_TYPE = flecsi::topology::global_topology__;

  static void register_callback(field_id_t fid) {}

}; // class client_registration_wrapper__

//----------------------------------------------------------------------------//
//!
//----------------------------------------------------------------------------//

template<size_t NAMESPACE_HASH, size_t NAME_HASH>
struct client_registration_wrapper__<flecsi::topology::color_topology__,
  NAMESPACE_HASH,
  NAME_HASH> {

  using CLIENT_TYPE = flecsi::topology::color_topology__;

  static void register_callback(field_id_t fid) {}

}; // class client_registration_wrapper__

} // namespace data
} // namespace flecsi<|MERGE_RESOLUTION|>--- conflicted
+++ resolved
@@ -99,11 +99,7 @@
   //--------------------------------------------------------------------------//
 
   struct entity_walker_t
-<<<<<<< HEAD
-    : public flecsi::utils::tuple_walker__<entity_walker_t> {
-=======
       : public ristra::utils::tuple_walker__<entity_walker_t> {
->>>>>>> 0d0d3bf1
 
     template<typename T, T V>
     T value(topology::typeify<T, V>) {
@@ -128,20 +124,6 @@
       const size_t type_key =
         typeid(typename CLIENT_TYPE::type_identifier_t).hash_code();
 
-<<<<<<< HEAD
-      const size_t field_key = utils::hash::client_internal_field_hash<
-        utils::const_string_t("__flecsi_internal_entity_data__").hash(),
-        INDEX_TYPE::value>();
-
-      {
-        clog_tag_guard(registration);
-        clog(info) << "registering field for type id: "
-                   << flecsi::utils::demangle(
-                        typeid(typename CLIENT_TYPE::type_identifier_t).name())
-                   << " index: " << INDEX_TYPE::value
-                   << " namespace: " << NAMESPACE_HASH << " name: " << NAME_HASH
-                   << std::endl;
-=======
       using ristra::utils::const_string_t;
       const size_t field_key =
         utils::hash::client_internal_field_hash<
@@ -162,7 +144,6 @@
         utils::hash::client_internal_field_hash<
           const_string_t("__flecsi_internal_entity_data__").hash(),
           NAMESPACE_HASH, NAME_HASH, INDEX_TYPE::value>() << std::endl;
->>>>>>> 0d0d3bf1
       } // scope
 
       storage_t::instance().register_field(
@@ -171,17 +152,11 @@
       using id_wrapper_t = field_registration_wrapper__<CLIENT_TYPE,
         flecsi::data::dense, utils::id_t, entity_hash, 0, 1, INDEX_TYPE::value>;
 
-<<<<<<< HEAD
-      const size_t id_key = utils::hash::client_internal_field_hash<
-        utils::const_string_t("__flecsi_internal_entity_id__").hash(),
-        INDEX_TYPE::value>();
-=======
       const size_t id_key =
         utils::hash::client_internal_field_hash<
           const_string_t("__flecsi_internal_entity_id__").hash(),
           NAMESPACE_HASH, NAME_HASH, INDEX_TYPE::value
         >();
->>>>>>> 0d0d3bf1
 
       storage_t::instance().register_field(
         type_key, id_key, id_wrapper_t::register_callback);
@@ -191,11 +166,7 @@
   }; // struct entity_walker_t
 
   struct connectivity_walker__
-<<<<<<< HEAD
-    : public flecsi::utils::tuple_walker__<connectivity_walker__> {
-=======
       : public ristra::utils::tuple_walker__<connectivity_walker__> {
->>>>>>> 0d0d3bf1
 
     template<typename T, T V>
     T value(topology::typeify<T, V>) {
@@ -236,11 +207,6 @@
       const size_t type_key =
         typeid(typename CLIENT_TYPE::type_identifier_t).hash_code();
 
-<<<<<<< HEAD
-      const size_t index_key = utils::hash::client_internal_field_hash<
-        utils::const_string_t("__flecsi_internal_adjacency_index__").hash(),
-        INDEX_TYPE::value>();
-=======
       using ristra::utils::const_string_t;
       const size_t index_key =
         utils::hash::client_internal_field_hash<
@@ -249,7 +215,6 @@
           NAME_HASH,
           INDEX_TYPE::value
         >();
->>>>>>> 0d0d3bf1
       int ispace = INDEX_TYPE::value;
       storage_t::instance().register_field(
         type_key, index_key, index_wrapper_t::register_callback);
@@ -261,11 +226,6 @@
       // This field resides in the main entities (BLIS) index space, but
       // is unique to an adjacency, so it is registered using the
       // adjacency hash.
-<<<<<<< HEAD
-      const size_t offset_key = utils::hash::client_internal_field_hash<
-        utils::const_string_t("__flecsi_internal_adjacency_offset__").hash(),
-        INDEX_TYPE::value>();
-=======
       const size_t offset_key =
         utils::hash::client_internal_field_hash<
           const_string_t("__flecsi_internal_adjacency_offset__").hash(),
@@ -273,7 +233,6 @@
           NAME_HASH,
           INDEX_TYPE::value
         >();
->>>>>>> 0d0d3bf1
 
       storage_t::instance().register_field(
         type_key, offset_key, offset_wrapper_t::register_callback);
@@ -282,11 +241,7 @@
   }; // struct connectivity_walker__
 
   struct binding_walker__
-<<<<<<< HEAD
-    : public flecsi::utils::tuple_walker__<binding_walker__> {
-=======
       : public ristra::utils::tuple_walker__<binding_walker__> {
->>>>>>> 0d0d3bf1
 
     template<typename TUPLE_ENTRY_TYPE>
     void handle_type() {
@@ -322,11 +277,6 @@
       const size_t type_key =
         typeid(typename CLIENT_TYPE::type_identifier_t).hash_code();
 
-<<<<<<< HEAD
-      const size_t index_key = utils::hash::client_internal_field_hash<
-        utils::const_string_t("__flecsi_internal_adjacency_index__").hash(),
-        INDEX_TYPE::value>();
-=======
       using ristra::utils::const_string_t;
       const size_t index_key =
         utils::hash::client_internal_field_hash<
@@ -335,7 +285,6 @@
           NAME_HASH,
           INDEX_TYPE::value
         >();
->>>>>>> 0d0d3bf1
       int ispace = INDEX_TYPE::value;
       storage_t::instance().register_field(
         type_key, index_key, index_wrapper_t::register_callback);
@@ -347,11 +296,6 @@
       // This field resides in the main entities (BLIS) index space, but
       // is unique to an adjacency, so it is registered using the
       // adjacency hash.
-<<<<<<< HEAD
-      const size_t offset_key = utils::hash::client_internal_field_hash<
-        utils::const_string_t("__flecsi_internal_adjacency_offset__").hash(),
-        INDEX_TYPE::value>();
-=======
       const size_t offset_key =
         utils::hash::client_internal_field_hash<
           const_string_t("__flecsi_internal_adjacency_offset__").hash(),
@@ -359,7 +303,6 @@
           NAME_HASH,
           INDEX_TYPE::value
         >();
->>>>>>> 0d0d3bf1
 
       storage_t::instance().register_field(
         type_key, offset_key, offset_wrapper_t::register_callback);
@@ -369,11 +312,7 @@
   }; // struct binding_walker__
 
   struct index_subspaces_walker__
-<<<<<<< HEAD
-    : public flecsi::utils::tuple_walker__<index_subspaces_walker__> {
-=======
       : public ristra::utils::tuple_walker__<index_subspaces_walker__> {
->>>>>>> 0d0d3bf1
 
     template<typename TUPLE_ENTRY_TYPE>
     void handle_type() {
@@ -392,12 +331,6 @@
       const size_t type_key =
         typeid(typename CLIENT_TYPE::type_identifier_t).hash_code();
 
-<<<<<<< HEAD
-      const size_t field_key = utils::hash::client_internal_field_hash<
-        utils::const_string_t("__flecsi_internal_index_subspace_index__")
-          .hash(),
-        INDEX_SUBSPACE_TYPE::value>();
-=======
       using ristra::utils::const_string_t;
       const size_t field_key =
         utils::hash::client_internal_field_hash<
@@ -406,7 +339,6 @@
           NAME_HASH,
           INDEX_SUBSPACE_TYPE::value
         >();
->>>>>>> 0d0d3bf1
 
       storage_t::instance().register_field(
         type_key, field_key, wrapper_t::register_callback);
@@ -471,11 +403,7 @@
   //--------------------------------------------------------------------------//
 
   struct entity_walker_t
-<<<<<<< HEAD
-    : public flecsi::utils::tuple_walker__<entity_walker_t> {
-=======
       : public ristra::utils::tuple_walker__<entity_walker_t> {
->>>>>>> 0d0d3bf1
 
     template<typename T, T V>
     T value(topology::typeify<T, V>) {
@@ -488,61 +416,37 @@
       using ENTITY_TYPE =
         typename std::tuple_element<1, TUPLE_ENTRY_TYPE>::type;
 
-<<<<<<< HEAD
-      constexpr size_t entity_hash =
-        utils::hash::client_entity_hash<NAMESPACE_HASH, NAME_HASH,
-          INDEX_TYPE::value, 0, 0>();
-
-      using wrapper_t = field_registration_wrapper__<CLIENT_TYPE,
-        flecsi::data::local, ENTITY_TYPE, entity_hash, 0, 1, INDEX_TYPE::value>;
-=======
       constexpr size_t entity_hash = utils::hash::client_entity_hash<
         NAMESPACE_HASH, NAME_HASH, INDEX_TYPE::value, 0, 0>();
 
       using wrapper_t = field_registration_wrapper__<
         CLIENT_TYPE, flecsi::data::local, ENTITY_TYPE, entity_hash, 0, 1,
         INDEX_TYPE::value>;
->>>>>>> 0d0d3bf1
 
       const size_t type_key =
         typeid(typename CLIENT_TYPE::type_identifier_t).hash_code();
 
       using ristra::utils::const_string_t;
       const size_t field_key = utils::hash::client_internal_field_hash<
-<<<<<<< HEAD
-        utils::const_string_t("__flecsi_internal_entity_data__").hash(),
-        INDEX_TYPE::value>();
-=======
           const_string_t("__flecsi_internal_entity_data__").hash(),
           NAMESPACE_HASH, NAME_HASH, INDEX_TYPE::value
         >();
->>>>>>> 0d0d3bf1
 
       storage_t::instance().register_field(
         type_key, field_key, wrapper_t::register_callback);
 
       const size_t active_key = utils::hash::client_internal_field_hash<
-<<<<<<< HEAD
-        utils::const_string_t("__flecsi_internal_active_entity_data__").hash(),
-        INDEX_TYPE::value>();
-=======
           const_string_t("__flecsi_internal_active_entity_data__").hash(),
           NAMESPACE_HASH, NAME_HASH, INDEX_TYPE::value
         >();
->>>>>>> 0d0d3bf1
 
       storage_t::instance().register_field(
         type_key, active_key, wrapper_t::register_callback);
 
       const size_t migrate_key = utils::hash::client_internal_field_hash<
-<<<<<<< HEAD
-        utils::const_string_t("__flecsi_internal_migrate_entity_data__").hash(),
-        INDEX_TYPE::value>();
-=======
           const_string_t("__flecsi_internal_migrate_entity_data__").hash(),
           NAMESPACE_HASH, NAME_HASH, INDEX_TYPE::value
         >();
->>>>>>> 0d0d3bf1
 
       storage_t::instance().register_field(
         type_key, migrate_key, wrapper_t::register_callback);
