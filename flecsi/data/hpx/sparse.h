--- conflicted
+++ resolved
@@ -52,29 +52,9 @@
 // Sparse handle.
 //----------------------------------------------------------------------------//
 
-<<<<<<< HEAD
 //----------------------------------------------------------------------------//
 // Sparse accessor.
 //----------------------------------------------------------------------------//
-=======
-///
-///
-///
-template<typename T>
-struct entry_value_u {
-  entry_value_u(size_t entry) : entry(entry) {}
-
-  entry_value_u(size_t entry, T value) : entry(entry), value(value) {}
-
-  entry_value_u() {}
-
-  size_t entry;
-  T value;
-}; // struct entry_value_u
-
-static constexpr size_t INDICES_FLAG = 1UL << 63;
-static constexpr size_t ENTRIES_FLAG = 1UL << 62;
->>>>>>> bc067091
 
 ///
 /// \brief sparse_accessor_t provides logically array-based access to data
@@ -93,30 +73,19 @@
   size_t SP,
   size_t GP
 >
-struct sparse_handle__ : public sparse_data_handle__<T, EP, SP, GP>
+struct sparse_handle_u : public sparse_data_handle_u<T, EP, SP, GP>
 {
   //--------------------------------------------------------------------------//
   // Type definitions.
   //--------------------------------------------------------------------------//
 
-<<<<<<< HEAD
-  using base = sparse_data_handle__<T, EP, SP, GP>;
-=======
-  using iterator_t = utils::index_space_t::iterator_t;
-  using meta_data_t = MD;
-  using user_meta_data_t = typename meta_data_t::user_meta_data_t;
-
-  using entry_value_t = entry_value_u<T>;
-
-  using index_space_ =
-      topology::index_space<topology::simple_entry<size_t>, true>;
->>>>>>> bc067091
+  using base = sparse_data_handle_u<T, EP, SP, GP>;
 
   //--------------------------------------------------------------------------//
   // Constructors.
   //--------------------------------------------------------------------------//
 
-  sparse_handle__(
+  sparse_handle_u(
     size_t num_exclusive,
     size_t num_shared,
     size_t num_ghost
@@ -124,8 +93,8 @@
   : base(num_exclusive, num_shared, num_ghost){}
 
   template<typename, size_t, size_t, size_t>
-  friend struct sparse_handle__;
-}; // struct sparse_handle__
+  friend struct sparse_handle_u;
+}; // struct sparse_handle_u
 
 //+=+=+=+=+=+=+=+=+=+=+=+=+=+=+=+=+=+=+=+=+=+=+=+=+=+=+=+=+=+=+=+=+=+=+=+=+=+=//
 // Main type definition.
@@ -145,20 +114,19 @@
   A mutator commits its data in its temporary buffers in the task epilog.
  */
 template<>
-struct storage_class__<sparse>
+struct storage_class_u<sparse>
 {
   //--------------------------------------------------------------------------//
   // Type definitions.
   //--------------------------------------------------------------------------//
 
-<<<<<<< HEAD
   template<
     typename T,
     size_t EP,
     size_t SP,
     size_t GP
   >
-  using handle__ = sparse_handle__<T, EP, SP, GP>;
+  using handle_u = sparse_handle_u<T, EP, SP, GP>;
 
   template<
     typename DATA_CLIENT_TYPE,
@@ -168,7 +136,7 @@
     size_t VERSION
   >
   static
-  handle__<DATA_TYPE, 0, 0, 0>
+  handle_u<DATA_TYPE, 0, 0, 0>
   get_handle(
     const data_client_t & data_client
   )
@@ -212,56 +180,21 @@
 
       context.register_sparse_field_metadata<DATA_TYPE>(
         field_info.fid, color_info, index_coloring);
-=======
-  using iterator_t = utils::index_space_t::iterator_t;
-  using meta_data_t = MD;
-  using user_meta_data_t = typename meta_data_t::user_meta_data_t;
-
-  using entry_value_t = entry_value_u<T>;
-
-  //--------------------------------------------------------------------------//
-  // Constructors.
-  //--------------------------------------------------------------------------//
-
-  ///
-  ///
-  ///
-  sparse_mutator_t() {}
-
-  ///
-  ///
-  ///
-  sparse_mutator_t(
-      size_t num_slots,
-      const std::string & label,
-      size_t version,
-      meta_data_t & meta_data,
-      const user_meta_data_t & user_meta_data)
-      : num_slots_(num_slots), label_(label), version_(version),
-        meta_data_(meta_data), num_indices_(meta_data_.size),
-        num_entries_(meta_data_.num_entries),
-        indices_(new size_t[num_indices_]),
-        entries_(new entry_value_t[num_indices_ * num_slots_]),
-        erase_set_(nullptr) {
-    for (size_t i = 0; i < num_indices_; ++i) {
-      indices_[i] = 0;
-    }
->>>>>>> bc067091
   }
 
     auto& fd = registered_sparse_field_data[field_info.fid];
 
-    handle__<DATA_TYPE, 0, 0, 0>
+    handle_u<DATA_TYPE, 0, 0, 0>
       h(fd.num_exclusive, fd.num_shared, fd.num_ghost);
 
-    auto &hb = dynamic_cast<sparse_data_handle__<DATA_TYPE, 0, 0, 0>&>(h);
+    auto &hb = dynamic_cast<sparse_data_handle_u<DATA_TYPE, 0, 0, 0>&>(h);
 
     hb.fid = field_info.fid;
     hb.index_space = field_info.index_space;
     hb.data_client_hash = field_info.data_client_hash;
 
     hb.entries =
-      reinterpret_cast<sparse_entry_value__<DATA_TYPE>*>(&fd.entries[0]);
+      reinterpret_cast<sparse_entry_value_u<DATA_TYPE>*>(&fd.entries[0]);
 
     hb.offsets = &fd.offsets[0];
     hb.max_entries_per_index = fd.max_entries_per_index;
@@ -279,7 +212,7 @@
     size_t VERSION
   >
   static
-  mutator_handle__<DATA_TYPE>
+  mutator_handle_u<DATA_TYPE>
   get_mutator(
     const data_client_t & data_client,
     size_t slots
@@ -323,7 +256,7 @@
 
     auto& fd = registered_sparse_field_data[field_info.fid];
 
-    mutator_handle__<DATA_TYPE> h(fd.num_exclusive, fd.num_shared,
+    mutator_handle_u<DATA_TYPE> h(fd.num_exclusive, fd.num_shared,
       fd.num_ghost, fd.max_entries_per_index, slots);
 
     h.fid = field_info.fid;
@@ -340,73 +273,10 @@
     return h;
       }
 
-<<<<<<< HEAD
 }; // struct storage_class_t
-=======
-      entry_value_t * m = std::lower_bound(
-          start, end, entry_value_t(p.second),
-          [](const auto & k1, const auto & k2) -> bool {
-            return k1.entry < k2.entry;
-          });
-
-      m->entry = erased_marker;
-      start = m + 1;
-      ++num_erased;
-    }
-
-    while (last < num_indices_) {
-      indices[++last] -= num_erased;
-    }
-
-    std::remove_if(entries, entries_end, [](const auto & k) -> bool {
-      return k.entry == erased_marker;
-    });
-
-    s = raw_entries.size();
-    s -= num_erased * ev_bytes;
-    raw_entries.resize(s);
-
-    delete erase_set_;
-    erase_set_ = nullptr;
-  } // commit
-
-private:
-  using spare_map_t = std::multimap<size_t, entry_value_u<T>>;
-  using erase_set_t = std::set<std::pair<size_t, size_t>>;
-
-  size_t num_slots_;
-  std::string label_ = "";
-  size_t version_ = 0;
-  const meta_data_t & meta_data_ = *(std::make_unique<meta_data_t>());
-
-  size_t num_indices_;
-  size_t num_entries_;
-  size_t * indices_;
-  entry_value_u<T> * entries_;
-  spare_map_t spare_map_;
-  erase_set_t * erase_set_;
-}; // struct sparse_accessor_t
-
-//----------------------------------------------------------------------------//
-// Sparse handle.
-//----------------------------------------------------------------------------//
-
-template<typename T>
-struct sparse_handle_t {}; // struct sparse_handle_t
-
-//+=+=+=+=+=+=+=+=+=+=+=+=+=+=+=+=+=+=+=+=+=+=+=+=+=+=+=+=+=+=+=+=+=+=+=+=+=+=//
-// Main type definition.
-//+=+=+=+=+=+=+=+=+=+=+=+=+=+=+=+=+=+=+=+=+=+=+=+=+=+=+=+=+=+=+=+=+=+=+=+=+=+=//
-
-///
-// FIXME: Sparse storage type.
-///
-template<typename DS, typename MD>
-struct storage_type_t<sparse, DS, MD> {
->>>>>>> bc067091
 
 template<>
-struct storage_class__<ragged>
+struct storage_class_u<ragged>
 {
   //--------------------------------------------------------------------------//
   // Type definitions.
@@ -418,7 +288,7 @@
     size_t SP,
     size_t GP
   >
-  using handle__ = sparse_handle__<T, EP, SP, GP>;
+  using handle_u = sparse_handle_u<T, EP, SP, GP>;
 
   template<
     typename DATA_CLIENT_TYPE,
@@ -433,7 +303,7 @@
     const data_client_t & data_client
   )
   {
-    return storage_class__<sparse>::get_handle<
+    return storage_class_u<sparse>::get_handle<
       DATA_CLIENT_TYPE,
       DATA_TYPE,
       NAMESPACE,
@@ -456,7 +326,7 @@
     size_t slots
   )
   {
-    return storage_class__<sparse>::get_mutator<
+    return storage_class_u<sparse>::get_mutator<
       DATA_CLIENT_TYPE,
       DATA_TYPE,
       NAMESPACE,
