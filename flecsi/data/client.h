/*
    @@@@@@@@  @@           @@@@@@   @@@@@@@@ @@
   /@@/////  /@@          @@////@@ @@////// /@@
   /@@       /@@  @@@@@  @@    // /@@       /@@
   /@@@@@@@  /@@ @@///@@/@@       /@@@@@@@@@/@@
   /@@////   /@@/@@@@@@@/@@       ////////@@/@@
   /@@       /@@/@@//// //@@    @@       /@@/@@
   /@@       @@@//@@@@@@ //@@@@@@  @@@@@@@@ /@@
   //       ///  //////   //////  ////////  //

   Copyright (c) 2016, Los Alamos National Security, LLC
   All rights reserved.
                                                                              */
#pragma once

/*! @file */

#include <flecsi/data/common/data_types.h>
#include <flecsi/data/common/registration_wrapper.h>
#include <flecsi/data/data_client_handle.h>
#include <flecsi/data/internal_client.h>
#include <flecsi/data/storage.h>
#include <flecsi/execution/context.h>
#include <flecsi/runtime/types.h>
#include <flecsi/topology/color_topology.h>
#include <flecsi/topology/global_topology.h>
#include <flecsi/topology/mesh_types.h>
#include <flecsi/topology/mesh_utils.h>

#include <flecsi/utils/const_string.h>
#include <flecsi/utils/tuple_walker.h>

namespace flecsi {
namespace topology {

//----------------------------------------------------------------------------//
// Forward declarations
//----------------------------------------------------------------------------//

template<typename>
class mesh_topology_u;

template<typename>
class set_topology_u;

template<size_t, size_t>
class mesh_entity_u;

} // namespace topology

namespace data {

/*!
  The data client policy handler is responsible for extracting compile-time
  information from various data client types such as index spaces and entity
  types defined on mesh topology or set topology and provides methods such as
  those for obtaining a client handle and populating required fields on the
  data client handle. This class is specialized on a specific data client
  type such as mesh, set, or tree topology.
 */

template<typename DATA_CLIENT>
struct data_client_policy_handler_u {};

/*!
  The data client policy handler for global data client. Populate the
  required fields on the client handle.
 */

template<>
struct data_client_policy_handler_u<topology::global_topology_u> {

  template<typename DATA_CLIENT_TYPE, size_t NAMESPACE_HASH, size_t NAME_HASH>
  static data_client_handle_u<DATA_CLIENT_TYPE, 0> get_client_handle() {
    data_client_handle_u<DATA_CLIENT_TYPE, 0> h;

    h.type_hash =
      typeid(typename DATA_CLIENT_TYPE::type_identifier_t).hash_code();
    h.namespace_hash = NAMESPACE_HASH;
    h.name_hash = NAME_HASH;

    return h;
  } // get_client_handle

}; // struct data_client_policy_handler_u

/*!
  The data client policy handler for color data client. Populate the
  required fields on the client handle.
 */

template<>
struct data_client_policy_handler_u<topology::color_topology_u> {

  template<typename DATA_CLIENT_TYPE, size_t NAMESPACE_HASH, size_t NAME_HASH>
  static data_client_handle_u<DATA_CLIENT_TYPE, 0> get_client_handle() {
    data_client_handle_u<DATA_CLIENT_TYPE, 0> h;

    h.type_hash =
      typeid(typename DATA_CLIENT_TYPE::type_identifier_t).hash_code();
    h.namespace_hash = NAMESPACE_HASH;
    h.name_hash = NAME_HASH;

    return h;
  } // get_client_handle

}; // struct data_client_policy_handler_u

/*!
  The data client policy handler for mesh topology. This class provides
  tuple walkers for extracting information from the entity types, bindings,
  and connectivity tuples and obtaining information about field IDs in order
  to populate fields on the data client handle so that it can be properly
  processed when passed to a task.
 */

template<typename POLICY_TYPE>
struct data_client_policy_handler_u<topology::mesh_topology_u<POLICY_TYPE>> {

  struct entity_info_t {
    size_t index_space;
    size_t dim;
    size_t domain;
    size_t size;
  }; // struct entity_info_t

  struct adjacency_info_t {
    size_t index_space;
    size_t from_index_space;
    size_t to_index_space;
    size_t from_domain;
    size_t to_domain;
    size_t from_dim;
    size_t to_dim;
  }; // struct adjacency_info_t

  struct index_subspace_info_t {
    size_t index_space;
    size_t index_subspace;
    size_t domain;
    size_t dim;
  }; // struct entity_info_t

  struct entity_walker_t
      : public flecsi::utils::tuple_walker_u<entity_walker_t> {

    template<typename TUPLE_ENTRY_TYPE>
    void handle_type() {
      using INDEX_TYPE = typename std::tuple_element<0, TUPLE_ENTRY_TYPE>::type;
      using DOMAIN_TYPE =
        typename std::tuple_element<1, TUPLE_ENTRY_TYPE>::type;
      using ENTITY_TYPE =
        typename std::tuple_element<2, TUPLE_ENTRY_TYPE>::type;

      entity_info_t ei;

      ei.index_space = INDEX_TYPE::value;
      ei.dim = ENTITY_TYPE::dimension;
      ei.domain = DOMAIN_TYPE::value;
      ei.size = sizeof(ENTITY_TYPE);

      // entity_info.emplace_back(std::move(ei));
      entity_info.push_back(ei);
      entity_index_space_map.emplace(
        typeid(ENTITY_TYPE).hash_code(), INDEX_TYPE::value);
    } // handle_type

    std::vector<entity_info_t> entity_info;
    std::map<size_t, size_t> entity_index_space_map;

  }; // struct entity_walker_t

  template<typename MESH_TYPE>
  struct connectivity_walker_u
      : public flecsi::utils::tuple_walker_u<connectivity_walker_u<MESH_TYPE>> {
    using entity_types_t = typename MESH_TYPE::entity_types;

    template<typename TUPLE_ENTRY_TYPE>
    void handle_type() {
      using INDEX_TYPE = typename std::tuple_element<0, TUPLE_ENTRY_TYPE>::type;
      using DOMAIN_TYPE =
        typename std::tuple_element<1, TUPLE_ENTRY_TYPE>::type;
      using FROM_ENTITY_TYPE =
        typename std::tuple_element<2, TUPLE_ENTRY_TYPE>::type;
      using TO_ENTITY_TYPE =
        typename std::tuple_element<3, TUPLE_ENTRY_TYPE>::type;

      adjacency_info_t hi;

      hi.index_space = INDEX_TYPE::value;

      hi.from_index_space =
        topology::find_index_space_u<std::tuple_size<entity_types_t>::value,
          entity_types_t, FROM_ENTITY_TYPE>::find();

      hi.to_index_space =
        topology::find_index_space_u<std::tuple_size<entity_types_t>::value,
          entity_types_t, TO_ENTITY_TYPE>::find();

      hi.from_domain = DOMAIN_TYPE::value;

      hi.to_domain = DOMAIN_TYPE::value;

      hi.from_dim = FROM_ENTITY_TYPE::dimension;

      hi.to_dim = TO_ENTITY_TYPE::dimension;

      adjacency_info.emplace_back(std::move(hi));
    } // handle_type

    std::vector<adjacency_info_t> adjacency_info;

  }; // struct connectivity_walker_u

  template<typename MESH_TYPE>
  struct binding_walker_u
      : public flecsi::utils::tuple_walker_u<binding_walker_u<MESH_TYPE>> {
    using entity_types_t = typename MESH_TYPE::entity_types;

    template<typename TUPLE_ENTRY_TYPE>
    void handle_type() {
      using INDEX_TYPE = typename std::tuple_element<0, TUPLE_ENTRY_TYPE>::type;
      using FROM_DOMAIN_TYPE =
        typename std::tuple_element<1, TUPLE_ENTRY_TYPE>::type;
      using TO_DOMAIN_TYPE =
        typename std::tuple_element<2, TUPLE_ENTRY_TYPE>::type;
      using FROM_ENTITY_TYPE =
        typename std::tuple_element<3, TUPLE_ENTRY_TYPE>::type;
      using TO_ENTITY_TYPE =
        typename std::tuple_element<4, TUPLE_ENTRY_TYPE>::type;

      adjacency_info_t hi;

      hi.index_space = INDEX_TYPE::value;

      hi.from_index_space =
        topology::find_index_space_u<std::tuple_size<entity_types_t>::value,
          entity_types_t, FROM_ENTITY_TYPE>::find();

      hi.to_index_space =
        topology::find_index_space_u<std::tuple_size<entity_types_t>::value,
          entity_types_t, TO_ENTITY_TYPE>::find();

      hi.from_domain = FROM_DOMAIN_TYPE::value;

      hi.to_domain = TO_DOMAIN_TYPE::value;

      hi.from_dim = FROM_ENTITY_TYPE::dimension;

      hi.to_dim = TO_ENTITY_TYPE::dimension;

      adjacency_info.emplace_back(std::move(hi));
    } // handle_type

    std::vector<adjacency_info_t> adjacency_info;
  }; // struct binding_walker_u

  template<typename MESH_TYPE>
  struct index_subspace_walker_u : public flecsi::utils::tuple_walker_u<
                                       index_subspace_walker_u<MESH_TYPE>> {

    using entity_types_t = typename MESH_TYPE::entity_types;

    template<typename TUPLE_ENTRY_TYPE>
    void handle_type() {
      using INDEX_TYPE = typename std::tuple_element<0, TUPLE_ENTRY_TYPE>::type;
      using INDEX_SUBSPACE_TYPE =
        typename std::tuple_element<1, TUPLE_ENTRY_TYPE>::type;

      index_subspace_info_t si;

      si.index_space = INDEX_TYPE::value;
      si.index_subspace = INDEX_SUBSPACE_TYPE::value;

      constexpr size_t index = topology::find_index_space_from_id_u<
        std::tuple_size<entity_types_t>::value, entity_types_t,
        INDEX_TYPE::value>::find();

      using ENT_TUPLE_ENTRY_TYPE =
        typename std::tuple_element<index, entity_types_t>::type;

      using DOMAIN_TYPE =
        typename std::tuple_element<1, ENT_TUPLE_ENTRY_TYPE>::type;

      using ENTITY_TYPE =
        typename std::tuple_element<2, ENT_TUPLE_ENTRY_TYPE>::type;

      si.domain = DOMAIN_TYPE::value;
      si.dim = ENTITY_TYPE::dimension;

      index_subspace_info.push_back(si);
    } // handle_type

    std::vector<index_subspace_info_t> index_subspace_info;

  }; // struct index_subspace_walker_t

  template<typename DATA_CLIENT_TYPE, size_t NAMESPACE_HASH, size_t NAME_HASH>
  static data_client_handle_u<DATA_CLIENT_TYPE, 0> get_client_handle() {
    using entity_types = typename POLICY_TYPE::entity_types;
    using connectivities = typename POLICY_TYPE::connectivities;
    using bindings = typename POLICY_TYPE::bindings;
    using index_subspaces =
      typename topology::get_index_subspaces_u<POLICY_TYPE>::type;
    using field_info_t = execution::context_t::field_info_t;

    data_client_handle_u<DATA_CLIENT_TYPE, 0> h;

    auto & context = execution::context_t::instance();

    auto & ism = context.index_space_data_map();

    h.type_hash =
      typeid(typename DATA_CLIENT_TYPE::type_identifier_t).hash_code();
    h.name_hash = NAME_HASH;
    h.namespace_hash = NAMESPACE_HASH;

    const size_t key = utils::hash::client_hash<NAMESPACE_HASH, NAME_HASH>();

    storage_t::instance().assert_client_exists(
      h.type_hash, utils::hash::client_hash<NAMESPACE_HASH, NAME_HASH>());

    entity_walker_t entity_walker;
    entity_walker.template walk_types<entity_types>();

    h.num_handle_entities = entity_walker.entity_info.size();

    using flecsi::utils::const_string_t;
    size_t entity_index(0);
    for(auto & ei : entity_walker.entity_info) {
      data_client_handle_entity_t & ent = h.handle_entities[entity_index];
      ent.index_space = ei.index_space;
      ent.domain = ei.domain;
      ent.dim = ei.dim;
      ent.size = ei.size;

      const field_info_t * fi = context.get_field_info_from_key(
        h.type_hash,
        utils::hash::client_internal_field_hash(
          const_string_t("flecsi_internal_entity_data").hash(),
          NAMESPACE_HASH,
          NAME_HASH,
          ent.index_space
        )
      );

      if(fi) {
        ent.fid = fi->fid;
      }

      fi = context.get_field_info_from_key(
        h.type_hash,
        utils::hash::client_internal_field_hash(
          const_string_t("flecsi_internal_entity_id").hash(),
          NAMESPACE_HASH,
          NAME_HASH,
          ent.index_space
        )
      );

      if(fi) {
        ent.id_fid = fi->fid;
      }

#if FLECSI_RUNTIME_MODEL == FLECSI_RUNTIME_MODEL_legion
      auto ritr = ism.find(ent.index_space);
      clog_assert(ritr != ism.end(), "invalid index space " << ei.index_space);

      ent.entire_region = ritr->second.entire_region;
      ent.color_partition = ritr->second.color_partition;
      ent.primary_partition = ritr->second.primary_lp;
      ent.exclusive_partition = ritr->second.exclusive_lp;
      ent.shared_partition = ritr->second.shared_lp;
      ent.ghost_partition = ritr->second.ghost_lp;
#endif

      ++entity_index;
    } // for

    connectivity_walker_u<POLICY_TYPE> connectivity_walker;
    connectivity_walker.template walk_types<connectivities>();

    binding_walker_u<POLICY_TYPE> binding_walker;
    binding_walker.adjacency_info =
      std::move(connectivity_walker.adjacency_info);
    binding_walker.template walk_types<bindings>();

    size_t handle_index = 0;

    clog_assert(binding_walker.adjacency_info.size() <= h.MAX_ADJACENCIES,
      "handle max adjacencies exceeded");

    h.num_handle_adjacencies = binding_walker.adjacency_info.size();

    for(adjacency_info_t & hi : binding_walker.adjacency_info) {
      data_client_handle_adjacency_t & adj = h.handle_adjacencies[handle_index];

      adj.adj_index_space = hi.index_space;
      adj.from_index_space = hi.from_index_space;
      adj.to_index_space = hi.to_index_space;
      adj.from_domain = hi.from_domain;
      adj.to_domain = hi.to_domain;
      adj.from_dim = hi.from_dim;
      adj.to_dim = hi.to_dim;

      const field_info_t * fi = context.get_field_info_from_key(
        h.type_hash,
        utils::hash::client_internal_field_hash(
          const_string_t("flecsi_internal_adjacency_offset").hash(),
          NAMESPACE_HASH,
          NAME_HASH,
          hi.index_space
        )
      );

      if(fi) {
        adj.offset_fid = fi->fid;
      }

      fi = context.get_field_info_from_key(
        h.type_hash,
        utils::hash::client_internal_field_hash(
          const_string_t("flecsi_internal_adjacency_index").hash(),
          NAMESPACE_HASH,
          NAME_HASH,
          hi.index_space
        )
      );

      if(fi) {
        adj.index_fid = fi->fid;
      }

#if FLECSI_RUNTIME_MODEL == FLECSI_RUNTIME_MODEL_legion
      auto ritr = ism.find(hi.from_index_space);
      clog_assert(ritr != ism.end(), "invalid from index space");
      adj.from_entire_region = ritr->second.entire_region;
      adj.from_color_partition = ritr->second.color_partition;
      adj.from_primary_partition = ritr->second.primary_lp;

      ritr = ism.find(hi.index_space);
      clog_assert(ritr != ism.end(), "invalid index space");
      adj.adj_region = ritr->second.entire_region;
      adj.adj_color_partition = ritr->second.color_partition;
#endif
      ++handle_index;
    }

    auto & issm = context.index_subspace_data_map();

    index_subspace_walker_u<POLICY_TYPE> index_subspace_walker;
    index_subspace_walker.template walk_types<index_subspaces>();

    handle_index = 0;

    clog_assert(
      index_subspace_walker.index_subspace_info.size() <= h.MAX_INDEX_SUBSPACES,
      "handle max index subspaces exceeded");

    h.num_index_subspaces = index_subspace_walker.index_subspace_info.size();

    for(index_subspace_info_t & si :
      index_subspace_walker.index_subspace_info) {

      data_client_handle_index_subspace_t & iss =
        h.handle_index_subspaces[handle_index];

      iss.index_space = si.index_space;
      iss.index_subspace = si.index_subspace;
      iss.domain = si.domain;
      iss.dim = si.dim;

      const field_info_t * fi = context.get_field_info_from_key(
        h.type_hash,
        utils::hash::client_internal_field_hash(
          const_string_t("flecsi_internal_index_subspace_index").hash(),
          NAMESPACE_HASH,
          NAME_HASH,
          si.index_subspace
        )
      );

      if(fi) {
        iss.index_fid = fi->fid;
      }

#if FLECSI_RUNTIME_MODEL == FLECSI_RUNTIME_MODEL_legion
      auto ritr = issm.find(si.index_subspace);
      clog_assert(ritr != issm.end(), "invalid index subspace");
      iss.logical_region = ritr->second.logical_region;
      iss.logical_partition = ritr->second.logical_partition;
#endif

      ++handle_index;
    }

    return h;
  } // get_client_handle

}; // struct data_client_policy_handler_u

/*!
  The data client policy handler for set topology. This class provides
  tuple walkers for extracting information from the entity types
  and obtaining information about field IDs in order
  to populate fields on the data client handle so that it can be properly
  processed when passed to a task.
 */

template<typename POLICY_TYPE>
struct data_client_policy_handler_u<topology::set_topology_u<POLICY_TYPE>> {

  struct entity_info_t {
    size_t index_space;
    size_t active_migrate_index_space;
    size_t size;
  }; // struct entity_info_t

  struct entity_walker_t
      : public flecsi::utils::tuple_walker_u<entity_walker_t> {

    template<typename TUPLE_ENTRY_TYPE>
    void handle_type() {
      using INDEX_TYPE = typename std::tuple_element<0, TUPLE_ENTRY_TYPE>::type;
      using ENTITY_TYPE =
        typename std::tuple_element<1, TUPLE_ENTRY_TYPE>::type;

      entity_info_t ei;

      ei.index_space = INDEX_TYPE::value;
      // TODO these ranges need to be formalized
      ei.active_migrate_index_space = INDEX_TYPE::value + 1024;
      ei.size = sizeof(ENTITY_TYPE);

      // entity_info.emplace_back(std::move(ei));
      entity_info.push_back(ei);
      entity_index_space_map.emplace(
        typeid(ENTITY_TYPE).hash_code(), INDEX_TYPE::value);
    } // handle_type

    std::vector<entity_info_t> entity_info;
    std::map<size_t, size_t> entity_index_space_map;

  }; // struct entity_walker_t

  template<typename DATA_CLIENT_TYPE, size_t NAMESPACE_HASH, size_t NAME_HASH>
  static data_client_handle_u<DATA_CLIENT_TYPE, 0> get_client_handle() {
    using entity_types = typename POLICY_TYPE::entity_types;
    using field_info_t = execution::context_t::field_info_t;

    data_client_handle_u<DATA_CLIENT_TYPE, 0> h;

    auto & context = execution::context_t::instance();

    //auto & ism = context.local_index_space_data_map();
    auto & ism = context.index_space_data_map();

    h.type_hash =
      typeid(typename DATA_CLIENT_TYPE::type_identifier_t).hash_code();
    h.name_hash = NAME_HASH;
    h.namespace_hash = NAMESPACE_HASH;

    storage_t::instance().assert_client_exists(
      h.type_hash, utils::hash::client_hash<NAMESPACE_HASH, NAME_HASH>());

    entity_walker_t entity_walker;
    entity_walker.template walk_types<entity_types>();

    h.num_handle_entities = entity_walker.entity_info.size();

    using flecsi::utils::const_string_t;
    size_t entity_index(0);
    for(auto & ei : entity_walker.entity_info) {
      data_client_handle_entity_t & ent = h.handle_entities[entity_index];
      ent.index_space = ei.index_space;
      ent.index_space2 = ei.active_migrate_index_space;
      ent.size = ei.size;

      const field_info_t * fi = context.get_field_info_from_key(
        h.type_hash,
        utils::hash::client_internal_field_hash(
          const_string_t("flecsi_internal_entity_data").hash(),
          NAMESPACE_HASH,
          NAME_HASH,
          ent.index_space
        )
      );

      if(fi) {
        ent.fid = fi->fid;
      }

<<<<<<< HEAD
#if FLECSI_RUNTIME_MODEL == FLECSI_RUNTIME_MODEL_legion
      auto ritr = ism.find(ent.index_space);
      clog_assert(ritr != ism.end(), "invalid index space " << ei.index_space);

      ent.entire_region = ritr->second.entire_region;
#endif

      fi = context.get_field_info_from_key(
          h.type_hash,
          utils::hash::client_internal_field_hash(
              utils::const_string_t("__flecsi_internal_active_entity_data__")
                  .hash(),
              ent.index_space));

      if (fi) {
=======
      fi = context.get_field_info_from_key(
        h.type_hash,
        utils::hash::client_internal_field_hash(
          const_string_t("flecsi_internal_active_entity_data").hash(),
          NAMESPACE_HASH,
          NAME_HASH,
          ent.index_space
        )
      );

      if(fi) {
        ent.fid2 = fi->fid;
      }

      fi = context.get_field_info_from_key(
        h.type_hash,
        utils::hash::client_internal_field_hash(
          const_string_t("flecsi_internal_migrate_entity_data").hash(),
          NAMESPACE_HASH,
          NAME_HASH,
          ent.index_space
        )
      );

      if(fi) {
>>>>>>> 4cbd137f
        ent.fid3 = fi->fid;
      }

      ++entity_index;
    } // for

    return h;
  } // get_client_handle

}; // struct data_client_policy_handler_u

<<<<<<< HEAD
//----------------------------------------------------------------------------//
//! The data_client_interface__ type defines a high-level data client
//! interface that is implemented by the given data policy.
//!
//! @tparam DATA_POLICY The backend runtime policy.
//!
//! @ingroup data
//----------------------------------------------------------------------------//
=======
/*!
  The data_client_interface_u type defines a high-level data client
  interface that is implemented by the given data policy.

  @tparam DATA_POLICY The backend runtime policy.

  @ingroup data
 */

>>>>>>> 4cbd137f
template<typename DATA_POLICY>
struct data_client_interface_u {

  /*!
    Register a data client with the FleCSI runtime.

    @tparam DATA_CLIENT_TYPE The data client type.
    @tparam NAMESPACE_HASH   The namespace key. Namespaces allow separation
                             of attribute names to avoid collisions.
    @tparam NAME_HASH        The attribute name.
   */

  template<typename DATA_CLIENT_TYPE, size_t NAMESPACE_HASH, size_t NAME_HASH>
  static bool register_data_client(std::string const & name) {
    static_assert(sizeof(DATA_CLIENT_TYPE) ==
                    sizeof(typename DATA_CLIENT_TYPE::type_identifier_t),
      "Data clients may not add data members");

    using wrapper_t = client_registration_wrapper_u<
      typename DATA_CLIENT_TYPE::type_identifier_t, NAMESPACE_HASH, NAME_HASH>;

    const size_t type_key =
      typeid(typename DATA_CLIENT_TYPE::type_identifier_t).hash_code();

    const size_t key = utils::hash::client_hash<NAMESPACE_HASH, NAME_HASH>();

    return storage_t::instance().register_client(
      type_key, key, wrapper_t::register_callback);
  } // register_data_client

  /*!
   */

  template<typename DATA_CLIENT_TYPE, size_t NAMESPACE_HASH, size_t NAME_HASH>
  static data_client_handle_u<DATA_CLIENT_TYPE, 0> get_client_handle() {
    using data_client_policy_handler_t = data_client_policy_handler_u<
      typename DATA_CLIENT_TYPE::type_identifier_t>;

    return data_client_policy_handler_t::template get_client_handle<
      DATA_CLIENT_TYPE, NAMESPACE_HASH, NAME_HASH>();
  } // get_client_handle

}; // struct data_client_interface_u

} // namespace data
} // namespace flecsi

//----------------------------------------------------------------------------//
// This include file defines the FLECSI_RUNTIME_DATA_POLICY used below.
//----------------------------------------------------------------------------//

#include <flecsi/runtime/flecsi_runtime_data_policy.h>

namespace flecsi {
namespace data {

using data_client_interface_t =
  data_client_interface_u<FLECSI_RUNTIME_DATA_POLICY>;

} // namespace data
} // namespace flecsi<|MERGE_RESOLUTION|>--- conflicted
+++ resolved
@@ -590,7 +590,6 @@
         ent.fid = fi->fid;
       }
 
-<<<<<<< HEAD
 #if FLECSI_RUNTIME_MODEL == FLECSI_RUNTIME_MODEL_legion
       auto ritr = ism.find(ent.index_space);
       clog_assert(ritr != ism.end(), "invalid index space " << ei.index_space);
@@ -598,15 +597,6 @@
       ent.entire_region = ritr->second.entire_region;
 #endif
 
-      fi = context.get_field_info_from_key(
-          h.type_hash,
-          utils::hash::client_internal_field_hash(
-              utils::const_string_t("__flecsi_internal_active_entity_data__")
-                  .hash(),
-              ent.index_space));
-
-      if (fi) {
-=======
       fi = context.get_field_info_from_key(
         h.type_hash,
         utils::hash::client_internal_field_hash(
@@ -632,7 +622,6 @@
       );
 
       if(fi) {
->>>>>>> 4cbd137f
         ent.fid3 = fi->fid;
       }
 
@@ -644,16 +633,6 @@
 
 }; // struct data_client_policy_handler_u
 
-<<<<<<< HEAD
-//----------------------------------------------------------------------------//
-//! The data_client_interface__ type defines a high-level data client
-//! interface that is implemented by the given data policy.
-//!
-//! @tparam DATA_POLICY The backend runtime policy.
-//!
-//! @ingroup data
-//----------------------------------------------------------------------------//
-=======
 /*!
   The data_client_interface_u type defines a high-level data client
   interface that is implemented by the given data policy.
@@ -663,7 +642,6 @@
   @ingroup data
  */
 
->>>>>>> 4cbd137f
 template<typename DATA_POLICY>
 struct data_client_interface_u {
 
