/*
    @@@@@@@@  @@           @@@@@@   @@@@@@@@ @@
   /@@/////  /@@          @@////@@ @@////// /@@
   /@@       /@@  @@@@@  @@    // /@@       /@@
   /@@@@@@@  /@@ @@///@@/@@       /@@@@@@@@@/@@
   /@@////   /@@/@@@@@@@/@@       ////////@@/@@
   /@@       /@@/@@//// //@@    @@       /@@/@@
   /@@       @@@//@@@@@@ //@@@@@@  @@@@@@@@ /@@
   //       ///  //////   //////  ////////  //

   Copyright (c) 2016, Triad National Security, LLC
   All rights reserved.
                                                                              */

#define __FLECSI_PRIVATE__
#include <flecsi/data/data.hh>
#include <flecsi/execution/execution.hh>
#include <flecsi/utils/demangle.hh>
#include <flecsi/utils/ftest.hh>

using namespace flecsi;

<<<<<<< HEAD
flecsi_add_index_field("test", "pressure", double, 2);
inline auto pressure = flecsi_index_field_instance("test", "pressure", double, 0);
=======
namespace {
  const data::field_interface_t::field<double> ifld(2);
  const auto fh=ifld(flecsi_index_topology);
}
>>>>>>> 38a4de04

template<size_t PRIVILEGES>
using accessor =
  flecsi::data::index_accessor_u<double, privilege_pack_u<PRIVILEGES>::value>;

namespace index_test {

void
assign(accessor<rw> ia) {
  flog(info) << "assign" << std::endl;
  ia = flecsi_color();
} // assign

flecsi_register_task(assign, index_test, loc, index);

int
check(accessor<ro> ia) {

  FTEST();

  flog(info) << "check" << std::endl;
  ASSERT_EQ(ia, flecsi_color());

  return FTEST_RESULT();
} // print

flecsi_register_task(check, index_test, loc, index);

} // namespace index_test

int
index_topology(int argc, char ** argv) {

  flecsi_execute_task(assign, index_test, index, pressure);
  flecsi_execute_task(check, index_test, index, pressure);

  return 0;
} // index

ftest_register_driver(index_topology);<|MERGE_RESOLUTION|>--- conflicted
+++ resolved
@@ -20,15 +20,10 @@
 
 using namespace flecsi;
 
-<<<<<<< HEAD
-flecsi_add_index_field("test", "pressure", double, 2);
-inline auto pressure = flecsi_index_field_instance("test", "pressure", double, 0);
-=======
 namespace {
   const data::field_interface_t::field<double> ifld(2);
   const auto fh=ifld(flecsi_index_topology);
 }
->>>>>>> 38a4de04
 
 template<size_t PRIVILEGES>
 using accessor =
