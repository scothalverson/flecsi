--- conflicted
+++ resolved
@@ -53,13 +53,8 @@
 };
 
 void
-<<<<<<< HEAD
-specialization_driver(
+specialization_tlt_init(
   int argc,
-=======
-specialization_tlt_init(
-  int argc, 
->>>>>>> 6c396d97
   char ** argv
 )
 {
