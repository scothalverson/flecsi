--- conflicted
+++ resolved
@@ -11,9 +11,11 @@
    Copyright (c) 2016, Triad National Security, LLC
    All rights reserved.
                                                                               */
+#include <fstream>
 #define __FLECSI_PRIVATE__
 #include <flecsi/data/common/data_reference.hh>
 #include <flecsi/data/common/field_info.hh>
+#include <flecsi/data/data.hh>
 #include <flecsi/data/legion/runtime_data_types.hh>
 #include <flecsi/execution/context.hh>
 #include <flecsi/execution/legion/internal_task.hh>
@@ -22,8 +24,6 @@
 
 #include <sys/types.h>
 #include <unistd.h>
-
-#include <fstream>
 
 namespace flecsi {
 namespace io {
@@ -474,13 +474,8 @@
 }
 
 void
-<<<<<<< HEAD
 legion_io_policy_t::checkpoint_default_index_topology_field(hdf5_t & hdf5_file,
   data::field_reference_t & fh) {
-=======
-legion_io_policy_t::checkpoint_index_topology_field(hdf5_t & hdf5_file,
-  data::field_reference_t const & fh) {
->>>>>>> 2fc42405
   auto & flecsi_context = execution::context_t::instance();
   const data::field_info_t & fid =
     flecsi_context
