/*
    @@@@@@@@  @@           @@@@@@   @@@@@@@@ @@
   /@@/////  /@@          @@////@@ @@////// /@@
   /@@       /@@  @@@@@  @@    // /@@       /@@
   /@@@@@@@  /@@ @@///@@/@@       /@@@@@@@@@/@@
   /@@////   /@@/@@@@@@@/@@       ////////@@/@@
   /@@       /@@/@@//// //@@    @@       /@@/@@
   /@@       @@@//@@@@@@ //@@@@@@  @@@@@@@@ /@@
   //       ///  //////   //////  ////////  //

   Copyright (c) 2016, Triad National Security, LLC
   All rights reserved.
                                                                              */
#pragma once

/*!  @file */

#include <flecsi-config.h>

#if !defined(FLECSI_ENABLE_LEGION)
#error FLECSI_ENABLE_LEGION not defined! This file depends on Legion!
#endif

#include <hdf5.h>
#include <legion.h>

using namespace Legion;

namespace flecsi {
namespace io {

struct legion_hdf5_region_t {
  legion_hdf5_region_t(LogicalRegion lr,
    LogicalPartition lp,
    std::string lr_name,
    std::map<FieldID, std::string> & field_string_map);
  legion_hdf5_region_t(LogicalRegion lr,
    LogicalPartition lp,
    std::string lr_name);

  LogicalRegion logical_region;
  LogicalPartition logical_partition;
  std::string logical_region_name;
  std::map<FieldID, std::string> field_string_map;
  size_t dim_size[3];
};

struct legion_hdf5_t {
  legion_hdf5_t(const char * file_name, int num_files);
  legion_hdf5_t(std::string file_name, int num_files);
  bool create_hdf5_file(int file_idx);
  bool open_hdf5_file(int file_idx);
  bool close_hdf5_file();
  bool write_string_to_hdf5_file(const char * group_name,
    const char * dataset_name,
    const char * str,
    size_t size);
  bool read_string_from_hdf5_file(const char * group_name,
    const char * dataset_name,
    std::string & str);
  void add_logical_region(LogicalRegion lr,
    LogicalPartition lp,
    std::string lr_name,
    std::map<FieldID, std::string> field_string_map);
  void add_hdf5_region(const legion_hdf5_region_t & hdf5_region);
  bool create_datasets_for_regions(int file_idx);

  hid_t hdf5_file_id;
  std::string file_name;
  int num_files;
  std::vector<legion_hdf5_region_t> hdf5_region_vector;
  std::map<std::string, hid_t> hdf5_group_map;
};

struct legion_io_policy_t {
  using hdf5_t = legion_hdf5_t;
  using hdf5_region_t = legion_hdf5_region_t;
  using launch_space_t = IndexSpace;
  using field_reference_t = data::field_reference_t;
<<<<<<< HEAD
  
  legion_io_policy_t();
  
=======

  legion_io_policy_t() {}

>>>>>>> d625082d
  ~legion_io_policy_t();

  legion_hdf5_t init_hdf5_file(const char * file_name, int num_files);

  bool create_hdf5_file(legion_hdf5_t & hdf5_file, int file_idx);

  bool open_hdf5_file(legion_hdf5_t & hdf5_file, int file_idx);

  bool close_hdf5_file(legion_hdf5_t & hdf5_file);

  bool create_datasets_for_regions(legion_hdf5_t & hdf5_file, int file_idx);

  bool write_string_to_hdf5_file(legion_hdf5_t & hdf5_file,
    int rank_id,
    const char * group_name,
    const char * dataset_name,
    const char * str,
    size_t size);

  bool read_string_from_hdf5_file(legion_hdf5_t & hdf5_file,
    int file_idx,
    const char * group_name,
    const char * dataset_name,
    std::string & str);

<<<<<<< HEAD
  bool read_string_from_hdf5_file(legion_hdf5_t &hdf5_file, int file_idx, const char* group_name, const char* dataset_name, std::string &str);
  
  void add_regions(legion_hdf5_t &hdf5_file, std::vector<legion_hdf5_region_t> &hdf5_region_vector);
  
  void add_default_index_topology(legion_hdf5_t &hdf5_file);
  
  void generate_hdf5_files(legion_hdf5_t &hdf5_file);
  
  void checkpoint_default_index_topology(legion_hdf5_t &hdf5_file);
  
  //void checkpoint_index_topology(legion_hdf5_t &hdf5_file, const flecsi::utils::const_string_t &index_topology_name);

  void checkpoint_default_index_topology_field(hdf5_t &hdf5_file, data::field_reference_t &fh);
  
  void recover_default_index_topology(legion_hdf5_t &hdf5_file);

  void recover_default_index_topology_field(hdf5_t &hdf5_file, data::field_reference_t &fh);
  
  void checkpoint_data(legion_hdf5_t &hdf5_file, IndexSpace launch_space, std::vector<legion_hdf5_region_t> &hdf5_region_vector, bool attach_flag);
  
  void recover_data(legion_hdf5_t &hdf5_file, IndexSpace launch_space, std::vector<legion_hdf5_region_t> &hdf5_region_vector, bool attach_flag);
  
private:  
  std::map<size_t, IndexSpace> file_is_map;
  std::map<size_t, IndexPartition> file_ip_map;
  std::map<size_t, LogicalPartition> file_lp_map;
  
=======
  void add_regions(legion_hdf5_t & hdf5_file,
    std::vector<legion_hdf5_region_t> & hdf5_region_vector);

  void add_default_index_topology(legion_hdf5_t & hdf5_file);

  void generate_hdf5_files(legion_hdf5_t & hdf5_file);

  void checkpoint_data(legion_hdf5_t & hdf5_file,
    IndexSpace launch_space,
    std::vector<legion_hdf5_region_t> & hdf5_region_vector,
    bool attach_flag);

  void checkpoint_default_index_topology(legion_hdf5_t & hdf5_file);

  void checkpoint_index_topology_field(hdf5_t & hdf5_file,
    data::field_reference_t & fh);

  void recover_data(legion_hdf5_t & hdf5_file,
    IndexSpace launch_space,
    std::vector<legion_hdf5_region_t> & hdf5_region_vector,
    bool attach_flag);

  void recover_default_index_topology(legion_hdf5_t & hdf5_file);

  void recover_index_topology_field(hdf5_t & hdf5_file,
    data::field_reference_t & fh);

private:
  IndexSpace default_index_topology_file_is;
  IndexPartition default_index_topology_file_ip;
  LogicalPartition default_index_topology_file_lp;

>>>>>>> d625082d
}; // struct legion_io_policy_t

} // namespace io
} // namespace flecsi<|MERGE_RESOLUTION|>--- conflicted
+++ resolved
@@ -77,15 +77,9 @@
   using hdf5_region_t = legion_hdf5_region_t;
   using launch_space_t = IndexSpace;
   using field_reference_t = data::field_reference_t;
-<<<<<<< HEAD
   
   legion_io_policy_t();
   
-=======
-
-  legion_io_policy_t() {}
-
->>>>>>> d625082d
   ~legion_io_policy_t();
 
   legion_hdf5_t init_hdf5_file(const char * file_name, int num_files);
@@ -110,9 +104,6 @@
     const char * group_name,
     const char * dataset_name,
     std::string & str);
-
-<<<<<<< HEAD
-  bool read_string_from_hdf5_file(legion_hdf5_t &hdf5_file, int file_idx, const char* group_name, const char* dataset_name, std::string &str);
   
   void add_regions(legion_hdf5_t &hdf5_file, std::vector<legion_hdf5_region_t> &hdf5_region_vector);
   
@@ -139,40 +130,6 @@
   std::map<size_t, IndexPartition> file_ip_map;
   std::map<size_t, LogicalPartition> file_lp_map;
   
-=======
-  void add_regions(legion_hdf5_t & hdf5_file,
-    std::vector<legion_hdf5_region_t> & hdf5_region_vector);
-
-  void add_default_index_topology(legion_hdf5_t & hdf5_file);
-
-  void generate_hdf5_files(legion_hdf5_t & hdf5_file);
-
-  void checkpoint_data(legion_hdf5_t & hdf5_file,
-    IndexSpace launch_space,
-    std::vector<legion_hdf5_region_t> & hdf5_region_vector,
-    bool attach_flag);
-
-  void checkpoint_default_index_topology(legion_hdf5_t & hdf5_file);
-
-  void checkpoint_index_topology_field(hdf5_t & hdf5_file,
-    data::field_reference_t & fh);
-
-  void recover_data(legion_hdf5_t & hdf5_file,
-    IndexSpace launch_space,
-    std::vector<legion_hdf5_region_t> & hdf5_region_vector,
-    bool attach_flag);
-
-  void recover_default_index_topology(legion_hdf5_t & hdf5_file);
-
-  void recover_index_topology_field(hdf5_t & hdf5_file,
-    data::field_reference_t & fh);
-
-private:
-  IndexSpace default_index_topology_file_is;
-  IndexPartition default_index_topology_file_ip;
-  LogicalPartition default_index_topology_file_lp;
-
->>>>>>> d625082d
 }; // struct legion_io_policy_t
 
 } // namespace io
