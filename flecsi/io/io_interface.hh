/*
    @@@@@@@@  @@           @@@@@@   @@@@@@@@ @@
   /@@/////  /@@          @@////@@ @@////// /@@
   /@@       /@@  @@@@@  @@    // /@@       /@@
   /@@@@@@@  /@@ @@///@@/@@       /@@@@@@@@@/@@
   /@@////   /@@/@@@@@@@/@@       ////////@@/@@
   /@@       /@@/@@//// //@@    @@       /@@/@@
   /@@       @@@//@@@@@@ //@@@@@@  @@@@@@@@ /@@
   //       ///  //////   //////  ////////  //

   Copyright (c) 2016, Triad National Security, LLC
   All rights reserved.
                                                                              */
#pragma once

/*!  @file */

template<typename IO_POLICY>
struct io_interface_u : public IO_POLICY {
  using hdf5_t = typename IO_POLICY::hdf5_t;
  using hdf5_region_t = typename IO_POLICY::hdf5_region_t;
  using launch_space_t = typename IO_POLICY::launch_space_t;
  using field_reference_t = typename IO_POLICY::field_reference_t;

  hdf5_t init_hdf5_file(const char * file_name, int num_files) {
    return IO_POLICY::init_hdf5_file(file_name, num_files);
  }

  bool create_hdf5_file(hdf5_t & hdf5_file, int file_idx) {
    return IO_POLICY::create_hdf5_file(hdf5_file, file_idx);
  }

  bool open_hdf5_file(hdf5_t & hdf5_file, int file_idx) {
    return IO_POLICY::open_hdf5_file(hdf5_file, file_idx);
  }

  bool close_hdf5_file(hdf5_t & hdf5_file) {
    return IO_POLICY::close_hdf5_file(hdf5_file);
  }

  bool create_datasets_for_regions(hdf5_t & hdf5_file, int file_idx) {
    return IO_POLICY::create_datasets_for_regions(hdf5_file, file_idx);
  }

  bool write_string_to_hdf5_file(hdf5_t & hdf5_file,
    int file_idx,
    const char * group_name,
    const char * dataset_name,
    const char * str,
    size_t size) {
    return IO_POLICY::write_string_to_hdf5_file(
      hdf5_file, file_idx, group_name, dataset_name, str, size);
  }

  bool read_string_from_hdf5_file(hdf5_t & hdf5_file,
    int file_idx,
    const char * group_name,
    const char * dataset_name,
    std::string & str) {
    return IO_POLICY::read_string_from_hdf5_file(
      hdf5_file, file_idx, group_name, dataset_name, str);
  }

  void add_regions(hdf5_t & hdf5_file,
    std::vector<hdf5_region_t> & hdf5_region_vector) {
    return IO_POLICY::add_regions(hdf5_file, hdf5_region_vector);
  }

  void add_default_index_topology(hdf5_t & hdf5_file) {
    return IO_POLICY::add_default_index_topology(hdf5_file);
  }

  void generate_hdf5_files(hdf5_t & hdf5_file) {
    return IO_POLICY::generate_hdf5_files(hdf5_file);
  }
<<<<<<< HEAD
  
  void checkpoint_default_index_topology(hdf5_t &hdf5_file)
  {
    return IO_POLICY::checkpoint_default_index_topology(hdf5_file);
  }

  void checkpoint_default_index_topology_field(hdf5_t &hdf5_file, field_reference_t &fh)
  {
    return IO_POLICY::checkpoint_default_index_topology_field(hdf5_file, fh);
=======

  void checkpoint_data(hdf5_t & hdf5_file,
    launch_space_t launch_space,
    std::vector<hdf5_region_t> & hdf5_region_vector,
    bool attach_flag) {
    return IO_POLICY::checkpoint_data(
      hdf5_file, launch_space, hdf5_region_vector, attach_flag);
  }

  void checkpoint_default_index_topology(hdf5_t & hdf5_file) {
    return IO_POLICY::checkpoint_default_index_topology(hdf5_file);
  }

  void checkpoint_index_topology_field(hdf5_t & hdf5_file,
    field_reference_t & fh) {
    return IO_POLICY::checkpoint_index_topology_field(hdf5_file, fh);
  }

  void recover_data(hdf5_t & hdf5_file,
    launch_space_t launch_space,
    std::vector<hdf5_region_t> & hdf5_region_vector,
    bool attach_flag) {
    return IO_POLICY::recover_data(
      hdf5_file, launch_space, hdf5_region_vector, attach_flag);
>>>>>>> d625082d
  }

  void recover_default_index_topology(hdf5_t & hdf5_file) {
    return IO_POLICY::recover_default_index_topology(hdf5_file);
  }

<<<<<<< HEAD
  void recover_default_index_topology_field(hdf5_t &hdf5_file, field_reference_t &fh)
  {
    return IO_POLICY::recover_default_index_topology_field(hdf5_file, fh);
  }
  
  void checkpoint_data(hdf5_t &hdf5_file, launch_space_t launch_space, std::vector<hdf5_region_t> &hdf5_region_vector, bool attach_flag)
  {
    return IO_POLICY::checkpoint_data(hdf5_file, launch_space, hdf5_region_vector, attach_flag);
  }
  
  void recover_data(hdf5_t &hdf5_file, launch_space_t launch_space, std::vector<hdf5_region_t> &hdf5_region_vector, bool attach_flag)
  {
    return IO_POLICY::recover_data(hdf5_file, launch_space, hdf5_region_vector, attach_flag);
=======
  void recover_index_topology_field(hdf5_t & hdf5_file,
    field_reference_t & fh) {
    return IO_POLICY::recover_index_topology_field(hdf5_file, fh);
>>>>>>> d625082d
  }
}; // struct io_interface_u

//----------------------------------------------------------------------------//
// This include file defines the FLECSI_RUNTIME_IO_POLICY used below.
//----------------------------------------------------------------------------//

#include <flecsi/runtime/io_policy.hh>

namespace flecsi {
namespace io {

using io_interface_t = io_interface_u<FLECSI_RUNTIME_IO_POLICY>;
using hdf5_t = io_interface_u<FLECSI_RUNTIME_IO_POLICY>::hdf5_t;
using hdf5_region_t = io_interface_u<FLECSI_RUNTIME_IO_POLICY>::hdf5_region_t;
using launch_space_t = io_interface_u<FLECSI_RUNTIME_IO_POLICY>::launch_space_t;
using field_reference_t =
  io_interface_u<FLECSI_RUNTIME_IO_POLICY>::field_reference_t;

} // namespace io
} // namespace flecsi<|MERGE_RESOLUTION|>--- conflicted
+++ resolved
@@ -73,7 +73,6 @@
   void generate_hdf5_files(hdf5_t & hdf5_file) {
     return IO_POLICY::generate_hdf5_files(hdf5_file);
   }
-<<<<<<< HEAD
   
   void checkpoint_default_index_topology(hdf5_t &hdf5_file)
   {
@@ -83,39 +82,12 @@
   void checkpoint_default_index_topology_field(hdf5_t &hdf5_file, field_reference_t &fh)
   {
     return IO_POLICY::checkpoint_default_index_topology_field(hdf5_file, fh);
-=======
-
-  void checkpoint_data(hdf5_t & hdf5_file,
-    launch_space_t launch_space,
-    std::vector<hdf5_region_t> & hdf5_region_vector,
-    bool attach_flag) {
-    return IO_POLICY::checkpoint_data(
-      hdf5_file, launch_space, hdf5_region_vector, attach_flag);
-  }
-
-  void checkpoint_default_index_topology(hdf5_t & hdf5_file) {
-    return IO_POLICY::checkpoint_default_index_topology(hdf5_file);
-  }
-
-  void checkpoint_index_topology_field(hdf5_t & hdf5_file,
-    field_reference_t & fh) {
-    return IO_POLICY::checkpoint_index_topology_field(hdf5_file, fh);
-  }
-
-  void recover_data(hdf5_t & hdf5_file,
-    launch_space_t launch_space,
-    std::vector<hdf5_region_t> & hdf5_region_vector,
-    bool attach_flag) {
-    return IO_POLICY::recover_data(
-      hdf5_file, launch_space, hdf5_region_vector, attach_flag);
->>>>>>> d625082d
   }
 
   void recover_default_index_topology(hdf5_t & hdf5_file) {
     return IO_POLICY::recover_default_index_topology(hdf5_file);
   }
 
-<<<<<<< HEAD
   void recover_default_index_topology_field(hdf5_t &hdf5_file, field_reference_t &fh)
   {
     return IO_POLICY::recover_default_index_topology_field(hdf5_file, fh);
@@ -129,11 +101,6 @@
   void recover_data(hdf5_t &hdf5_file, launch_space_t launch_space, std::vector<hdf5_region_t> &hdf5_region_vector, bool attach_flag)
   {
     return IO_POLICY::recover_data(hdf5_file, launch_space, hdf5_region_vector, attach_flag);
-=======
-  void recover_index_topology_field(hdf5_t & hdf5_file,
-    field_reference_t & fh) {
-    return IO_POLICY::recover_index_topology_field(hdf5_file, fh);
->>>>>>> d625082d
   }
 }; // struct io_interface_u
 
