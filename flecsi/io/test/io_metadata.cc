--- conflicted
+++ resolved
@@ -15,42 +15,19 @@
 #define __FLECSI_PRIVATE__
 #include <flecsi/data/data.hh>
 #include <flecsi/execution/execution.hh>
-#include <flecsi/io/io_interface.hh>
 #include <flecsi/utils/demangle.hh>
 #include <flecsi/utils/ftest.hh>
+#include <flecsi/io/io_interface.hh>
 
 #include <assert.h>
-#include <mpi.h>
 
 using namespace flecsi;
 
 int
 index_topology(int argc, char ** argv) {
-
+  
   char file_name[256];
   strcpy(file_name, "checkpoint.dat");
-<<<<<<< HEAD
-
-  int my_rank;
-  int num_files = 1;
-  MPI_Comm_rank(MPI_COMM_WORLD, &my_rank);
-  io::io_interface_t cp_io;
-  io::hdf5_t checkpoint_file = cp_io.init_hdf5_file(file_name, num_files);
-
-  cp_io.open_hdf5_file(checkpoint_file, my_rank);
-
-  std::string str1("test string 1");
-  cp_io.write_string_to_hdf5_file(
-    checkpoint_file, my_rank, "control", "ds1", str1.c_str(), str1.size());
-
-  std::string str2("test string 2");
-  cp_io.write_string_to_hdf5_file(
-    checkpoint_file, my_rank, "control", "ds2", str2.c_str(), str2.size());
-
-  cp_io.close_hdf5_file(checkpoint_file, my_rank);
-  MPI_Barrier(MPI_COMM_WORLD);
-
-=======
   
   auto & flecsi_context = execution::context_t::instance();
 
@@ -86,7 +63,6 @@
   cp_io.close_hdf5_file(checkpoint_file);
 
   
->>>>>>> 0b418a63
   return 0;
 } // index
 
