--- conflicted
+++ resolved
@@ -58,31 +58,9 @@
   // Primary partititon
   std::set<size_t> partition = { 0, 1, 2, 3, 8, 9, 10, 11, 16, 17, 18, 19 };
 
-<<<<<<< HEAD
-  // Gather all neighbors
-  for(auto i: partition) {
-    auto ncurr = flecsi::io::cell_neighbors(sd, i);
-
-    //std::vector<size_t> tmp(cvec.begin(), cvec.end());
-    std::vector<size_t> tmp = std::move(cvec);
-    std::set_union(tmp.begin(), tmp.end(), ncurr.begin(), ncurr.end(),
-      std::back_inserter(cvec));
-
-    for (auto i : cvec) {
-      std::cout << i << " ";
-    }
-    std::cout << std::endl;
-  } // for
-
-
-  // Create a set (unique + ordered)
-  std::set<size_t> closure(cvec.begin(), cvec.end());
-  std::vector<size_t> ghosts;
-=======
   auto closure = flecsi::io::cell_closure(sd, partition);
 
   auto ghosts = flecsi::io::set_difference(closure, partition);
->>>>>>> 826ff9af
 
   auto nnn = flecsi::io::set_difference(flecsi::io::cell_closure(sd, ghosts),
     closure);
