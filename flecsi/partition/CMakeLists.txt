#~----------------------------------------------------------------------------~#
#  @@@@@@@@  @@           @@@@@@   @@@@@@@@ @@
# /@@/////  /@@          @@////@@ @@////// /@@
# /@@       /@@  @@@@@  @@    // /@@       /@@
# /@@@@@@@  /@@ @@///@@/@@       /@@@@@@@@@/@@
# /@@////   /@@/@@@@@@@/@@       ////////@@/@@
# /@@       /@@/@@//// //@@    @@       /@@/@@
# /@@       @@@//@@@@@@ //@@@@@@  @@@@@@@@ /@@
# //       ///  //////   //////  ////////  // 
# 
# Copyright (c) 2016 Los Alamos National Laboratory, LLC
# All rights reserved
#~----------------------------------------------------------------------------~#

if(ENABLE_PARTITION)

set(partition_HEADERS
  index_partition.h
  init_partitions_task.h
  partitioner.h
  PARENT_SCOPE
)

# Add MPI/Legion specific files

if(FLECSI_RUNTIME_MODEL STREQUAL "mpilegion")
set(partition_HEADERS
  ${partition_HEADERS}
  init_partitions_task.h
  PARENT_SCOPE
)

set(partition_SOURCES
  ${partition_SOURCES}
  init_partitions_task.cc
  PARENT_SCOPE
)
endif()

cinch_add_unit(partition
  SOURCES test/partition.cc
  INPUTS  test/metis_mesh.blessed 
          test/metis_mesh_int64.blessed 
          test/metis.blessed 
          test/metis_int64.blessed 
          test/scotch_v5.blessed
          test/scotch.blessed
  LIBRARIES ${PARTITION_LIBRARIES} flecsi
)


if(FLECSI_RUNTIME_MODEL STREQUAL "mpilegion")
<<<<<<< HEAD

=======
>>>>>>> 971b1765
#  cinch_add_unit(index_partition
#    SOURCES test/index_partition.cc
#    INPUTS test/index_partition.blessed
#    POLICY MPILEGION
#    THREADS 2
#    LIBRARIES flecsi)
endif()

endif()

#----------------------------------------------------------------------------~-#
# Formatting options for vim.
# vim: set tabstop=2 shiftwidth=2 expandtab :
#----------------------------------------------------------------------------~-#<|MERGE_RESOLUTION|>--- conflicted
+++ resolved
@@ -50,10 +50,6 @@
 
 
 if(FLECSI_RUNTIME_MODEL STREQUAL "mpilegion")
-<<<<<<< HEAD
-
-=======
->>>>>>> 971b1765
 #  cinch_add_unit(index_partition
 #    SOURCES test/index_partition.cc
 #    INPUTS test/index_partition.blessed
