/*~--------------------------------------------------------------------------~*
 * Copyright (c) 2015 Los Alamos National Security, LLC
 * All rights reserved.
 *~--------------------------------------------------------------------------~*/

#ifndef flecsi_dmp_weaver_h
#define flecsi_dmp_weaver_h

#include "flecsi/io/simple_definition.h"
#include "flecsi/partition/dcrs_utils.h"
#include "flecsi/partition/parmetis_partitioner.h"
#include "flecsi/partition/mpi_communicator.h"
#include "flecsi/utils/set_utils.h"

namespace flecsi {
namespace dmp {

class weaver {
private:
  using entry_info_t = flecsi::dmp::entry_info_t;

  flecsi::io::mesh_definition_t &sd;

  std::set<size_t> primary_cells;
  std::set<entry_info_t> exclusive_cells;
  std::set<entry_info_t> shared_cells;
  std::set<entry_info_t> ghost_cells;

  std::set<size_t> primary_vertices;
  std::set<entry_info_t> exclusive_vertices;
  std::set<entry_info_t> shared_vertices;
  std::set<entry_info_t> ghost_vertices;

public:
  weaver(flecsi::io::mesh_definition_t &mesh) : sd(mesh) {
    int size;
    int rank;

    MPI_Comm_size(MPI_COMM_WORLD, &size);
    MPI_Comm_rank(MPI_COMM_WORLD, &rank);

    // Create the dCRS representation for the distributed
    // partitioner.
    auto dcrs = flecsi::dmp::make_dcrs(sd);

    // Create a partitioner instance to generate the primary partition.
    auto partitioner = std::make_shared<flecsi::dmp::parmetis_partitioner_t>();

    // Create the primary partition.
    //auto primary = partitioner->partition(dcrs);
    primary_cells = partitioner->partition(dcrs);
    //filling out primary partition for vertices
    primary_vertices = flecsi::io::vertex_closure(sd, primary_cells);

    // Compute the dependency closure of the primary cell partition
    // through vertex intersections (specified by last argument "1").
    // To specify edge or face intersections, use 2 (edges) or 3 (faces).
    // FIXME: We may need to replace this with a predicate function.
    auto closure = flecsi::io::cell_closure(sd, primary_cells, 1);

    // Subtracting out the initial set leaves just the nearest
    // neighbors. This is similar to the image of the adjacency
    // graph of the initial indices.
    auto nearest_neighbors = flecsi::utils::set_difference(closure, primary_cells);

    // The closure of the nearest neighbors intersected with
    // the initial indeces gives the shared indices. This is similar to
    // the preimage of the nearest neighbors.
    auto nearest_neighbor_closure =
      flecsi::io::cell_closure(sd, nearest_neighbors, 1);

    // We can iteratively add halos of nearest neighbors, e.g.,
    // here we add the next nearest neighbors. For most mesh types
    // we actually need information about the ownership of these indices
    // so that we can deterministically assign rank ownership to vertices.
    auto next_nearest_neighbors =
      flecsi::utils::set_difference(nearest_neighbor_closure, closure);

    // The union of the nearest and next-nearest neighbors gives us all
    // of the cells that might reference a vertex that we need.
    auto all_neighbors = flecsi::utils::set_union(nearest_neighbors,
      next_nearest_neighbors);

    // Create a communicator instance to get neighbor information.
    auto communicator = std::make_shared<flecsi::dmp::mpi_communicator_t>();

    // Get the rank and offset information for our nearest neighbor
    // dependencies. This also gives information about the ranks
    // that access our shared cells.
    auto cell_nn_info = communicator->get_cell_info(primary_cells,
      nearest_neighbors);

    //
    auto cell_all_info = communicator->get_cell_info(primary_cells,
      all_neighbors);

    // TODO: seperate this part into its own function.
    // Create a map version of the local info for lookups below.
    std::unordered_map <size_t, size_t> primary_indices_map;
    {
      size_t offset(0);
      for (auto i: primary_cells) {
        primary_indices_map[offset++] = i;
      } // for
    } // scope

    // Create a map version of the remote info for lookups below.
    std::unordered_map <size_t, entry_info_t> remote_info_map;
    for (auto i: std::get<1>(cell_all_info)) {
      remote_info_map[i.id] = i;
    } // for


    // Populate exclusive and shared cell information.
    {
      size_t offset(0);
      for (auto i: std::get<0>(cell_nn_info)) {
        if (i.size()) {
          shared_cells.insert(entry_info_t(primary_indices_map[offset],
            rank, offset, i));
        } else {
          exclusive_cells.insert(entry_info_t(primary_indices_map[offset],
            rank, offset, i));
        } // if
        ++offset;
      } // for
    } // scope

    // Populate ghost cell information.
    {
      size_t offset(0);
      for (auto i: std::get<1>(cell_nn_info)) {
        ghost_cells.insert(i);
      } // for
    } // scope


    // TODO: move this into is own function
    // Create a map version for lookups below.
    std::unordered_map <size_t, entry_info_t> shared_cells_map;
    {
      for (auto i: shared_cells) {
        shared_cells_map[i.id] = i;
      } // for
    } // scope

    // Form the vertex closure
    auto vertex_closure = flecsi::io::vertex_closure(sd, closure);

    // Assign vertex ownership
    std::vector <std::set<size_t>> vertex_requests(size);
    std::set <entry_info_t> vertex_info;

    size_t offset(0);
    for (auto i: vertex_closure) {

      // Get the set of cells that reference this vertex.
      auto referencers = flecsi::io::vertex_referencers(sd, i);
      size_t min_rank(std::numeric_limits<size_t>::max());
      std::set <size_t> shared_vertices;

      for (auto c: referencers) {

        // If the referencing cell isn't in the remote info map
        // it is a local cell.
        if (remote_info_map.find(c) != remote_info_map.end()) {
          min_rank = std::min(min_rank, remote_info_map[c].rank);
          shared_vertices.insert(remote_info_map[c].rank);
        } else {
          min_rank = std::min(min_rank, size_t(rank));

          // If the local cell is shared, we need to add all of
          // the ranks that reference it.
          if (shared_cells_map.find(c) != shared_cells_map.end()) {
            shared_vertices.insert(shared_cells_map[c].shared.begin(),
              shared_cells_map[c].shared.end());
          } // if
        } // if
      } // for

      if (min_rank == rank) {
        // This is a vertex that belongs to our rank.
        //auto entry = entry_info_t(i, rank, offset, shared_vertices);
        vertex_info.insert(entry_info_t(i, rank, offset++, shared_vertices));
      } else {
        // Add remote vertex to the request for offset information.
        vertex_requests[min_rank].insert(i);
      } // fi
    } // for

    auto vertex_offset_info =
      communicator->get_vertex_info(vertex_info, vertex_requests);

    for (auto i: vertex_info) {
      if (i.shared.size()) {
        shared_vertices.insert(i);
      } else {
        exclusive_vertices.insert(i);
      } // if
    } // for
<<<<<<< HEAD

   //filling out primary partition for vertices
   primary_vertices = flecsi::io::vertex_closure(sd, primary_cells);   

=======
    
>>>>>>> 90404ee5
    {
      size_t r(0);
      for (auto i: vertex_requests) {

        auto offset(vertex_offset_info[r].begin());
        for (auto s: i) {
          ghost_vertices.insert(entry_info_t(s, r, *offset));
          ++offset;
        } // for

        ++r;
      } // for
    } // scope
  }

  // FIXME: should I return const & of the data member instead of copy?
  std::set<size_t> get_primary_cells() {
    return primary_cells;
  }

  std::set<entry_info_t> get_exclusive_cells() {
    return exclusive_cells;
  }

  std::set<entry_info_t> get_shared_cells() {
    return shared_cells;
  }

  std::set<entry_info_t> get_ghost_cells() {
    return ghost_cells;
  }

  std::set<size_t> get_primary_vertices() {
    return primary_vertices;
  }

  std::set<entry_info_t> get_exclusive_vertices() {
    return exclusive_vertices;
  }

  std::set<entry_info_t> get_shared_vertices() {
    return shared_vertices;
  }

  std::set<entry_info_t> get_ghost_vertices() {
    return ghost_vertices;
  }

}; // class weaver
} // namespace dmp
} // namespace flecsi

#endif // flecsi_dmp_weaver_h<|MERGE_RESOLUTION|>--- conflicted
+++ resolved
@@ -198,14 +198,10 @@
         exclusive_vertices.insert(i);
       } // if
     } // for
-<<<<<<< HEAD
 
    //filling out primary partition for vertices
    primary_vertices = flecsi::io::vertex_closure(sd, primary_cells);   
 
-=======
-    
->>>>>>> 90404ee5
     {
       size_t r(0);
       for (auto i: vertex_requests) {
