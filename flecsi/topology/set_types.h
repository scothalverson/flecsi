--- conflicted
+++ resolved
@@ -26,27 +26,10 @@
 public:
   using id_t = size_t;
 
-<<<<<<< HEAD
-  id_t global_id() const {
-    return id_;
-  }
-
-  size_t id() const {
-    return id_.entity();
-  }
-
-  void set_global_id(id_t id) {
-    id_ = id;
-  }
-
-private:
-  id_t id_;
-=======
   size_t index_space_id() const
   {
     return 0;
   }
->>>>>>> 74f3ed28
 };
 
 class set_topology_base__ {};
