/*
    @@@@@@@@  @@           @@@@@@   @@@@@@@@ @@
   /@@/////  /@@          @@////@@ @@////// /@@
   /@@       /@@  @@@@@  @@    // /@@       /@@
   /@@@@@@@  /@@ @@///@@/@@       /@@@@@@@@@/@@
   /@@////   /@@/@@@@@@@/@@       ////////@@/@@
   /@@       /@@/@@//// //@@    @@       /@@/@@
   /@@       @@@//@@@@@@ //@@@@@@  @@@@@@@@ /@@
   //       ///  //////   //////  ////////  //

   Copyright (c) 2016, Triad National Security, LLC
   All rights reserved.
                                                                              */
#pragma once

/*! @file */

#if !defined(__FLECSI_PRIVATE__)
#error Do not include this file directly!
<<<<<<< HEAD
#endif 

#include "flecsi/data/data_reference.hh"
#include <flecsi/utils/flog.hh>
#include <flecsi/utils/flog/utils.hh>

=======
#else
#include "flecsi/data/reference.hh"
>>>>>>> 8e81fb37
#include <flecsi/topology/ntree/geometry.hh>
#include <flecsi/topology/ntree/storage.hh>
#include <flecsi/topology/ntree/types.hh>
#include <flecsi/topology/ntree/coloring.hh>

#include <fstream>
#include <iostream>
#include <stack>
#include <unordered_map>

namespace flecsi {
namespace topology {

//----------------------------------------------------------------------------//
// NTree topology.
//----------------------------------------------------------------------------//

/*!
  @ingroup topology
 */

//-----------------------------------------------------------------//
//! The tree topology is parameterized on a policy P which defines its nodes
//! and entity types.
//-----------------------------------------------------------------//
template<typename POLICY_TYPE>
<<<<<<< HEAD
struct ntree_topology : public ntree_topology_base {
=======
struct ntree_topology : public ntree_topology_base_t,
                        public data::reference_base {
>>>>>>> 8e81fb37

public:
  using Policy = POLICY_TYPE;

  // tree storage type definition
  using storage_t = ntree_storage<Policy>;
  // entity ID type
  using id_t = utils::id_t;
  // offset type use by connectivities to give offsets and counts
  using offset_t = utils::offset_t;

  // ------- Basic declarations: types and subtypes
  static constexpr size_t dimension = Policy::dimension;
  using element_t = typename Policy::element_t;
  using point_t = point<element_t, dimension>;
  using range_t = std::array<point_t, 2>;
  // ------- Space filling curve
  using key_t = typename Policy::key_t;
  // ------- Tree topology
  using node_t = typename Policy::node_t;
  using tree_entity_t = typename Policy::tree_entity_t;
  using entity_t = typename Policy::entity_t;
  using entity_id_t = typename entity_base<0>::id_t;
  using geometry_t = ntree_geometry<element_t, dimension>;

  storage_t nts_; 

public:
  /*!
    Constuct a tree topology with unit coordinates, i.e. each coordinate
    dimension is in range [0, 1].
   */
  ntree_topology() {
    max_depth_ = 0;
    // Init the new storage, for now without handler
    // Add the root in the node_map_
    node_map_.emplace(key_t::root(), key_t::root());
    root_ = node_map_.find(key_t::root());
    assert(root_ != node_map_.end());
  }

  ntree_topology(const ntree_topology & s) {}

  /**
   * @brief Set the range of the current domain.
   * This range is the same among all the processes and is used to compute the
   * keys for each particles
   */
  void set_range(const range_t & range) {
    range_ = range;
  }

  /**
   * @brief Construct a new entity. The entity's constructor should not be
   * called directly.
   */
  template<class... S>
  entity_t * make_entity(S &&... args) {
    return nts_.template make_entity(std::forward<S>(args)...);
  }

  /**
   * @brief Make the keys for all the enities present in the tree
   */
  void generate_keys() {
    for(auto & ent : *(nts_.entity_index_space.storage())) {
      ent.set_key(key_t(range_, ent.coordinates()));
    }
  }

  /**
   * @brief Sort the entities present in the tree
   */
  void sort_entities() {
    // See how
  }

  /**
   * Return the root from the hash table
   */
  node_t * root() {
    return root_; // base_t::nts_->node_index_space.storage()->begin() +
                  // root_id_;
  }

  /**
   * @brief Construct a new tree entity. The tree entity's constructor should
   * not be called directly.
   */
  template<class... S>
  entity_t * make_tree_entity(S &&... args) {
    return nts_.template make_tree_entity(std::forward<S>(args)...);
  }

  /**
   * @brief Output the current state of the tree
   */
  template<class TREE_POLICY>
  friend std::ostream & operator<<(std::ostream & os,
    const ntree_topology<TREE_POLICY> & t);

  /**
   * @brief Build the tree topology in the node_map_, insert all the local
   * particles of the tree in a serial way
   */
  void build_tree() {
    for(auto & ent : *(nts_.entity_index_space.storage())) {
      insert(ent);
    }
  }

  /**
   * @brief Insert a particle in the tree. Search for the nearest parent and
   * refine if necessary
   */
  void insert(entity_t & ent) {
    // Find parent closest of the entity
    key_t node_key = ent.key();
    node_t * parent = find_parent(node_key);
    assert(parent != nullptr);

    // It is not a leaf, need to insert intermediate node
    if(!parent->is_leaf()) {
      // Create the missing node
      int depth = parent->key().depth() + 1;
      node_key.truncate(depth);
      int bit = node_key.last_value();
      parent->add_bit_child(bit);

      // Insert this node and reinsert
      node_map_.emplace_back(node_key, node_key);
      auto * new_parent = &(node_map_.find(node_key)->second);
      new_parent->set_leaf(true);
      new_parent->insert(ent.global_id());
    }
    else {
      // Conflict with a children
      if(parent->size() == (1 << dimension)) {
        refine_(parent);
        insert(ent);
      }
      else {
        parent->insert(ent.global_id());
      }
    }
    parent = find_parent(node_key);
  }

  /**
   * @brief get an entity from the storage
   */
  entity_t & get(const entity_id_t & id) {
    return *(nts_.entity_index_space.storage()->begin() + id.entity());
  }

  /**
   * @brief Find the closest parent of a key
   */
  node_t * find_parent(key_t key) {
    key.truncate(max_depth_);
    while(key != root()->key()) {
      auto br = &(node_map_.find(key)->second);
      if(br != nullptr) {
        return br;
      }
      key.pop();
    }
    return root();
  }

  /**
   * @brief Compute the cofm data for the tree using double stack
   */
  void cofm(node_t * b = nullptr, bool local = false) {
    if(b == nullptr)
      b = root();
    // Find the sub particles on which we want to work
    std::vector<node_t *> working_branches;
    std::stack<node_t *> stk_remaining;
    int level = 5;
    std::stack<node_t *> stk;
    stk.push(b);
    while(!stk.empty()) {
      node_t * c = stk.top();
      int cur_level = c->key().depth();
      stk.pop();
      if(c->is_leaf()) {
        working_branches.push_back(c);
      }
      else {
        if(cur_level == level) {
          working_branches.push_back(c);
        }
        else {
          stk_remaining.push(c);
          for(int i = (1 << dimension) - 1; i >= 0; --i) {
            if(!c->as_child(i))
              continue;
            auto next = child_(c, i);
            assert(next != nullptr);
            stk.push(next);
          }
        }
      }
    }

    // Work in parallel on the sub branches
    const int nwork = working_branches.size();

#pragma omp parallel for
    for(int b = 0; b < nwork; ++b) {
      // Find the leave in order in these sub branches
      std::stack<node_t *> stk1;
      std::stack<node_t *> stk2;
      stk1.push(working_branches[b]);
      while(!stk1.empty()) {
        node_t * cur = stk1.top();
        stk1.pop();
        stk2.push(cur);
        // Push children to stk1
        if(!cur->is_leaf()) {
          for(int i = 0; i < (1 << dimension); ++i) {
            if(!cur->as_child(i))
              continue;
            node_t * next = child_(cur, i);
            stk1.push(next);
          }
        }
      }
      // Finish the highest part of the tree in serial
      while(!stk2.empty()) {
        node_t * cur = stk2.top();
        stk2.pop();
        update_COM(cur, local);
      }
    }
    // Finish the high part of the tree on one thread
    while(!stk_remaining.empty()) {
      node_t * cur = stk_remaining.top();
      stk_remaining.pop();
      update_COM(cur, local);
    }
  }

  /**
   * @brief Compute the COFM information for a dedicated branch
   */
  void update_COM(node_t * b, bool local_only = false) {
    // Starting branch
    element_t mass = 0;
    point_t bmax{}, bmin{};
    point_t coordinates{};
    uint64_t nchildren = 0;
    int owner = b->owner();
    for(size_t d = 0; d < dimension; ++d) {
      bmax[d] = -DBL_MAX;
      bmin[d] = DBL_MAX;
    }
    bool full_nonlocal = true, full_local = true;
    if(b->is_leaf()) {
      // For local branches, compute the radius
      int start = -1;
      int end = -1;
      for(auto child : *b) {
        auto ent = get(child);
        owner = ent.owner();
        ++nchildren;
        element_t childmass = ent.mass();
        for(size_t d = 0; d < dimension; ++d) {
          bmax[d] = std::max(bmax[d], ent.coordinates()[d] + ent.radius() / 2.);
          bmin[d] = std::min(bmin[d], ent.coordinates()[d] - ent.radius() / 2.);
        }
        coordinates += childmass * ent.coordinates();
        mass += childmass;
      }
      if(mass > element_t(0))
        coordinates /= mass;
    }
    else {
      for(int i = 0; i < (1 << dimension); ++i) {
        auto node = child_(b, i);
        if(node == nullptr)
          continue;
        nchildren += node->sub_entities();
        mass += node->mass();
        if(node->mass() > 0) {
          for(size_t d = 0; d < dimension; ++d) {
            bmax[d] = std::max(bmax[d], node->bmax()[d]);
            bmin[d] = std::min(bmin[d], node->bmin()[d]);
          }
        }
        coordinates += node->mass() * node->coordinates();
      }
      if(mass > element_t(0))
        coordinates /= mass;
    }
    b->set_sub_entities(nchildren);
    b->set_coordinates(coordinates);
    b->set_mass(mass);
    b->set_bmin(bmin);
    b->set_bmax(bmax);
    assert(nchildren != 0);
  }

  /**
   * @brief Output the tree topology in a file
   * The format is graphviz and can be converted to PDF with dot
   * dot -Tpng file.gv > file.png
   */
  void graphviz(int num) {
    flog(trace) << " outputing tree file #" << num << std::endl;

    char fname[64];
    sprintf(fname, "output_graphviz_%02d.gv", num);
    std::ofstream output;
    output.open(fname);
    output << "digraph G {" << std::endl << "forcelabels=true;" << std::endl;

    // Add the legend
    output << "node [label=\"node\" xlabel=\"sub_entities,owner,requested,"
              "ghosts_local\"]"
           << std::endl;

    std::stack<node_t *> stk;
    // Get root
    auto rt = root();
    stk.push(rt);

    while(!stk.empty()) {
      node_t * cur = stk.top();
      stk.pop();
      if(!cur->is_leaf()) {
        output << cur->key() << " [label=\"" << cur->key() << "\", xlabel=\""
               << cur->sub_entities() << " - " << cur->owner() << " - "
               << cur->requested() << " - " << cur->ghosts_local() << "\"];"
               << std::endl;
        switch(cur->locality()) {
          case 1:
            output << cur->key() << " [shape=circle,color=blue]" << std::endl;
            break;
          case 2:
            output << cur->key() << " [shape=circle,color=red]" << std::endl;
            break;
          case 3:
            output << cur->key() << " [shape=circle,color=green]" << std::endl;
            break;
          default:
            output << cur->key() << " [shape=circle,color=black]" << std::endl;
            break;
        }

        // Add the child to the stack and add for display
        for(size_t i = 0; i < (1 << dimension); ++i) {
          auto br = child_(cur, i);
          if(br == nullptr)
            continue;
          stk.push(br);
          output << std::oct << cur->key() << "->" << br->key() << std::dec
                 << std::endl;
        }
      }
      else {
        output << cur->key() << " [label=\"" << cur->key() << "\", xlabel=\""
               << cur->sub_entities() << " - " << cur->owner() << " - "
               << cur->requested() << " - " << cur->ghosts_local() << "\"];"
               << std::endl;
        switch(cur->locality()) {
          case 1:
            output << cur->key() << " [shape=circle,color=blue]" << std::endl;
            break;
          case 2:
            output << cur->key() << " [shape=circle,color=red]" << std::endl;
            break;
          case 3:
            output << cur->key() << " [shape=circle,color=green]" << std::endl;
            break;
          default:
            output << cur->key() << " [shape=circle,color=black]" << std::endl;
            break;
        }
        for(auto ent : *cur) {
          auto e = get(ent);
          key_t key = e.key();
          key.truncate(max_depth_ + 2);
          output << key << " [label=\"" << key << "\", xlabel=\"" << e.owner()
                 << " - " << e.global_id().entity() << "\"];" << std::endl;

          output << cur->key() << "->" << key << std::endl;
          switch(e.locality()) {
            case 0:
              output << key << " [shape=box,color=black]" << std::endl;
              break;
            case 1:
              output << key << " [shape=box,color=red]" << std::endl;
              break;
            case 2:
              output << key << " [shape=box,color=green]" << std::endl;
              break;
            default:
              output << key << " [shape=circle,color=black]" << std::endl;
              break;
          }
          output << std::dec;
        }
      }
    }
    output << "}" << std::endl;
    output.close();
  }

private:
  /**
   * @brief Return the child i of a key
   */
  node_t * child_(node_t * b, const int & i) {
    key_t key = b->key();
    key.push(i);
    return &(node_map_.find(key)->second);
  }

  /**
   * @brief Refine a node in the tree during creation of the tree
   */
  void refine_(node_t * b) {
    key_t pid = b->key();
    size_t depth = pid.depth() + 1;
    // For every children
    char bit_child = 0;
    for(auto ent : *b) {
      key_t k = get(ent).key();
      k.truncate(depth);
      bit_child |= 1 << k.last_value();
      node_map_.emplace_back(k, k);
    }
    max_depth_ = std::max(max_depth_, depth);
    for(auto ent : *b) {
      insert(get(ent));
    }
    b->set_leaf(false);
    b->clear();
    b->set_bit_child(bit_child);
  }

  size_t max_depth_; //! Current max depth of the tree: deepest node
  range_t range_; //! Range of the domain to generate the keys

  // Hasher for the node id used in the unordered_map data structure
  template<class K>
  struct node_key_hasher__ {
    size_t operator()(const K & k) const noexcept {
      return k.value() & ((1 << 22) - 1);
    }
  };
  std::unordered_map<key_t, node_t, node_key_hasher__<key_t>> node_map_;
  typename std::unordered_map<key_t, node_t, node_key_hasher__<key_t>>::iterator
    root_;
    
}; // ntree_topology

template<class TREE_TYPE>
std::ostream &
operator<<(std::ostream & os, const ntree_topology<TREE_TYPE> & t) {
  os << "Tree: range: " << t.range_[0] << "-" << t.range_[1];
  return os;
}

} // namespace topology
} // namespace flecsi<|MERGE_RESOLUTION|>--- conflicted
+++ resolved
@@ -17,17 +17,8 @@
 
 #if !defined(__FLECSI_PRIVATE__)
 #error Do not include this file directly!
-<<<<<<< HEAD
-#endif 
-
-#include "flecsi/data/data_reference.hh"
-#include <flecsi/utils/flog.hh>
-#include <flecsi/utils/flog/utils.hh>
-
-=======
-#else
+#endif
 #include "flecsi/data/reference.hh"
->>>>>>> 8e81fb37
 #include <flecsi/topology/ntree/geometry.hh>
 #include <flecsi/topology/ntree/storage.hh>
 #include <flecsi/topology/ntree/types.hh>
@@ -54,12 +45,7 @@
 //! and entity types.
 //-----------------------------------------------------------------//
 template<typename POLICY_TYPE>
-<<<<<<< HEAD
 struct ntree_topology : public ntree_topology_base {
-=======
-struct ntree_topology : public ntree_topology_base_t,
-                        public data::reference_base {
->>>>>>> 8e81fb37
 
 public:
   using Policy = POLICY_TYPE;
