--- conflicted
+++ resolved
@@ -63,8 +63,8 @@
       //! @param to_dimension   The dimension of the entities of the definition.
       //--------------------------------------------------------------------------//
 
-      virtual std::vector<std::vector<size_t>> entities_weifix(size_t from_dimension,
-        size_t to_dimension) const = 0;
+      virtual std::vector<std::vector<size_t>> &
+      entities(size_t from_dimension, size_t to_dimension) const = 0;
       //--------------------------------------------------------------------------//
       //! Abstract interface to get the entities of dimension \em to that define
       //! the entity of dimension \em from with the given identifier \em id.
@@ -116,60 +116,6 @@
     return DIMENSION;
   }
 
-<<<<<<< HEAD
-=======
-  //--------------------------------------------------------------------------//
-  //! Abstract interface to get the number of entities.
-  //!
-  //! @param dimension The topological dimension of the request.
-  //--------------------------------------------------------------------------//
-
-  virtual size_t num_entities(size_t dimension) const = 0;
-
-  //--------------------------------------------------------------------------//
-  //! Abstract interface to get the entities of dimension \em to that define
-  //! the entity of dimension \em from with the given identifier \em id.
-  //!
-  //! @param from_dimension The dimension of the entity for which the
-  //!                       definition is being requested.
-  //! @param to_dimension   The dimension of the entities of the definition.
-  //! @param id             The id of the entity for which the definition is
-  //!                       being requested.
-  //--------------------------------------------------------------------------//
-
-  virtual std::vector<size_t>
-  entities(size_t from_dimension, size_t to_dimension, size_t id) const = 0;
-
-  //--------------------------------------------------------------------------//
-  //! Abstract interface to get the entities of dimension \em to that define
-  //! the entity of dimension \em from.
-  //!
-  //! @param from_dimension The dimension of the entity for which the
-  //!                       definition is being requested.
-  //! @param to_dimension   The dimension of the entities of the definition.
-  //--------------------------------------------------------------------------//
-
-  virtual const std::vector<std::vector<size_t>> &
-  entities(size_t from_dimension, size_t to_dimension) const = 0;
-
-  //--------------------------------------------------------------------------//
-  //! Abstract interface to get the entities of dimension \em to that define
-  //! the entity of dimension \em from with the given identifier \em id.
-  //!
-  //! @param from_dimension The dimension of the entity for which the
-  //!                       definition is being requested.
-  //! @param to_dimension   The dimension of the entities of the definition.
-  //! @param id             The id of the entity for which the definition is
-  //!                       being requested.
-  //--------------------------------------------------------------------------//
-
-  virtual std::set<size_t>
-  entities_set(size_t from_dimension, size_t to_dimension, size_t id) const {
-    auto vvec = entities(from_dimension, to_dimension, id);
-    return std::set<size_t>(vvec.begin(), vvec.end());
-  } // entities_set
->>>>>>> f8a12f0d
-
 }; // class mesh_definition_u
 
 } // namespace topology
