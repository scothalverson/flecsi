/*~--------------------------------------------------------------------------~*
 *  @@@@@@@@  @@           @@@@@@   @@@@@@@@ @@
 * /@@/////  /@@          @@////@@ @@////// /@@
 * /@@       /@@  @@@@@  @@    // /@@       /@@
 * /@@@@@@@  /@@ @@///@@/@@       /@@@@@@@@@/@@
 * /@@////   /@@/@@@@@@@/@@       ////////@@/@@
 * /@@       /@@/@@//// //@@    @@       /@@/@@
 * /@@       @@@//@@@@@@ //@@@@@@  @@@@@@@@ /@@
 * //       ///  //////   //////  ////////  //
 *
 * Copyright (c) 2016 Los Alamos National Laboratory, LLC
 * All rights reserved
 *~--------------------------------------------------------------------------~*/

#pragma once

#include <algorithm>
#include <type_traits>
#include <vector>

<<<<<<< HEAD
#if 0
MOVED TO flecsi/execution
#define forall(A, B, C) \
foreach(A, [&](auto* B) C);
#endif
=======
#define forall(is, obj, body) \
foreach(is, [&](auto* obj){ body });

#define reduce_all(is, obj, reduce_to, body) \
reduce_each(is, reduce_to, [&](auto* obj, auto& reduce_to){ body });
>>>>>>> 69c536f0

namespace flecsi {
namespace topology {

/*----------------------------------------------------------------------------*
 * class index_space
 *----------------------------------------------------------------------------*/

/*! 
 \class index_space
 \brief index_space provides a compile-time
  configurable and iterable container of objects, e.g. mesh/tree topology
  entities and their id's. Index space defines the concept of STORAGE -
  whether the actual entities referenced are stored within this index space
  OR contained in a 'master' index space. OWNERSHIP - whether its set of id's
  are owned by this index space or aliased to another index space and then must
  be copied before this index space can then modify them. SORTED - refers to if
  the id's are sorted and can then have set operations directly applied to them,
  else the index space must first be sorted. To make operations on index spaces
  faster, the index space is parameterized on a number of these parameters and
  can be efficiently recast depending on how it is to be used: STORAGE - if true
  then this is a 'master' index space with its own storage. OWNED - if true then
  id ownership is definitely true, else must check owned_ at runtime. SORTED -
  if true then id's are definitely stored and shall remain in sorted order.
*/

template<class T,
         bool STORAGE = false,
         bool OWNED = true,
         bool SORTED = false,
         class F = void>
class index_space{
public:
  using id_t = typename std::remove_pointer<T>::type::id_t;
  
  using id_vector_t = std::vector<id_t>;
  using item_vector_t = std::vector<T>;

  using item_t = typename std::remove_pointer<T>::type;

  using filter_function = std::function<bool(T&)>;

  using apply_function = std::function<void(T&)>;

  template<typename S>
  using map_function = std::function<S(T&)>;

  template<typename S>
  using reduce_function = std::function<void(T&, S&)>;

  /*!
    Iterable id range.
   */
  class id_range_{
  public:
    id_range_(const id_range_& r)
    : items_(r.items_), begin_(r.begin_), end_(r.end_){}

    id_range_(const id_vector_t& items)
    : items_(&items), begin_(0), end_(items_->size()){}

    id_range_(const id_vector_t& items, size_t begin, size_t end)
    : items_(&items), begin_(begin), end_(end){}

    id_range_& operator=(const id_range_& r){
      items_ = r.items_;
      begin_ = r.begin_;
      end_ = r.end_;
    }

    typename id_vector_t::const_iterator begin() const{ 
      return items_->begin() + begin_;
    }

    typename id_vector_t::const_iterator end() const{ 
      return items_->begin() + end_;
    }

  private:
    const id_vector_t* items_;
    size_t begin_;
    size_t end_;
  };

  /*!
    Iterator base, const be parameterized with 'T' or 'const T'.
   */
  template<class S>
  class iterator_base_{
   public:
    using MS = typename std::remove_const<S>::type;

    iterator_base_(const iterator_base_& itr)
    : items_(itr.items_), index_(itr.index_), end_(itr.end_), s_(itr.s_){}

    iterator_base_(item_vector_t* s, const id_vector_t& items, size_t index, size_t end)
    : items_(&items), index_(index), end_(end), s_(s){}

    iterator_base_(const item_vector_t* s, const id_vector_t& items, size_t index, size_t end)
    : items_(&items), index_(index), end_(end), s_(const_cast<item_vector_t*>(s)){}

    iterator_base_& operator++(){
      ++index_;
      return *this;
    }

    iterator_base_& operator=(const iterator_base_ & itr){
      index_ = itr.index_;
      end_ = itr.end_;
      items_ = itr.items_;
      s_ = itr.s_;
      return *this;
    }

    bool operator==(const iterator_base_& itr) const{
      return index_ == itr.index_;
    }

    bool operator!=(const iterator_base_& itr) const{
      return index_ != itr.index_;
    }

    T& get_(size_t index){
      return (*s_)[(*items_)[index].index_space_index()];
    }

   protected:
    const id_vector_t* items_;
    size_t index_;
    size_t end_;
    item_vector_t* s_;
  };

  /*!
    Predicated iterator.
   */
  template<class S, class P>
  class iterator_ : public iterator_base_<S>{
  public:
    using B = iterator_base_<S>;

    iterator_(const iterator_& itr)
    : B(itr){}

    iterator_(item_vector_t* s, const id_vector_t& items, size_t index, size_t end)
    : B(s, items, index, end){}

    iterator_(const item_vector_t* s, const id_vector_t& items, size_t index, size_t end)
    : B(s, items, index, end){}

    S& operator*(){
      while(B::index_ < B::end_){
        T& item = get_(B::index_);
        if(P()(item)){
          return item;
        }
        ++B::index_;
      }

      assert(false && "end of range");
    }

    S* operator->(){
      while(B::index_ < B::end_){
        T& item = get_(B::index_);
        if(P()(item)){
          return &item;
        }
        ++B::index_;
      }

      assert(false && "end of range");
    }
  };

  /*!
    Non-predicated iterator.
   */
  template<class S>
  class iterator_<S, void> : public iterator_base_<S>{
  public:
    using B = iterator_base_<S>;

    iterator_(const iterator_& itr)
    : B(itr){}

    iterator_(item_vector_t* s, const id_vector_t& items, size_t index, size_t end)
    : B(s, items, index, end){}

    iterator_(const item_vector_t* s, const id_vector_t& items, size_t index, size_t end)
    : B(s, items, index, end){}

    S& operator*(){
      return get_(B::index_);
    }

    S* operator->(){
      return &get_(B::index_);
    }
  };

  index_space(bool storage = STORAGE)
  : v_(new id_vector_t), begin_(0), end_(0), owned_(true),
    sorted_(SORTED), s_(storage ? new item_vector_t : nullptr){
    assert((STORAGE || !storage) && "invalid instantiation");
    static_assert(OWNED, "expected OWNED");
  }

  /*!
    Slice an existing index space.
   */
  template<class S, bool STORAGE2, bool OWNED2, bool SORTED2, class F2> 
  index_space(const index_space<S, STORAGE2, OWNED2, SORTED2, F2>& is,
              size_t begin, size_t end)
  : v_(is.v_), begin_(begin), end_(end), owned_(false),
    sorted_(is.sorted_), s_(reinterpret_cast<item_vector_t*>(is.s_)){

    static_assert(std::is_convertible<T,S>::value,
                  "invalid index space construction");
    static_assert(!STORAGE, "expected !STORAGE");
    static_assert(!OWNED, "expected !OWNED");
  }

  /*!
    Alias an existing index space unless OWNED.
   */
  index_space(const index_space& is)
  : v_(OWNED ? new id_vector_t(*is.v_) : is.v_),
    begin_(is.begin_), end_(is.end_), owned_(OWNED), sorted_(is.sorted_), 
    s_(is.s_){
    assert(s_ && "no storage");
    static_assert(!STORAGE, "expected !STORAGE");
  }

  index_space(index_space&& is)
  : v_(is.v_), begin_(is.begin_), end_(is.end_),
  sorted_(is.sorted_), s_(is.s_){

    if(OWNED || is.owned_){
      is.v_ = new id_vector_t;
      owned_ = true;
    }
    else{
      owned_ = false;
    }

    if(STORAGE){
      is.s_ = new item_vector_t;
    }
  }

  ~index_space(){
    if(OWNED || owned_){
      delete v_;
    }

    if(STORAGE){
      delete s_;
    }
  }

  /*!
    Alias an existing index space unless OWNED.
   */
  index_space& operator=(const index_space& is){
    assert(!STORAGE && "invalid assignment");

    if(OWNED){
      delete v_;
      v_ = new id_vector_t(*is.v_);
      owned_ = true;
    }
    else{
      v_ = is.v_;
      owned_ = false;
    }

    begin_ = is.begin_;
    end_ = is.end_;
    sorted_ = is.sorted_;
    s_ = is.s_;
    
    return *this;
  }

  index_space& operator=(index_space&& is){
    v_ = is.v_;

    if(OWNED || is.owned_){
      is.v_ = new id_vector_t;
      owned_ = true;
    }
    else{
      owned_ = false;
    }

    begin_ = is.begin_;
    end_ = is.end_;
    sorted_ = is.sorted_;
    s_ = is.s_;

    if(STORAGE){
      is.s_ = new item_vector_t;
    }
    
    return *this;
  }

  template<class S, bool STORAGE2 = STORAGE, bool OWNED2 = OWNED,
    bool SORTED2 = SORTED, class F2 = F>
  auto& cast(){
    static_assert(std::is_convertible<S,T>::value,
                  "invalid index space cast");

    return *reinterpret_cast<index_space<S,STORAGE2,OWNED2,SORTED2,F2>*>(this);
  }

  template<class S, bool STORAGE2 = STORAGE, bool OWNED2 = OWNED,
    bool SORTED2 = SORTED, class F2 = F>
  auto& cast() const{
    static_assert(std::is_convertible<S,T>::value,
                  "invalid index space cast");

    return *reinterpret_cast<const index_space<S,STORAGE2,OWNED2,SORTED2,F2>*>(this);
  }

  auto begin(){ 
    return iterator_<T, F>(s_, *v_, begin_, end_);
  }

  auto begin() const{ 
    return iterator_<const T, F>(s_, *v_, begin_, end_);
  }

  auto end(){
    return iterator_<T, F>(s_, *v_, end_, end_); 
  }

  auto end() const{
    return iterator_<const T, F>(s_, *v_, end_, end_); 
  }

  size_t begin_offset() const{
    return begin_;
  }

  size_t end_offset() const{
    return end_;
  }

  T& get_offset(size_t offset){
    return (*s_)[(*v_)[offset].index_space_index()];
  }

  const T& get_offset(size_t offset) const{
    return (*s_)[(*v_)[offset].index_space_index()];
  }  

  id_range_ ids() const{
    return id_range_(*v_, begin_, end_);
  }

  id_range_ ids(size_t begin, size_t end) const{
    return id_range_(*v_, begin, end);
  }

  template<class S = T>
  auto slice(size_t begin, size_t end) const{
    return index_space<S, false, false, SORTED>(*this, begin, end);
  }

  template<class S = T>
  auto slice() const{
    return index_space<S, false, false, SORTED>(*this, begin_, end_);
  }

  T& get_(size_t offset){
    return (*s_)[(*v_)[begin_ + offset].index_space_index()];
  }

  const T& get_(size_t offset) const{
    return (*s_)[(*v_)[begin_ + offset].index_space_index()];
  }

  T& get_end_(size_t offset){
    return (*s_)[(*v_)[end_ - 1 - offset].index_space_index()];
  }

  const T& get_end_(size_t offset) const{
    return (*s_)[(*v_)[end_ - 1 - offset].index_space_index()];
  }

  T& operator[](size_t i){
    return get_(i);
  }

  const T& operator[](size_t i) const{
    return get_(i);
  }

  const id_t& operator()(size_t i) const{
    return (*v_)[begin_ + i];
  }

  id_t& operator()(size_t i){
    return (*v_)[begin_ + i];
  }

  T& front(){
    return get_(0);
  }

  const T& front() const{
    return get_(0);
  }

  T& back(){
    return get_end_(0);
  }

  const T& back() const{
    return get_end_(0);
  }

  size_t size() const { return end_ - begin_; }
  
  bool empty() const { return begin_ == end_; }

  void clear(){
    begin_ = 0;
    end_ = 0;

    if(OWNED || owned_){
      v_->clear();
      sorted_ = SORTED;
    }

    if(STORAGE){
      s_->clear();
    }
  }

  template<bool STORAGE2, bool OWNED2, bool SORTED2, class F2>
  void set_master(const index_space<T, STORAGE2, OWNED2, SORTED2, F2>& master){
    set_master(const_cast<index_space<T, STORAGE2, OWNED2, SORTED2, F2>&>(master));
  }

  /*!
    Set storage to point to a master index space.
   */
  template<bool STORAGE2, bool OWNED2, bool SORTED2, class F2>
  void set_master(index_space<T, STORAGE2, OWNED2, SORTED2, F2>& master){
    s_ = reinterpret_cast<item_vector_t*>(master.s_);
  }

  std::vector<const T> to_vec() const{
    return to_vec_<const T>();
  }

  std::vector<T> to_vec(){
    return to_vec_<T>();
  }

  template<class S>
  std::vector<S> to_vec_(){
    std::vector<S> ret;
    size_t n = end_ - begin_;
    ret.reserve(n);
    for (size_t i = 0; i < n; ++i) {
      ret.push_back((*this)[i]);
    } // for
    return ret;
  }

  const id_vector_t& id_vec() const{
    return *v_;
  }

  id_t* id_array() const{
    return v_->data();
  }

  auto filter(filter_function f) const {
    index_space<T, false, true, false> is;
    is.set_master(*this);

    for (auto item : *this) {
      if (f(item)) {
        is.push_back(item);
      }
    }

    return is;
  }

  void apply(apply_function f) const {
    for (auto ent : *this) {
      f(ent);
    }
  }

  template<class S>
  auto map(map_function<S> f) const {
    index_space<S, false, true, false> is;
    is.set_master(*this);

    is.begin_push_(v_->size());

    for (auto item : *this) {
      is.batch_push_(f(*item));
    }
    return is;
  }

  template<typename S>
  S reduce(T start, reduce_function<T> f) const {
    T r = start;

    for (auto item : *this) {
      f(*item, r);
    }

    return r;
  }

  void prepare_(){
    if(!OWNED && !owned_){
      v_ = new id_vector_t(*v_);
      owned_ = true;
    }

    if(!SORTED && !sorted_){
      auto vc = const_cast<id_vector_t*>(v_);
      std::sort(vc->begin(), vc->end());
      sorted_ = true;
    }
  }

  index_space& operator&=(const index_space& r){
    prepare_();

    id_vector_t ret;

    if(r.sorted_){
      ret.resize(std::min(v_->size(), r.v_->size()));

      auto itr = std::set_intersection(v_->begin(), v_->end(),
                                       r.v_->begin(), r.v_->end(), ret.begin());

      ret.resize(itr - ret.begin());
    }
    else{
      id_vector_t v2(*r.v_);
      std::sort(v2.begin(), v2.end());

      ret.resize(std::min(v_->size(), v2.size()));

      auto itr = std::set_intersection(v_->begin(), v_->end(),
                                       v2.begin(), v2.end(), ret.begin());

      ret.resize(itr - ret.begin());
    }

    *v_ = std::move(ret);

    begin_ = 0;
    end_ = v_->size();

    return *this;
  }

  index_space operator&(const index_space& r) const{
    index_space ret(*this);
    ret &= r;
    return ret;
  }

  index_space& operator|=(const index_space& r){
    prepare_();

    id_vector_t ret;

    if(r.sorted_){
      ret.resize(v_->size() + r.v_->size());

      auto itr = std::set_union(v_->begin(), v_->end(),
                                r.v_->begin(), r.v_->end(), ret.begin());

     ret.resize(itr - ret.begin());
    }
    else{
      id_vector_t v2(*r.v_);

      std::sort(v2.begin(), v2.end());

      ret.resize(v_->size() + v2.size());

      auto itr = std::set_union(v_->begin(), v_->end(),
                                v2.begin(), v2.end(), ret.begin());

      ret.resize(itr - ret.begin());
    }

    *v_ = std::move(ret);

    begin_ = 0;
    end_ = v_->size();

    return *this;
  }

  index_space operator|(const index_space& r) const{
    index_space ret(*this);
    ret |= r;
    return ret;
  }

  index_space& operator-=(const index_space& r){
    prepare_();

    id_vector_t ret(v_->size());

    if(r.sorted_){
      auto itr = std::set_difference(v_->begin(), v_->end(),
                                     r.v_->begin(), r.v_->end(), ret.begin());

      ret.resize(itr - ret.begin());
    }
    else{
      id_vector_t v2(*r.v_);

      std::sort(v2.begin(), v2.end());

      auto itr = std::set_difference(v_->begin(), v_->end(),
                                     v2.begin(), v2.end(), ret.begin());

      ret.resize(itr - ret.begin());
    }

    *v_ = std::move(ret);

    begin_ = 0;
    end_ = v_->size();

    return *this;
  }

  index_space operator-(const index_space& r) const{
    index_space ret(*this);
    ret -= r;
    return ret;
  }

  void push_back(const T& item){
    if(!OWNED && !owned_){
      v_ = new id_vector_t(*v_);
      owned_ = true;
    }

    if(STORAGE){
      s_->push_back(item);
    }

    if(SORTED || sorted_){
      auto id = id_(item);
      auto itr = std::upper_bound(v_->begin(), v_->end(), id);
      v_->insert(itr, id);
    }
    else{
      v_->push_back(id_(item));
    }

    ++end_;
  }

  void push_back(id_t index){
    if(!OWNED && !owned_){
      v_ = new id_vector_t(*v_);
      owned_ = true;
    }

    if(SORTED || sorted_){
      auto itr = std::upper_bound(v_->begin(), v_->end(), index);
      v_->insert(itr, index);
    }
    else{
      v_->push_back(index);
    }

    ++end_;
  }

  void append(const index_space& is){
    if(!OWNED && !owned_){
      v_ = new id_vector_t(*v_);
      owned_ = true;
    }
    
    if(STORAGE){
      s_->insert(s_->begin(), is.s_->begin(), is.s_->end());
    }

    size_t n = is.size();
    
    if(SORTED || sorted_){
      v_->reserve(n);

      for(auto ent : is){
        id_t id = id_(ent);
        auto itr = std::upper_bound(v_->begin(), v_->end(), id);
        v_->insert(itr, id);
      }
    }
    else{
      v_->insert(v_->begin(), is.v_->begin(), is.v_->end());
    }

    end_ += n;
  }

  index_space& operator<<(T item){
    push_back(item);
    return *this;
  }

  void append_(const std::vector<T>& ents, const std::vector<id_t>& ids){
    static_assert(STORAGE, "expected STORAGE");
    static_assert(OWNED, "expected OWNED");

    assert(ents.size() == ids.size());
    
    s_->insert(s_->begin(), ents.begin(), ents.end());

    size_t n = ents.size();
    
    if(SORTED || sorted_){
      v_->reserve(n);

      for(id_t id : ids){
        auto itr = std::upper_bound(v_->begin(), v_->end(), id);
        v_->insert(itr, id);
      }
    }
    else{
      v_->insert(v_->begin(), ids.begin(), ids.end());
    }

    end_ += n;
  }

  id_t id_(const item_t& item){
    return item.index_space_id();
  }

  id_t id_(const item_t* item){
    return item->index_space_id();
  }
  
private:
  template<class, bool, bool, bool, class> 
  friend class index_space;

  friend class connectivity_t;
  
  id_vector_t* v_;
  size_t begin_;
  size_t end_;
  bool owned_;
  bool sorted_;
  item_vector_t* s_;

  /*!
    Private methods for efficiently populating an index space.
   */
  size_t begin_push_(){
    static_assert(OWNED, "expected OWNED");
    return v_->size();
  }

  /*!
    Private methods for efficiently populating an index space.
   */
  void begin_push_(size_t n){
    static_assert(OWNED, "expected OWNED");
    assert(begin_ == 0);
    size_t m = v_->size();
    v_->reserve(m + n);
    end_ += n;
  }

  /*!
    Private methods for efficiently populating an index space.
   */
  void batch_push_(id_t index){
    static_assert(OWNED, "expected OWNED");
    v_->push_back(index);
  }

  /*!
    Private methods for efficiently populating an index space.
   */
  void push_(id_t index){
    static_assert(OWNED, "expected OWNED");
    v_->push_back(index);
    ++end_;
  }


  /*!
    Private methods for efficiently populating an index space.
   */
  void end_push_(size_t n){
    static_assert(OWNED, "expected OWNED");
    assert(begin_ == 0);
    end_ += v_->size() - n;
  }

  /*!
    Private methods for efficiently populating an index space.
   */
  void resize_(size_t n){
    static_assert(OWNED, "expected OWNED");
    assert(begin_ == 0);
    v_->resize(n);
    end_ = v_->size();
  }

  /*!
    Private methods for efficiently populating an index space.
   */
  void fill_(id_t index){
    static_assert(OWNED, "expected OWNED");
    std::fill(v_->begin(), v_->end(), index);
  }

  /*!
    Private methods for efficiently populating an index space.
   */
  id_vector_t& id_vec_(){
    return *v_;
  }

  /*!
    Private methods for efficiently populating an index space.
   */
  typename id_vector_t::iterator index_begin_(){
    return v_->begin();
  }

  /*!
    Private methods for efficiently populating an index space.
   */
  typename id_vector_t::iterator index_end_(){
    return v_->end();
  }
};

#if 0
MOVED TO flecsi/execution
template<class T, bool STORAGE, bool OWNED, bool SORTED, class P, class F>
void foreach(index_space<T, STORAGE, OWNED, SORTED, P>& is, F&& f){
  size_t end = is.end_offset();
  for(size_t i = is.begin_offset(); i < end; ++i){
    f(std::forward<T>(is.get_offset(i)));
  }
}
#endif

template<class T, bool STORAGE, bool OWNED, bool SORTED, class P, class F, class S>
void reduce_each(index_space<T, STORAGE, OWNED, SORTED, P>& is, S& reduced, F&& f){
  size_t end = is.end_offset();
  for(size_t i = is.begin_offset(); i < end; ++i){
    f(std::forward<T>(is.get_offset(i)), reduced);
  }
}

} // namespace topology
} // namespace flecsi<|MERGE_RESOLUTION|>--- conflicted
+++ resolved
@@ -18,19 +18,16 @@
 #include <type_traits>
 #include <vector>
 
-<<<<<<< HEAD
 #if 0
 MOVED TO flecsi/execution
 #define forall(A, B, C) \
 foreach(A, [&](auto* B) C);
-#endif
-=======
 #define forall(is, obj, body) \
 foreach(is, [&](auto* obj){ body });
 
 #define reduce_all(is, obj, reduce_to, body) \
 reduce_each(is, reduce_to, [&](auto* obj, auto& reduce_to){ body });
->>>>>>> 69c536f0
+#endif
 
 namespace flecsi {
 namespace topology {
