/*
    @@@@@@@@  @@           @@@@@@   @@@@@@@@ @@
   /@@/////  /@@          @@////@@ @@////// /@@
   /@@       /@@  @@@@@  @@    // /@@       /@@
   /@@@@@@@  /@@ @@///@@/@@       /@@@@@@@@@/@@
   /@@////   /@@/@@@@@@@/@@       ////////@@/@@
   /@@       /@@/@@//// //@@    @@       /@@/@@
   /@@       @@@//@@@@@@ //@@@@@@  @@@@@@@@ /@@
   //       ///  //////   //////  ////////  //

   Copyright (c) 2016, Los Alamos National Security, LLC
   All rights reserved.
                                                                              */
<<<<<<< HEAD

#if !defined(FLECSI_EXPORT_DEFINITIONS)
#define FLECSI_EXPORT_DEFINITIONS
=======
#pragma once
>>>>>>> 0d0d3bf1

#if defined(_WIN32) || defined(__WIN32__) || defined(WIN32)
#define FLECSI_SYMBOL_EXPORT __declspec(dllexport)
#define FLECSI_SYMBOL_IMPORT __declspec(dllimport)
#define FLECSI_SYMBOL_INTERNAL /* empty */
#define FLECSI_APISYMBOL_EXPORT __declspec(dllexport)
#define FLECSI_APISYMBOL_IMPORT __declspec(dllimport)
#elif defined(__NVCC__) || defined(__CUDACC__)
#define FLECSI_SYMBOL_EXPORT /* empty */
#define FLECSI_SYMBOL_IMPORT /* empty */
#define FLECSI_SYMBOL_INTERNAL /* empty */
#define FLECSI_APISYMBOL_EXPORT /* empty */
#define FLECSI_APISYMBOL_IMPORT /* empty */
#elif defined(FLECSI_HAVE_ELF_HIDDEN_VISIBILITY)
#define FLECSI_SYMBOL_EXPORT __attribute__((visibility("default")))
#define FLECSI_SYMBOL_IMPORT __attribute__((visibility("default")))
#define FLECSI_SYMBOL_INTERNAL __attribute__((visibility("hidden")))
#define FLECSI_APISYMBOL_EXPORT __attribute__((visibility("default")))
#define FLECSI_APISYMBOL_IMPORT __attribute__((visibility("default")))
#endif

// make sure we have reasonable defaults
#if !defined(FLECSI_SYMBOL_EXPORT)
#define FLECSI_SYMBOL_EXPORT /* empty */
#endif
#if !defined(FLECSI_SYMBOL_IMPORT)
#define FLECSI_SYMBOL_IMPORT /* empty */
#endif
#if !defined(FLECSI_SYMBOL_INTERNAL)
#define FLECSI_SYMBOL_INTERNAL /* empty */
#endif
#if !defined(FLECSI_APISYMBOL_EXPORT)
#define FLECSI_APISYMBOL_EXPORT /* empty */
#endif
#if !defined(FLECSI_APISYMBOL_IMPORT)
#define FLECSI_APISYMBOL_IMPORT /* empty */
#endif

///////////////////////////////////////////////////////////////////////////////
// define the export/import helper macros used by the runtime module
#if defined(FLECSI_EXPORTS) || defined(FleCSI_EXPORTS)
#define FLECSI_EXPORT FLECSI_SYMBOL_EXPORT
#define FLECSI_EXCEPTION_EXPORT FLECSI_SYMBOL_EXPORT
#define FLECSI_API_EXPORT FLECSI_APISYMBOL_EXPORT
#else
#define FLECSI_EXPORT FLECSI_SYMBOL_IMPORT
#define FLECSI_EXCEPTION_EXPORT FLECSI_SYMBOL_IMPORT
#define FLECSI_API_EXPORT FLECSI_APISYMBOL_IMPORT
#endif<|MERGE_RESOLUTION|>--- conflicted
+++ resolved
@@ -11,13 +11,7 @@
    Copyright (c) 2016, Los Alamos National Security, LLC
    All rights reserved.
                                                                               */
-<<<<<<< HEAD
-
-#if !defined(FLECSI_EXPORT_DEFINITIONS)
-#define FLECSI_EXPORT_DEFINITIONS
-=======
 #pragma once
->>>>>>> 0d0d3bf1
 
 #if defined(_WIN32) || defined(__WIN32__) || defined(WIN32)
 #define FLECSI_SYMBOL_EXPORT __declspec(dllexport)
