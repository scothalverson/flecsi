--- conflicted
+++ resolved
@@ -137,14 +137,11 @@
   SOURCES test/reorder.cc
 )
 
-<<<<<<< HEAD
 cinch_add_unit(any
   SOURCES test/any.cc
   INPUTS  test/any.blessed
 )
 
-=======
->>>>>>> abd2b8c1
 cinch_add_unit(reflection
   SOURCES
     test/reflection.cc
