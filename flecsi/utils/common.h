/*~--------------------------------------------------------------------------~*
 *  @@@@@@@@  @@           @@@@@@   @@@@@@@@ @@
 * /@@/////  /@@          @@////@@ @@////// /@@
 * /@@       /@@  @@@@@  @@    // /@@       /@@
 * /@@@@@@@  /@@ @@///@@/@@       /@@@@@@@@@/@@
 * /@@////   /@@/@@@@@@@/@@       ////////@@/@@
 * /@@       /@@/@@//// //@@    @@       /@@/@@
 * /@@       @@@//@@@@@@ //@@@@@@  @@@@@@@@ /@@
 * //       ///  //////   //////  ////////  //
 *
 * Copyright (c) 2016 Los Alamos National Laboratory, LLC
 * All rights reserved
 *~--------------------------------------------------------------------------~*/

#ifndef flecsi_common_h
#define flecsi_common_h

#include <cstdlib>
#include <cstdint>
#include <sstream>
#include <typeinfo>

#include "flecsi/utils/id.h"

/*!
 * \file common.h
 * \authors bergen
 * \date Initial file creation: Sep 23, 2015
 */

#ifndef FLECSI_ID_PBITS
#define FLECSI_ID_PBITS 20
#endif

#ifndef FLECSI_ID_EBITS
#define FLECSI_ID_EBITS 36
#endif

#ifndef FLECSI_ID_FBITS
#define FLECSI_ID_FBITS 4
#endif

<<<<<<< HEAD
#ifndef FLECSI_ID_RBITS
#define FLECSI_ID_RBITS 32
=======
#ifndef FLECSI_ID_GBITS
#define FLECSI_ID_GBITS 36
>>>>>>> 3771cdaa
#endif

namespace flecsi
{

using id_t = 
<<<<<<< HEAD
  id_<FLECSI_ID_PBITS, FLECSI_ID_EBITS, FLECSI_ID_FBITS, FLECSI_ID_RBITS>;
=======
  id_<FLECSI_ID_PBITS, FLECSI_ID_EBITS, FLECSI_ID_FBITS, FLECSI_ID_GBITS>;
>>>>>>> 3771cdaa

//! P.O.D.
template <typename T>
T square(const T & a)
{
  return a * a;
}

/*----------------------------------------------------------------------------*
 * Simple Random Number Utilities
 *----------------------------------------------------------------------------*/

template<size_t start, size_t end>
size_t int_rand() {
  static_assert(end>start, "start parameter must be less than end");
  static_assert(end<RAND_MAX, "end parameter out-of-range");
  return start + size_t((end-start)*double(random())/RAND_MAX);
} // int_rand

/*----------------------------------------------------------------------------*
 * Unique Identifier Utilities
 *----------------------------------------------------------------------------*/

//! Generate unique ids
template<typename T>
struct unique_id_t {
  static unique_id_t & instance() {
    static unique_id_t u;
    return u;
  } // instance

  auto next() {
    return ++id_;
  } // next

private:

  unique_id_t() : id_(0) {}
  unique_id_t(const unique_id_t &) {}
  ~unique_id_t() {}

  size_t id_;
};

//! Create a unique name from the type, address, and unique id
template<typename T>
std::string unique_name(const T * t) {
  const void * address = static_cast<const void *>(t);
  size_t id = unique_id_t<T>::instance().next();
  std::stringstream ss;
  ss << typeid(T).name() << "-" << address << "-" << id;
  return ss.str();
}; // unique_name

} // namespace flecsi

/*----------------------------------------------------------------------------*
 * Preprocessor String Utilities
 *----------------------------------------------------------------------------*/

#define _UTIL_STRINGIFY(s) #s
#define EXPAND_AND_STRINGIFY(s) _UTIL_STRINGIFY(s)

#endif // flecsi_common_h

/*~-------------------------------------------------------------------------~-*
 * Formatting options
 * vim: set tabstop=2 shiftwidth=2 expandtab :
 *~-------------------------------------------------------------------------~-*/<|MERGE_RESOLUTION|>--- conflicted
+++ resolved
@@ -15,7 +15,6 @@
 #ifndef flecsi_common_h
 #define flecsi_common_h
 
-#include <cstdlib>
 #include <cstdint>
 #include <sstream>
 #include <typeinfo>
@@ -40,24 +39,15 @@
 #define FLECSI_ID_FBITS 4
 #endif
 
-<<<<<<< HEAD
-#ifndef FLECSI_ID_RBITS
-#define FLECSI_ID_RBITS 32
-=======
 #ifndef FLECSI_ID_GBITS
 #define FLECSI_ID_GBITS 36
->>>>>>> 3771cdaa
 #endif
 
 namespace flecsi
 {
 
 using id_t = 
-<<<<<<< HEAD
-  id_<FLECSI_ID_PBITS, FLECSI_ID_EBITS, FLECSI_ID_FBITS, FLECSI_ID_RBITS>;
-=======
   id_<FLECSI_ID_PBITS, FLECSI_ID_EBITS, FLECSI_ID_FBITS, FLECSI_ID_GBITS>;
->>>>>>> 3771cdaa
 
 //! P.O.D.
 template <typename T>
@@ -65,17 +55,6 @@
 {
   return a * a;
 }
-
-/*----------------------------------------------------------------------------*
- * Simple Random Number Utilities
- *----------------------------------------------------------------------------*/
-
-template<size_t start, size_t end>
-size_t int_rand() {
-  static_assert(end>start, "start parameter must be less than end");
-  static_assert(end<RAND_MAX, "end parameter out-of-range");
-  return start + size_t((end-start)*double(random())/RAND_MAX);
-} // int_rand
 
 /*----------------------------------------------------------------------------*
  * Unique Identifier Utilities
