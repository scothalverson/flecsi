/*~--------------------------------------------------------------------------~*
 *  @@@@@@@@ @@       @@@@@@@@ @@     @@ @@
 * /@@///// /@@      /@@///// //@@   @@ /@@
 * /@@      /@@      /@@       //@@ @@  /@@
 * /@@@@@@@ /@@      /@@@@@@@   //@@@   /@@
 * /@@////  /@@      /@@////     @@/@@  /@@
 * /@@      /@@      /@@        @@ //@@ /@@
 * /@@      /@@@@@@@@/@@@@@@@@ @@   //@@/@@
 * //       //////// //////// //     // // 
 * 
 * Copyright (c) 2016 Los Alamos National Laboratory, LLC
 * All rights reserved
 *~--------------------------------------------------------------------------~*/

#ifndef flexi_burton_h
#define flexi_burton_h

#include <string>

#include "../state/state.h"
#include "../execution/task.h"
#include "burton_types.h"

/*!
 * \file burton.h
 * \authors bergen
 * \date Initial file creation: Sep 02, 2015
 */

namespace flexi {

/*----------------------------------------------------------------------------*
 * class burton_mesh_t
 *----------------------------------------------------------------------------*/

/*!
  \class burton_mesh_t burton.h
  \brief burton_mesh_t provides...
 */

class burton_mesh_t
{
public:

  enum class attachment_site_t : size_t {
    vertices,
    edges,
    cells,
    corners,
    wedges
  }; // enum class attachment_site_t

  enum class state_attribute_t : bitfield_t::field_type_t {
    persistent = 0
  }; // enum class state_attribute_t

private:
  using private_mesh_t = mesh_topology<burton_mesh_types_t>;
  using private_dual_mesh_t = mesh_topology<burton_dual_mesh_types_t>;

  /*--------------------------------------------------------------------------*
   * State type definitions
   *--------------------------------------------------------------------------*/

  struct private_state_meta_data_t {

    void initialize(attachment_site_t site_,
      bitfield_t::field_type_t attributes_) {
      site = site_;
      attributes = attributes_;
    } // initialize

    attachment_site_t site;
    bitfield_t::field_type_t attributes;

  }; // struct private_state_meta_data_t

#ifndef MESH_STORAGE_POLICY
  // for now: use default storage policy
  using private_mesh_state_t = state_t<private_state_meta_data_t>;
#else
  using private_mesh_state_t =
    state_t<private_state_meta_data_t, MESH_STORAGE_POLICY>;
#endif

#ifndef MESH_EXECUTION_POLICY
  // for now: use default execution policy
  using private_mesh_execution_t = execution_t<>;
#else
  using private_mesh_execution_t = execution_t<MESH_STORAGE_POLICY>;
#endif

public:

  /*--------------------------------------------------------------------------*
   * Execution Interface
   *--------------------------------------------------------------------------*/

#define execute(task, ...) \
  private_mesh_execution_t::execute_task(task, ##__VA_ARGS__)

  /*--------------------------------------------------------------------------*
   * State Interface
   *--------------------------------------------------------------------------*/

#define register_state(mesh, key, site, type, ...) \
  (mesh).register_state_<type>((key), \
  burton_mesh_t::attachment_site_t::site, ##__VA_ARGS__)

  template<typename T>
  decltype(auto) register_state_(const const_string_t && key,
    attachment_site_t site, bitfield_t::field_type_t attributes = 0x0) {

    switch(site) {
      case attachment_site_t::vertices:
        return state_.register_state<T>(key, num_vertices(),
          attachment_site_t::vertices, attributes);
        break;
      case attachment_site_t::edges:
        return state_.register_state<T>(key, num_edges(),
          attachment_site_t::edges, attributes);
        break;
      case attachment_site_t::cells:
        return state_.register_state<T>(key, num_cells(),
          attachment_site_t::cells, attributes);
        break;
      case attachment_site_t::corners:
        return state_.register_state<T>(key, num_corners(),
          attachment_site_t::corners, attributes);
        break;
      case attachment_site_t::wedges:
        return state_.register_state<T>(key, num_wedges(),
          attachment_site_t::wedges, attributes);
        break;
      default:
        assert(false && "Error: invalid state registration site.");
    } // switch

  } // register_state_

#define access_state(mesh, key, type) \
  (mesh).access_state_<type>((key))

  template<typename T>
  decltype(auto) access_state_(const const_string_t && key) {
    return state_.accessor<T>(key);
  } // access_state_

/*!
  \brief Return the attributes of a state quantity
 */
#define state_attributes(mesh, key) \
  (mesh).state_attributes_((key))

  decltype(auto) state_attributes_(const const_string_t && key) {
    return state_.meta_data<>((key)).attributes;
  } // state_attribtutes_

  /*--------------------------------------------------------------------------*
   * FIXME: Other crap
   *--------------------------------------------------------------------------*/

  using real_t = burton_mesh_traits_t::real_t;

  using point_t = point<real_t, burton_mesh_traits_t::dimension>;
  using vector_t = space_vector<real_t, burton_mesh_traits_t::dimension>;

  using vertex_t = burton_mesh_types_t::burton_vertex_t;
  using edge_t = burton_mesh_types_t::burton_edge_t;
  using cell_t = burton_mesh_types_t::burton_cell_t;
  using wedge_t = burton_mesh_types_t::burton_wedge_t;
  using corner_t = burton_mesh_types_t::burton_corner_t;

  // Iterator types
  /*
  using vertex_iterator_t = private_mesh_t::VertexIterator;
  using edge_iterator_t = private_mesh_t::EdgeIterator;
  using cell_iterator_t = private_mesh_t::CellIterator;

  using wedges_at_corner_iterator_t = private_dual_mesh_t::CellIterator;
  using wedges_at_face_iterator_t = private_mesh_t::CellIterator;
  using wedges_at_vertex_iterator_t = private_mesh_t::CellIterator;
  using wedges_at_cell_iterator_t = private_mesh_t::CellIterator;
  */

  //! Default constructor
  burton_mesh_t() {}

  //! Copy constructor (disabled)
  burton_mesh_t(const burton_mesh_t &) = delete;

  //! Assignment operator (disabled)
  burton_mesh_t &operator=(const burton_mesh_t &) = delete;

  //! Destructor
  ~burton_mesh_t() {}

  decltype(auto) dimension() const {
    return burton_mesh_traits_t::dimension;
  } // dimension

  /*!
    Get number of mesh vertices.
   */
  size_t num_vertices() const {
    return mesh_.num_vertices();
  } // num_vertices

  /*!
    Get number of mesh edges.
   */
  size_t num_edges() const { return mesh_.num_edges(); } // num_edges

  /*!
    Get number of mesh cells.
   */
  size_t num_cells() const { return mesh_.num_cells(); } // num_cells

  /*!
    Get number of corners.
   */
  size_t num_corners() {
    return dual_mesh_.num_entities(0);
  } // num_corners

  /*!
    Get number of wedges.
   */
  size_t num_wedges() {
    return dual_mesh_.num_entities(2);
  } // num_wedges

  /*!
   */
<<<<<<< HEAD
=======
//  auto vertex_ents() { return mesh_.vertex_ents(); }

//  auto edge_ents() { return mesh_.edge_ents(); }

//  auto cell_ents() { return mesh_.cell_ents(); }

>>>>>>> 4872970c
  auto vertices() { return mesh_.vertices(); }

  auto edges() { return mesh_.edges(); }

  auto cells() { return mesh_.cells(); }

<<<<<<< HEAD
  auto vertex_ids() { return mesh_.vertex_ids(); }

  auto edge_ids() { return mesh_.edge_ids(); }

  auto cell_ids() { return mesh_.cell_ids(); }

  auto vertices(wedge_t *w) { return dual_mesh_.vertices(w); }
=======
//  auto vertex_ents(wedge_t *w) { return dual_mesh_.vertex_ents(w); }

//  template <class E> auto vertex_ents(E *e) { return mesh_.vertex_ents(e); }

//  template <class E> auto edge_ents(E *e) { return mesh_.edge_ents(e); }

//  template <class E> auto cell_ents(E *e) { return mesh_.cell_ents(e); }
>>>>>>> 4872970c

  template <class E> auto vertices(E *e) { return mesh_.vertices(e); }

  template <class E> auto edges(E *e) { return mesh_.edges(e); }

  template <class E> auto cells(E *e) { return mesh_.cells(e); }

  template <class E> auto vertex_ids(E *e) { return mesh_.vertex_ids(e); }

  template <class E> auto edge_ids(E *e) { return mesh_.edge_ids(e); }

  template <class E> auto cell_ids(E *e) { return mesh_.cell_ids(e); }

  /*!
    Create a vertex in the mesh.

    \param pos The position (coordinates) for the vertex.
   */
  vertex_t *create_vertex(const point_t &pos) {
    auto v = mesh_.make<vertex_t>(pos);
    mesh_.add_vertex(v);
    return v;
  }

  /*!
    Create a cell in the mesh.

    \param verts The vertices defining the cell.
   */
  cell_t *create_cell(std::initializer_list<vertex_t *> verts) {
    assert(verts.size() == burton_mesh_types_t::vertices_per_cell() &&
        "vertices size mismatch");
    auto c = mesh_.make<cell_t>();
    mesh_.init_cell(c, verts);
    return c;
  }

  void dump(){
    mesh_.dump();
    ndump("_________________________________");
    dual_mesh_.dump();
  }

  void init() {
    mesh_.init();

    for (auto c : mesh_.cells()) {
      auto vs = mesh_.vertices(c).toVec();

      point_t cp;
      cp[0] = vs[0]->coordinates()[0] +
          0.5 * (vs[1]->coordinates()[0] - vs[0]->coordinates()[0]);
      cp[1] = vs[0]->coordinates()[1] +
          0.5 * (vs[3]->coordinates()[1] - vs[0]->coordinates()[1]);

      auto cv = dual_mesh_.make<vertex_t>(cp);
      cv->set_rank(0);

      auto v0 = dual_mesh_.make<vertex_t>(vs[0]->coordinates());
      v0->set_rank(1);

      auto v1 = dual_mesh_.make<vertex_t>(vs[3]->coordinates());
      v1->set_rank(1);

      auto v2 = dual_mesh_.make<vertex_t>(vs[1]->coordinates());
      v2->set_rank(1);

      auto v3 = dual_mesh_.make<vertex_t>(vs[2]->coordinates());
      v3->set_rank(1);

      auto w1 = dual_mesh_.make<wedge_t>();
      dual_mesh_.init_cell(w1, {v0, v1, cv});
      c->add_wedge(w1);

      auto w2 = dual_mesh_.make<wedge_t>();
      dual_mesh_.init_cell(w2, {cv, v1, v3});
      c->add_wedge(w2);

      auto w3 = dual_mesh_.make<wedge_t>();
      dual_mesh_.init_cell(w3, {v2, cv, v3});
      c->add_wedge(w3);

      auto w4 = dual_mesh_.make<wedge_t>();
      dual_mesh_.init_cell(w4, {v0, cv, v2});
      c->add_wedge(w4);

      auto c1 = dual_mesh_.make<corner_t>();
      c1->add_wedge(w1);
      c1->add_wedge(w4);
      c->add_corner(c1);

      auto c2 = dual_mesh_.make<corner_t>();
      c2->add_wedge(w1);
      c2->add_wedge(w2);
      c->add_corner(c2);

      auto c3 = dual_mesh_.make<corner_t>();
      c3->add_wedge(w2);
      c3->add_wedge(w3);
      c->add_corner(c3);

      auto c4 = dual_mesh_.make<corner_t>();
      c4->add_wedge(w3);
      c4->add_wedge(w4);
      c->add_corner(c4);
    }

    dual_mesh_.init();
  }

private:

  private_mesh_t mesh_;
  private_dual_mesh_t dual_mesh_;

  private_mesh_state_t state_;

}; // class burton_mesh_t

using mesh_t = burton_mesh_t;

} // namespace flexi

#endif // flexi_burton_h

/*~-------------------------------------------------------------------------~-*
 * Formatting options
 * vim: set tabstop=2 shiftwidth=2 expandtab :
 *~-------------------------------------------------------------------------~-*/<|MERGE_RESOLUTION|>--- conflicted
+++ resolved
@@ -232,22 +232,13 @@
 
   /*!
    */
-<<<<<<< HEAD
-=======
-//  auto vertex_ents() { return mesh_.vertex_ents(); }
-
-//  auto edge_ents() { return mesh_.edge_ents(); }
-
-//  auto cell_ents() { return mesh_.cell_ents(); }
-
->>>>>>> 4872970c
+
   auto vertices() { return mesh_.vertices(); }
 
   auto edges() { return mesh_.edges(); }
 
   auto cells() { return mesh_.cells(); }
 
-<<<<<<< HEAD
   auto vertex_ids() { return mesh_.vertex_ids(); }
 
   auto edge_ids() { return mesh_.edge_ids(); }
@@ -255,15 +246,6 @@
   auto cell_ids() { return mesh_.cell_ids(); }
 
   auto vertices(wedge_t *w) { return dual_mesh_.vertices(w); }
-=======
-//  auto vertex_ents(wedge_t *w) { return dual_mesh_.vertex_ents(w); }
-
-//  template <class E> auto vertex_ents(E *e) { return mesh_.vertex_ents(e); }
-
-//  template <class E> auto edge_ents(E *e) { return mesh_.edge_ents(e); }
-
-//  template <class E> auto cell_ents(E *e) { return mesh_.cell_ents(e); }
->>>>>>> 4872970c
 
   template <class E> auto vertices(E *e) { return mesh_.vertices(e); }
 
